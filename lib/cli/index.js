--- conflicted
+++ resolved
@@ -1,7 +1,5 @@
 'use strict';
 
-<<<<<<< HEAD
-=======
 const instrumentation = require('../utilities/instrumentation');
 
 let initInstrumentation;
@@ -18,7 +16,6 @@
 // actually exiting.
 require('capture-exit').captureExit();
 
->>>>>>> ebd80414
 // Main entry point
 const requireAsHash = require('../utilities/require-as-hash');
 const packageConfig = require('../../package.json');
@@ -140,11 +137,7 @@
     disableDependencyChecker: options.disableDependencyChecker,
     root: options.cli ? options.cli.root : path.resolve(__dirname, '..', '..'),
     npmPackage: options.cli ? options.cli.npmPackage : 'ember-cli',
-<<<<<<< HEAD
-    initInstrumentation: options.initInstrumentation,
-=======
     initInstrumentation,
->>>>>>> ebd80414
   });
 
   let project = Project.projectOrnullProject(ui, cli);
