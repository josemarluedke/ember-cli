'use strict';

/**
@module ember-cli
*/

var fs           = require('fs');
var path         = require('path');
var deprecate    = require('../utilities/deprecate');
var assign       = require('lodash-node/modern/objects/assign');
var glob         = require('glob');
var SilentError  = require('../errors/silent');
var reexport     = require('../utilities/reexport');
<<<<<<< HEAD
var escapeRegExp = require('../utilities/escape-regexp');
var debug        = require('debug')('ember-cli:addon');
=======
>>>>>>> 288c679b

var p                   = require('../preprocessors');
var preprocessJs        = p.preprocessJs;
var preprocessCss       = p.preprocessCss;
var preprocessTemplates = p.preprocessTemplates;

var AddonDiscovery  = require('../models/addon-discovery');
var AddonsFactory   = require('../models/addons-factory');
var CoreObject = require('core-object');

/**
  Root class for an Addon. If your addon module exports an Object this
  will be extended from this base class. If you export a constructor (function),
  it will **not** extend from this class.

  Hooks:

  - {{#crossLink "Addon/config:method"}}config{{/crossLink}}
  - {{#crossLink "Addon/blueprintsPath:method"}}blueprintsPath{{/crossLink}}
  - {{#crossLink "Addon/includedCommands:method"}}includedCommands{{/crossLink}}
  - {{#crossLink "Addon/serverMiddleware:method"}}serverMiddleware{{/crossLink}}
  - {{#crossLink "Addon/postBuild:method"}}postBuild{{/crossLink}}
  - {{#crossLink "Addon/preBuild:method"}}preBuild{{/crossLink}}
  - {{#crossLink "Addon/buildError:method"}}buildError{{/crossLink}}
  - {{#crossLink "Addon/included:method"}}included{{/crossLink}}
  - {{#crossLink "Addon/postprocessTree:method"}}postprocessTree{{/crossLink}}
  - {{#crossLink "Addon/treeFor:method"}}treeFor{{/crossLink}}

  @class Addon
  @extends CoreObject
  @constructor
  @param {Project or Addon} parent The project or addon that directly depends on this addon
  @param {Project} project The current project (deprecated)
*/
function Addon(parent, project) {
  this.parent = parent;
  this.project = project;
  this.addonPackages = {};
  this.addons = [];
  this.addonDiscovery = new AddonDiscovery();
  this.addonsFactory = new AddonsFactory(this, this.project);
  this.registry = p.defaultRegistry(this);
  this._didRequiredBuildPackages = false;

  this.treePaths = {
    app:               'app',
    styles:            'app/styles',
    templates:         'app/templates',
    addon:             'addon',
    'addon-styles':    'addon/styles',
    'addon-templates': 'addon/templates',
    vendor:            'vendor',
    'test-support':    'test-support',
    public:            'public'
  };

  this.treeForMethods = {
    app:               'treeForApp',
    styles:            'treeForStyles',
    templates:         'treeForTemplates',
    addon:             'treeForAddon',
    vendor:            'treeForVendor',
    'test-support':    'treeForTestSupport',
    public:            'treeForPublic'
  };

  p.setupRegistry(this);

  if (!this.name) {
    throw new SilentError('An addon must define a `name` property.');
  }
}

Addon.__proto__ = CoreObject;
Addon.prototype.constructor = Addon;

/**
  Loads all required modules for a build

  @private
  @method _requireBuildPackages
 */
Addon.prototype._requireBuildPackages = function() {
  if (this._didRequiredBuildPackages === true) {
    return;
  } else {
    this._didRequiredBuildPackages = true;
  }

  this.transpileModules  = this.transpileModules || require('broccoli-es6modules');

  this.mergeTrees  = this.mergeTrees || require('broccoli-merge-trees');
  this.pickFiles   = this.pickFiles  || require('../broccoli/custom-static-compiler');
  this.Funnel      = this.Funnel     || require('broccoli-funnel');
  this.walkSync    = this.walkSync   || require('walk-sync');
};

/**
  Shorthand method for [broccoli-sourcemap-concat](https://github.com/ef4/broccoli-sourcemap-concat)

  @private
  @method concatFiles
  @param {tree} tree Tree of files
  @param {Object} options Options for broccoli-sourcemap-concat
  @return {tree} Modified tree
*/
Addon.prototype.concatFiles = function(tree, options) {
  options.sourceMapConfig = this.app.options.sourcemaps;
  return require('broccoli-sourcemap-concat')(tree, options);
};

/**
  Generate an unwatched tree.

  @private
  @method _unwatchedTreeGenerator
  @param {Tree} dir Tree
  @return {Tree} Unwatched tree
*/
Addon.prototype._unwatchedTreeGenerator = function unwatchedTree(dir) {
  return {
    read:    function() { return dir; },
    cleanup: function() { }
  };
};

/**
  Returns whether or not this addon is running in development

  @private
  @method isDevelopingAddon
  @return {Boolean}
*/
Addon.prototype.isDevelopingAddon = function() {
  return process.env.EMBER_ADDON_ENV === 'development';
};

/**
  Discovers all child addons of this addon and stores their names and
  package.json contents in this.addonPackages as key-value pairs

  @private
  @method discoverAddons
 */
Addon.prototype.discoverAddons = function() {
  var addonsList = this.addonDiscovery.discoverChildAddons(this);
  var addonPackages = {};
  addonsList.forEach(function(addonPkg) {
    addonPackages[addonPkg.name] = addonPkg;
  });
  this.addonPackages = addonPackages;
};

Addon.prototype.initializeAddons = function() {
  if (this._addonsInitialized) {
    return;
  }
  this._addonsInitialized = true;

  debug('initializeAddons for: %s', this.name);

  this.discoverAddons();
  this.addons = this.addonsFactory.initializeAddons(this.addonPackages);

  this.addons.forEach(function(addon) {
    debug('addon: %s', addon.name);
  });
};

/**
  Generates a tree for the specified path

  @private
  @method treeGenerator
  @return {tree}
*/
Addon.prototype.treeGenerator = function(dir) {
  var tree;
  if (this.isDevelopingAddon()) {
    tree = dir;
  } else {
    tree = this._unwatchedTreeGenerator(dir);
  }

  return tree;
};

/**
  Returns a given type of tree (if present), merged with the
  application tree. For each of the trees available using this
  method, you can also use a direct method called treeFor[Type] (eg. `treeForApp`).

  Available tree names:
  - app
  - styles
  - templates
  - {{#crossLink "Addon/treeForAddon:method"}}addon{{/crossLink}}
  - vendor
  - test-support
  - {{#crossLink "Addon/treeForPublic:method"}}public{{/crossLink}}

  @public
  @method treeFor
  @param {String} name
  @return {tree}
*/
Addon.prototype.treeFor = function treeFor(name) {
  this._requireBuildPackages();

  var tree;
  var trees = [];

  if (tree = this._treeFor(name)) {
    trees.push(tree);
  }

  if (this.isDevelopingAddon() && this.app.hinting && name === 'app') {
    trees.push(this.jshintAddonTree());
  }

  return this.mergeTrees(trees.filter(Boolean));
};

/**
  @private
  @param {String} name
  @method _treeFor
  @return {tree}
*/
Addon.prototype._treeFor = function _treeFor(name) {
  var treePath = path.join(this.root, this.treePaths[name]);
  var treeForMethod = this.treeForMethods[name];
  var tree;

  if (fs.existsSync(treePath)) {
    tree = this.treeGenerator(treePath);
  }

  if (this[treeForMethod]) {
    tree = this[treeForMethod](tree);
  }

  return tree;
};

/**
  This method is called when the addon is included in a build. You
  would typically use this hook to perform additional imports

  ```js
    included: function(app) {
      app.import(somePath);
    }
  ```

  @public
  @method included
  @param {EmberApp} app The application object
*/
Addon.prototype.included = function(/* app */) {
};


/**
  Returns a list of all javascript files included with this addon

  @public
  @method includedModules
  @return {Object} Paths and exported objects as key-value pairs
*/
Addon.prototype.includedModules = function() {
  if (this._includedModules) {
    return this._includedModules;
  }

  var _this    = this;
  var treePath = path.join(this.root, this.treePaths['addon']).replace(/\\/g, '/');
  var modulePath;

  var globPattern = '**/*.+(' + this.registry.extensionsForType('js').join('|') + ')';

  this._includedModules = glob.sync(path.join(treePath, globPattern)).reduce(function(ignoredModules, filePath) {
    modulePath = filePath.replace(treePath, _this.moduleName());
    modulePath = modulePath.slice(0, -(path.extname(modulePath).length));

    ignoredModules[modulePath] = ['default'];
    return ignoredModules;
  }, {});

  if (this._includedModules[this.moduleName() + '/index']) {
    this._includedModules[this.moduleName()] = ['default'];
  }

  return this._includedModules;
};

/**
  Returns the tree for all public files

  @public
  @method treeForPublic
  @param {Tree} tree
  @return {Tree} Public file tree
*/
Addon.prototype.treeForPublic = function(tree) {
  this._requireBuildPackages();

  if (!tree) {
    return tree;
  }

  return this.pickFiles(tree, {
    srcDir: '/',
    destDir: '/' + this.moduleName()
  });
};

/**
  Returns a tree for this addon

  @public
  @method treeForAddon
  @param {Tree} tree
  @return {Tree} Addon file tree
*/
Addon.prototype.treeForAddon = function(tree) {
  this._requireBuildPackages();

  if (!tree) {
    return tree;
  }

  var addonTree = this.compileAddon(tree);
  var stylesTree = this.compileStyles(this._treeFor('addon-styles'));

  return this.mergeTrees([addonTree, stylesTree].filter(Boolean));
};

/**
  Runs the styles tree through preprocessors.

  @private
  @method compileStyles
  @param {Tree} tree Styles file tree
  @return {Tree} Compiled styles tree
*/
Addon.prototype.compileStyles = function(tree) {
  this._requireBuildPackages();

  if (tree) {
    return preprocessCss(tree, '/', '/', {
      outputPaths: { 'addon': this.name + '.css' },
      registry: this.registry
    });
  }
};

/**
  Runs the templates tree through preprocessors.

  @private
  @method compileTemplates
  @param {Tree} tree Templates file tree
  @return {Tree} Compiled templates tree
*/
Addon.prototype.compileTemplates = function(tree) {
  this._requireBuildPackages();

  if (tree) {
    var standardTemplates = this.pickFiles(tree, {
      srcDir: '/',
      destDir: this.name + '/templates'
    });

    var includePatterns = this.registry.extensionsForType('template').map(function(extension) {
      return new RegExp('template.' + extension + '$');
    });

    var podTemplates = new this.Funnel(tree, {
      include: includePatterns,
      destDir: this.name + '/',
      description: 'Funnel: Addon Pod Templates'
    });

    return preprocessTemplates(this.mergeTrees([standardTemplates, podTemplates]), {
      registry: this.registry
    });
  }
};

/**
  Runs the addon tree through preprocessors.

  @private
  @method compileAddon
  @param {Tree} tree Addon file tree
  @return {Tree} Compiled addon tree
*/
Addon.prototype.compileAddon = function(tree) {
  this._requireBuildPackages();

  if (Object.keys(this.includedModules()).length === 0) {
    return;
  }

  var addonJs = this.addonJsFiles(tree);
  var templatesTree = this.compileTemplates(this._treeFor('addon-templates'));
  var reexported = reexport(this.name, this.name + '.js');
  var trees = [addonJs, templatesTree].filter(Boolean);

  var es6Tree = new this.transpileModules(this.mergeTrees(trees), {
    description: 'ES6: ' + this.name,
    esperantoOptions: {
      _evilES3SafeReExports: this.app.options.es3Safe
    }
  });

  es6Tree = this.mergeTrees([es6Tree, reexported]);

  return es6Tree;
};

/**
  Returns a tree with JSHhint output for all addon JS.

  @private
  @method jshintAddonTree
  @return {Tree} Tree with JShint output (tests)
*/
Addon.prototype.jshintAddonTree = function() {
  this._requireBuildPackages();

  var addonPath = path.join(this.root, this.treePaths['addon']);

  if (!fs.existsSync(addonPath)) {
    return;
  }

  var addonJs = this.addonJsFiles(addonPath);
  var jshintedAddon = this.app.addonLintTree('addon', addonJs);

  return this.pickFiles(jshintedAddon, {
    srcDir: '/',
    destDir: this.name + '/tests/'
  });
};

/**
  Returns a tree with all javascript for this addon.

  @private
  @method addonJsFiles
  @return {Tree} Javascript file tree
*/
Addon.prototype.addonJsFiles = function(tree) {
  this._requireBuildPackages();

  var includePatterns = this.registry.extensionsForType('js').map(function(extension) {
    return new RegExp(extension + '$');
  });

  var files = new this.Funnel(tree, {
    include: includePatterns,
    destDir: this.moduleName(),
    description: 'Funnel: Addon JS'
  });

  return preprocessJs(files, '/', this.name, {
    registry: this.registry
  });
};

/**
  Returns the module name for this addon.

  @public
  @method moduleName
  @return {String} module name
*/
Addon.prototype.moduleName = function() {
  if (!this.modulePrefix) {
    this.modulePrefix = (this.modulePrefix || this.name).toLowerCase().replace(/\s/g, '-');
  }

  return this.modulePrefix;
};

/**
  Returns the path for addon blueprints.

  @private
  @method blueprintsPath
  @return {String} The path for blueprints
*/
Addon.prototype.blueprintsPath = function() {
  var blueprintPath = path.join(this.root, 'blueprints');

  if (fs.existsSync(blueprintPath)) {
    return blueprintPath;
  }
};

/**
  Augments the applications configuration settings.
  Object returned from this hook is merged with the application's configuration object.
  Application's configuration always take precedence.


  ```js
    config: function(environment, appConfig) {
      return {
        someAddonDefault: "foo"
      };
    }
  ```

  @public
  @method config
  @param {String} env Name of current environment (ie "developement")
  @param {Object} baseConfig Initial application configuration
  @return {Object} Configuration object to be merged with application configuration.
*/
Addon.prototype.config = function (env, baseConfig) {
  var configPath = path.join(this.root, 'config', 'environment.js');

  if (fs.existsSync(configPath)) {
    var configGenerator = require(configPath);

    return configGenerator(env, baseConfig);
  }
};

/**
  @public
  @method dependencies
  @return {Object} The addon's dependencies based on the addon's package.json
*/
Addon.prototype.dependencies = function() {
  var pkg = this.pkg || {};
  return assign({}, pkg['devDependencies'], pkg['dependencies']);
};

/**
  @public
  @method isEnabled
  @return {Boolean} Whether or not this addon is enabled
*/
Addon.prototype.isEnabled = function() {
  return true;
};

/**
  Returns the absolute path for a given addon

  @private
  @method resolvePath
  @param {String} addon Addon name
  @return {String} Absolute addon path
*/
Addon.resolvePath = function(addon) {
  var addonMain;

  deprecate(addon.pkg.name + ' is using the deprecated ember-addon-main definition. It should be updated to {\'ember-addon\': {\'main\': \'' + addon.pkg['ember-addon-main'] + '\'}}', addon.pkg['ember-addon-main']);

  addonMain = addon.pkg['ember-addon-main'] || addon.pkg['ember-addon'].main || 'index.js';

  // Resolve will fail unless it has an extension
  if(!path.extname(addonMain)) {
    addonMain += '.js';
  }

  return path.resolve(addon.path, addonMain);
};

/**
  Returns the addon class for a given addon name.
  If the Addon exports a function, that function is used
  as constructor. If an Object is exported, a subclass of
  `Addon` is returned with the exported hash merged into it.

  @private
  @static
  @method lookup
  @param {String} addon Addon name
  @return {Addon} Addon class
*/
Addon.lookup = function(addon) {
  var Constructor, addonModule, modulePath, moduleDir;

  modulePath = Addon.resolvePath(addon);
  moduleDir  = path.dirname(modulePath);

  if (fs.existsSync(modulePath)) {
    addonModule = require(modulePath);

    if (typeof addonModule === 'function') {
      Constructor = addonModule;
      Constructor.prototype.root = Constructor.prototype.root || moduleDir;
      Constructor.prototype.pkg  = Constructor.prototype.pkg || addon.pkg;
    } else {
      Constructor = Addon.extend(assign({
        root: moduleDir,
        pkg: addon.pkg
      }, addonModule));
    }
  } else {
    Constructor = Addon.extend({
      name: '(generated ' + addon.pkg.name + ' addon)',
      root: moduleDir,
      pkg: addon.pkg
    });
  }

  return Constructor;
};


// Methods without default implementation

/**
  CLI commands included with this addon. This function should return
  an object with command names and command instances/create options.

  This function is not implemented by default

  ```js
    includedCommands: function() {
      return {
        'do-foo': require('./lib/commands/foo')
      };
    }
  ```

  @public
  @method includedCommands
  @return {Object} An object with included commands
*/


/**
  Post-process a tree

  @public
  @method postProcessTree
  @param {String} type What kind of tree (eg. 'javascript', 'styles')
  @param {Tree} Tree to process
  @return {Tree} Processed tree
*/

/**
  This hook allows you to make changes to the express server run by ember-cli.
  It's passed an `startOptions` object which contains:
  - `app` Express server instance
  - `options` A hash with:
    - `project` Current {{#crossLink "Project"}}project{{/crossLink}}
    - `watcher`
    - `environment`

  This function is not implemented by default

  ```js
    serverMiddleware: function(startOptions) {
      var app = startOptions.app;

      app.use(function(req, res, next) {
        // Some middleware
      });
    }
  ```

  @public
  @method serverMiddleware
  @param {Object} startOptions Express server start options
*/

/**
  This hook is called before a build takes place.

  @public
  @method preBuild
  @param {Object} result Build object
*/

/**
  This hook is called after a build is complete.

  It's passed an `result` object which contains:
  - `directory` Path to build output

  @public
  @method postBuild
  @param {Object} result Build result object
*/

/**
  This hook is called when an error occurs during the preBuild or postBuild hooks
  for addons, or when the build fails

  @public
  @method buildError
  @param {Error} error The error that was caught during the processes listed above
*/
module.exports = Addon;<|MERGE_RESOLUTION|>--- conflicted
+++ resolved
@@ -11,11 +11,7 @@
 var glob         = require('glob');
 var SilentError  = require('../errors/silent');
 var reexport     = require('../utilities/reexport');
-<<<<<<< HEAD
-var escapeRegExp = require('../utilities/escape-regexp');
 var debug        = require('debug')('ember-cli:addon');
-=======
->>>>>>> 288c679b
 
 var p                   = require('../preprocessors');
 var preprocessJs        = p.preprocessJs;
