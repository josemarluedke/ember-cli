'use strict';

const fs = require('fs-extra');
const chalk = require('chalk');
const Command = require('../models/command');
const RSVP = require('rsvp');
const Project = require('../models/project');
const SilentError = require('silent-error');
const validProjectName = require('../utilities/valid-project-name');
const normalizeBlueprint = require('../utilities/normalize-blueprint-option');
const mergeBlueprintOptions = require('../utilities/merge-blueprint-options');

const rmdir = RSVP.denodeify(fs.remove);
const Promise = RSVP.Promise;

module.exports = Command.extend({
  name: 'new',
  description: `Creates a new directory and runs ${chalk.green('ember init')} in it.`,
  works: 'outsideProject',

  availableOptions: [
<<<<<<< HEAD
    { name: 'dry-run',     type: Boolean, default: false, aliases: ['d'] },
    { name: 'verbose',     type: Boolean, default: false, aliases: ['v'] },
    { name: 'blueprint',   type: String,  default: 'app', aliases: ['b'] },
    { name: 'skip-npm',    type: Boolean, default: false, aliases: ['sn'] },
    { name: 'skip-bower',  type: Boolean, default: false, aliases: ['sb'] },
    { name: 'skip-git',    type: Boolean, default: false, aliases: ['sg'] },
    { name: 'welcome',     type: Boolean, default: true, description: 'Installs and uses {{ember-welcome-page}}. Use --no-welcome to skip it.' },
    { name: 'yarn',        type: Boolean },
    { name: 'directory',   type: String,                  aliases: ['dir'] },
=======
    { name: 'dry-run',    type: Boolean, default: false, aliases: ['d'] },
    { name: 'verbose',    type: Boolean, default: false, aliases: ['v'] },
    { name: 'blueprint',  type: String,  default: 'app', aliases: ['b'] },
    { name: 'skip-npm',   type: Boolean, default: false, aliases: ['sn'] },
    { name: 'skip-bower', type: Boolean, default: false, aliases: ['sb'] },
    { name: 'skip-git',   type: Boolean, default: false, aliases: ['sg'] },
    { name: 'yarn',       type: Boolean }, // no default means use yarn if the blueprint has a yarn.lock
    { name: 'directory',  type: String,                  aliases: ['dir'] },
>>>>>>> 35eebe13
  ],

  anonymousOptions: [
    '<app-name>',
  ],

  beforeRun: mergeBlueprintOptions,

  run(commandOptions, rawArgs) {
    let packageName = rawArgs[0],
        message;

    commandOptions.name = rawArgs.shift();

    if (!packageName) {
      message = chalk.yellow(`The \`ember ${this.name}\` command requires a name to be specified. For more details, use \`ember help\`.`);

      return Promise.reject(new SilentError(message));
    }

    if (commandOptions.dryRun) {
      commandOptions.skipGit = true;
    }

    if (packageName === '.') {
      let blueprintName = commandOptions.blueprint === 'app' ? 'application' : commandOptions.blueprint;
      message = `Trying to generate an ${blueprintName} structure in this directory? Use \`ember init\` instead.`;

      return Promise.reject(new SilentError(message));
    }

    if (!validProjectName(packageName)) {
      message = `We currently do not support a name of \`${packageName}\`.`;

      return Promise.reject(new SilentError(message));
    }

    commandOptions.blueprint = normalizeBlueprint(commandOptions.blueprint);

    if (!commandOptions.directory) {
      commandOptions.directory = packageName;
    }

    let InitCommand = this.commands.Init;

    let initCommand = new InitCommand({
      ui: this.ui,
      analytics: this.analytics,
      tasks: this.tasks,
      project: Project.nullProject(this.ui, this.cli),
    });

    return this.runTask('CreateAndStepIntoDirectory', {
      directoryName: commandOptions.directory,
      dryRun: commandOptions.dryRun,
    })
    .then(opts => {
      initCommand.project.root = process.cwd();

      return initCommand
        .run(commandOptions, rawArgs)
        .catch(err => {
          let dirName = commandOptions.directory;
          process.chdir(opts.initialDirectory);
          return rmdir(dirName).then(() => {
            console.log(chalk.red(`Error creating new application. Removing generated directory \`./${dirName}\``));
            throw err;
          });
        });
    });
  },
});<|MERGE_RESOLUTION|>--- conflicted
+++ resolved
@@ -19,7 +19,6 @@
   works: 'outsideProject',
 
   availableOptions: [
-<<<<<<< HEAD
     { name: 'dry-run',     type: Boolean, default: false, aliases: ['d'] },
     { name: 'verbose',     type: Boolean, default: false, aliases: ['v'] },
     { name: 'blueprint',   type: String,  default: 'app', aliases: ['b'] },
@@ -27,18 +26,8 @@
     { name: 'skip-bower',  type: Boolean, default: false, aliases: ['sb'] },
     { name: 'skip-git',    type: Boolean, default: false, aliases: ['sg'] },
     { name: 'welcome',     type: Boolean, default: true, description: 'Installs and uses {{ember-welcome-page}}. Use --no-welcome to skip it.' },
-    { name: 'yarn',        type: Boolean },
+    { name: 'yarn',        type: Boolean }, // no default means use yarn if the blueprint has a yarn.lock
     { name: 'directory',   type: String,                  aliases: ['dir'] },
-=======
-    { name: 'dry-run',    type: Boolean, default: false, aliases: ['d'] },
-    { name: 'verbose',    type: Boolean, default: false, aliases: ['v'] },
-    { name: 'blueprint',  type: String,  default: 'app', aliases: ['b'] },
-    { name: 'skip-npm',   type: Boolean, default: false, aliases: ['sn'] },
-    { name: 'skip-bower', type: Boolean, default: false, aliases: ['sb'] },
-    { name: 'skip-git',   type: Boolean, default: false, aliases: ['sg'] },
-    { name: 'yarn',       type: Boolean }, // no default means use yarn if the blueprint has a yarn.lock
-    { name: 'directory',  type: String,                  aliases: ['dir'] },
->>>>>>> 35eebe13
   ],
 
   anonymousOptions: [
