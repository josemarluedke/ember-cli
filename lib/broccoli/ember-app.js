--- conflicted
+++ resolved
@@ -309,46 +309,22 @@
     let bowerEmberCliShims = bowerDeps['ember-cli-shims'];
     let developmentEmber;
     let productionEmber;
+    let emberTesting;
     let emberShims = null;
     let jquery;
 
     if (ember) {
       developmentEmber = ember.paths.debug;
       productionEmber = ember.paths.prod;
+      emberTesting = ember.paths.testing;
       emberShims = ember.paths.shims;
       jquery = ember.paths.jquery;
     } else {
       jquery = `${this.bowerDirectory}/jquery/dist/jquery.js`;
 
-<<<<<<< HEAD
       if (bowerEmberCliShims) {
         emberShims = `${this.bowerDirectory}/ember-cli-shims/app-shims.js`;
       }
-=======
-/**
-  @private
-  @method _initVendorFiles
-*/
-EmberApp.prototype._initVendorFiles = function() {
-  let bowerDeps = this.project.bowerDependencies();
-  let ember = this.project.findAddonByName('ember-source');
-  let addonEmberCliShims = this.project.findAddonByName('ember-cli-shims');
-  let bowerEmberCliShims = bowerDeps['ember-cli-shims'];
-  let developmentEmber;
-  let productionEmber;
-  let emberTesting;
-  let emberShims = null;
-  let jquery;
-
-  if (ember) {
-    developmentEmber = ember.paths.debug;
-    productionEmber = ember.paths.prod;
-    emberTesting = ember.paths.testing;
-    emberShims = ember.paths.shims;
-    jquery = ember.paths.jquery;
-  } else {
-    jquery = `${this.bowerDirectory}/jquery/dist/jquery.js`;
->>>>>>> 85d38213
 
       // in Ember 1.10 and higher `ember.js` is deprecated in favor of
       // the more aptly named `ember.debug.js`.
@@ -357,6 +333,7 @@
       if (!existsSync(this._resolveLocal(developmentEmber))) {
         developmentEmber = `${this.bowerDirectory}/ember/ember.js`;
       }
+      emberTesting = `${this.bowerDirectory}/ember/ember-testing.js`;
     }
 
     let handlebarsVendorFiles;
@@ -368,7 +345,6 @@
     } else {
       handlebarsVendorFiles = null;
     }
-<<<<<<< HEAD
 
     this.vendorFiles = omitBy(merge({
       'jquery.js': jquery,
@@ -376,42 +352,9 @@
       'ember.js': {
         development: developmentEmber,
         production: productionEmber,
-=======
-
-    emberTesting = `${this.bowerDirectory}/ember/ember-testing.js`;
-  }
-
-  let handlebarsVendorFiles;
-  if ('handlebars' in bowerDeps) {
-    handlebarsVendorFiles = {
-      development: `${this.bowerDirectory}/handlebars/handlebars.js`,
-      production: `${this.bowerDirectory}/handlebars/handlebars.runtime.js`,
-    };
-  } else {
-    handlebarsVendorFiles = null;
-  }
-
-  this.vendorFiles = omitBy(merge({
-    'jquery.js': jquery,
-    'handlebars.js': handlebarsVendorFiles,
-    'ember.js': {
-      development: developmentEmber,
-      production: productionEmber,
-    },
-    'ember-testing.js': [
-      emberTesting,
-      { type: 'test' },
-    ],
-    'app-shims.js': emberShims,
-    'ember-resolver.js': [
-      `${this.bowerDirectory}/ember-resolver/dist/modules/ember-resolver.js`, {
-        exports: {
-          'ember/resolver': ['default'],
-        },
->>>>>>> 85d38213
       },
       'ember-testing.js': [
-        `${this.bowerDirectory}/ember/ember-testing.js`,
+        emberTesting,
         { type: 'test' },
       ],
       'app-shims.js': emberShims,
@@ -421,7 +364,18 @@
             'ember/resolver': ['default'],
           },
         },
-      ],
+        'ember-testing.js': [
+          `${this.bowerDirectory}/ember/ember-testing.js`,
+          { type: 'test' },
+        ],
+        'app-shims.js': emberShims,
+        'ember-resolver.js': [
+          `${this.bowerDirectory}/ember-resolver/dist/modules/ember-resolver.js`, {
+            exports: {
+              'ember/resolver': ['default'],
+            },
+          },
+        ],
     }, this.options.vendorFiles), isNull);
 
     if (this._addonInstalled('ember-resolver') || !bowerDeps['ember-resolver']) {
@@ -439,19 +393,12 @@
       this.project.ui.writeWarnLine('You have not included `ember-cli-shims` in your project\'s `bower.json` or `package.json`. This only works if you provide an alternative yourself and unset `app.vendorFiles[\'app-shims.js\']`.');
     }
 
-<<<<<<< HEAD
-    // this is needed to support versions of Ember older than
-    // 1.8.0 (when ember-testing.js was added to the deployment)
-    if (this.vendorFiles['ember-testing.js'] && !existsSync(this.vendorFiles['ember-testing.js'][0])) {
+    // If ember-testing.js is coming from Bower (not ember-source) and it does not
+    // exist, then we remove it from vendor files. This is needed to support versions
+    // of Ember older than 1.8.0 (when ember-testing.js was incldued in ember.js itself)
+    if (!ember && this.vendorFiles['ember-testing.js'] && !existsSync(this.vendorFiles['ember-testing.js'][0])) {
       delete this.vendorFiles['ember-testing.js'];
     }
-=======
-  // If ember-testing.js is coming from Bower (not ember-source) and it does not
-  // exist, then we remove it from vendor files. This is needed to support versions
-  // of Ember older than 1.8.0 (when ember-testing.js was incldued in ember.js itself)
-  if (!ember && this.vendorFiles['ember-testing.js'] && !existsSync(this.vendorFiles['ember-testing.js'][0])) {
-    delete this.vendorFiles['ember-testing.js'];
->>>>>>> 85d38213
   }
 
   /**
