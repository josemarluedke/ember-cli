{
  "name": "foo",
  "version": "0.0.0",
  "description": "The default blueprint for ember-cli addons.",
  "keywords": [
    "ember-addon"
  ],
  "license": "MIT",
  "author": "",
  "directories": {
    "doc": "doc",
    "test": "tests"
  },
  "repository": "",
  "scripts": {
    "build": "ember build",
    "lint:js": "eslint ./*.js addon addon-test-support app config lib server test-support tests",
    "start": "ember serve",
    "test": "ember test",
    "test:all": "ember try:each"
  },
  "dependencies": {
    "ember-cli-babel": "^6.6.0"
  },
  "devDependencies": {
    "broccoli-asset-rev": "^2.7.0",
    "ember-ajax": "^3.0.0",
    "ember-cli": "~<%= emberCLIVersion %>",
    "ember-cli-dependency-checker": "^2.0.0",
    "ember-cli-eslint": "^4.2.1",
    "ember-cli-htmlbars": "^2.0.1",
    "ember-cli-htmlbars-inline-precompile": "^1.0.0",
    "ember-cli-inject-live-reload": "^1.4.1",
    "ember-cli-qunit": "^4.1.1",
    "ember-cli-shims": "^1.2.0",
    "ember-cli-sri": "^2.1.0",
    "ember-cli-uglify": "^2.0.0",
    "ember-disable-prototype-extensions": "^1.1.2",
    "ember-export-application-global": "^2.0.0",
    "ember-load-initializers": "^1.0.0",
    "ember-maybe-import-regenerator": "^0.1.6",
    "ember-resolver": "^4.0.0",
    "ember-source": "~3.1.0-beta.1",
    "ember-source-channel-url": "^1.0.1",
    "ember-try": "^0.2.23",
    "eslint-plugin-ember": "^5.0.0",
<<<<<<< HEAD
    "eslint-plugin-node": "^5.2.1",
    "loader.js": "^4.2.3",
    "qunit-dom": "^0.5.0"
=======
    "eslint-plugin-node": "^6.0.1",
    "loader.js": "^4.2.3"
>>>>>>> 631127bb
  },
  "engines": {
    "node": "^4.5 || 6.* || >= 7.*"
  },
  "ember-addon": {
    "configPath": "tests/dummy/config"
  }
}<|MERGE_RESOLUTION|>--- conflicted
+++ resolved
@@ -44,14 +44,9 @@
     "ember-source-channel-url": "^1.0.1",
     "ember-try": "^0.2.23",
     "eslint-plugin-ember": "^5.0.0",
-<<<<<<< HEAD
-    "eslint-plugin-node": "^5.2.1",
+    "eslint-plugin-node": "^6.0.1",
     "loader.js": "^4.2.3",
     "qunit-dom": "^0.5.0"
-=======
-    "eslint-plugin-node": "^6.0.1",
-    "loader.js": "^4.2.3"
->>>>>>> 631127bb
   },
   "engines": {
     "node": "^4.5 || 6.* || >= 7.*"
