--- conflicted
+++ resolved
@@ -1,33 +1,21 @@
 # ember-cli Changelog
 
-<<<<<<< HEAD
 ## 2.16.0-beta.1
-=======
-## 2.15.1
->>>>>>> 3f781380
-
-The following changes are required if you are upgrading from the previous
-version:
-
-- Users
-<<<<<<< HEAD
+
+The following changes are required if you are upgrading from the previous
+version:
+
+- Users
   + [`ember new` diff](https://github.com/ember-cli/ember-new-output/compare/v2.15.0...v2.16.0-beta.1)
   + Upgrade your project's ember-cli version - [docs](https://ember-cli.com/user-guide/#upgrading)
 - Addon Developers
   + [`ember addon` diff](https://github.com/ember-cli/ember-addon-output/compare/v2.15.0...v2.16.0-beta.1)
-=======
-  + [`ember new` diff](https://github.com/ember-cli/ember-new-output/compare/v2.15.0...v2.15.1)
-  + Upgrade your project's ember-cli version - [docs](https://ember-cli.com/user-guide/#upgrading)
-- Addon Developers
-  + [`ember addon` diff](https://github.com/ember-cli/ember-addon-output/compare/v2.15.0...v2.15.1)
->>>>>>> 3f781380
-  + No changes required
-- Core Contributors
-  + No changes required
-
-#### Community Contributions
-
-<<<<<<< HEAD
+  + No changes required
+- Core Contributors
+  + No changes required
+
+#### Community Contributions
+
 - [#7178](https://github.com/ember-cli/ember-cli/pull/7178) readme npm/yarn updates with tests [@kellyselden](https://github.com/kellyselden)
 - [#6908](https://github.com/ember-cli/ember-cli/pull/6908) Several fixes for the module unification feature flag [@mixonic](https://github.com/mixonic)
 - [#7137](https://github.com/ember-cli/ember-cli/pull/7137) add in-app testing page reference [@kellyselden](https://github.com/kellyselden)
@@ -61,10 +49,28 @@
 - [#7303](https://github.com/ember-cli/ember-cli/pull/7303) Introduces a way to debug application/add-on trees [@twokul](https://github.com/twokul)
 - [#7314](https://github.com/ember-cli/ember-cli/pull/7314) Removes babel module transform [@twokul](https://github.com/twokul)
 - [#7315](https://github.com/ember-cli/ember-cli/pull/7315) fix image uri [@xg-wang](https://github.com/xg-wang)
-=======
+
+Thank you to all who took the time to contribute!
+
+
+## 2.15.1
+
+The following changes are required if you are upgrading from the previous
+version:
+
+- Users
+  + [`ember new` diff](https://github.com/ember-cli/ember-new-output/compare/v2.15.0...v2.15.1)
+  + Upgrade your project's ember-cli version - [docs](https://ember-cli.com/user-guide/#upgrading)
+- Addon Developers
+  + [`ember addon` diff](https://github.com/ember-cli/ember-addon-output/compare/v2.15.0...v2.15.1)
+  + No changes required
+- Core Contributors
+  + No changes required
+
+#### Community Contributions
+
 - [#7316](https://github.com/ember-cli/ember-cli/pull/7316) Bump blueprint to Ember Data 2.15.0 [@locks](https://github.com/ember-cli)
 - [#7320](https://github.com/ember-cli/ember-cli/pull/7320) move "private" key in package.json [@kellyselden](https://github.com/kellyselden)
->>>>>>> 3f781380
 
 Thank you to all who took the time to contribute!
 
