--- conflicted
+++ resolved
@@ -1,32 +1,20 @@
 # ember-cli Changelog
 
-<<<<<<< HEAD
 ## v3.1.0-beta.1
-=======
-## v3.0.3
->>>>>>> 5669dfec
-
-The following changes are required if you are upgrading from the previous
-version:
-
-- Users
-<<<<<<< HEAD
+
+The following changes are required if you are upgrading from the previous
+version:
+
+- Users
   + [`ember new` diff](https://github.com/ember-cli/ember-new-output/compare/v3.0.0...v3.1.0-beta.1)
   + Upgrade your project's ember-cli version - [docs](https://ember-cli.com/user-guide/#upgrading)
 - Addon Developers
   + [`ember addon` diff](https://github.com/ember-cli/ember-addon-output/compare/v3.0.0...v3.1.0-beta.1)
-  + Upgrade your project's ember-cli version - [docs](https://ember-cli.com/user-guide/#upgrading)
-=======
-  + Upgrade your project's ember-cli version - [docs](https://ember-cli.com/user-guide/#upgrading)
-- Addon Developers
-  + No changes required
->>>>>>> 5669dfec
-- Core Contributors
-  + No changes required
-
-#### Community Contributions
-
-<<<<<<< HEAD
+- Core Contributors
+  + No changes required
+
+#### Community Contributions
+
 - [#7491](https://github.com/ember-cli/ember-cli/pull/7491) Allow instrumentation to be turned on using .ember-cli [@patocallaghan](https://github.com/patocallaghan)
 - [#7492](https://github.com/ember-cli/ember-cli/pull/7492) Use yarn instead of npm when part of a yarn workspace root [@thetimothyp](https://github.com/thetimothyp)
 - [#7519](https://github.com/ember-cli/ember-cli/pull/7519) Change isMainVendorFile check in ember-app.js [@GCheung55](https://github.com/GCheung55)
@@ -49,7 +37,20 @@
 Thank you to all who took the time to contribute!
 
 
-=======
+## v3.0.3
+
+The following changes are required if you are upgrading from the previous
+version:
+
+- Users
+  + Upgrade your project's ember-cli version - [docs](https://ember-cli.com/user-guide/#upgrading)
+- Addon Developers
+  + No changes required
+- Core Contributors
+  + No changes required
+
+#### Community Contributions
+
 - [#7719](https://github.com/ember-cli/ember-cli/pull/7719) reorder ember-cli-build.js in blueprint [@kellyselden](https://github.com/kellyselden)
 - [#7720](https://github.com/ember-cli/ember-cli/pull/7720) assert no filters matched [@kellyselden](https://github.com/kellyselden)
 - [#7721](https://github.com/ember-cli/ember-cli/pull/7721) update eslint-plugin-node for addons [@ember-cli](https://github.com/ember-cli)
@@ -58,7 +59,6 @@
 
 Thank you to all who took the time to contribute!
 
->>>>>>> 5669dfec
 ## v3.0.2
 
 The following changes are required if you are upgrading from the previous
