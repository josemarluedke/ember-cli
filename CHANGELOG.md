# ember-cli Changelog

<<<<<<< HEAD
## 2.15.0-beta.1
=======
## 2.14.2
>>>>>>> b28efa53

The following changes are required if you are upgrading from the previous
version:

- Users
<<<<<<< HEAD
  + [`ember new` diff](https://github.com/ember-cli/ember-new-output/compare/v2.14.0...v2.15.0-beta.1)
  + Upgrade your project's ember-cli version - [docs](https://ember-cli.com/user-guide/#upgrading)
- Addon Developers
  + [`ember addon` diff](https://github.com/ember-cli/ember-addon-output/compare/v2.14.0...v2.15.0-beta.1)
=======
  + [`ember new` diff](https://github.com/ember-cli/ember-new-output/compare/v2.14.1...v2.14.2)
  + Upgrade your project's ember-cli version - [docs](https://ember-cli.com/user-guide/#upgrading)
- Addon Developers
  + [`ember addon` diff](https://github.com/ember-cli/ember-addon-output/compare/v2.14.1...v2.14.2)
>>>>>>> b28efa53
  + No changes required
- Core Contributors
  + No changes required

#### Community Contributions

<<<<<<< HEAD
- [#6988](https://github.com/ember-cli/ember-cli/pull/6988) update addon lts testing [@kellyselden](https://github.com/kellyselden)
- [#7132](https://github.com/ember-cli/ember-cli/pull/7132) Bump ember-cli-eslint [@rwwagner90](https://github.com/rwwagner90)
- [#7026](https://github.com/ember-cli/ember-cli/pull/7026) explain node 4 in addons [@kellyselden](https://github.com/kellyselden)
- [#7002](https://github.com/ember-cli/ember-cli/pull/7002) update from npm 2 when using node 4 [@kellyselden](https://github.com/kellyselden)
- [#7014](https://github.com/ember-cli/ember-cli/pull/7014) fixup #6941 [@stefanpenner](https://github.com/stefanpenner)
- [#7025](https://github.com/ember-cli/ember-cli/pull/7025) remove MODEL_FACTORY_INJECTIONS [@stefanpenner](https://github.com/stefanpenner)
- [#7003](https://github.com/ember-cli/ember-cli/pull/7003) Allow node 7.x on Windows [@btecu](https://github.com/btecu)
- [#7090](https://github.com/ember-cli/ember-cli/pull/7090) Documentation around error propagation & version bumps [@twokul](https://github.com/twokul)
- [#7048](https://github.com/ember-cli/ember-cli/pull/7048) Update yarn.lock with latest allowed dependencies. [@rwjblue](https://github.com/rwjblue)
- [#7046](https://github.com/ember-cli/ember-cli/pull/7046) Pass only packages to npm uninstall task that exist [@raido](https://github.com/raido)
- [#7041](https://github.com/ember-cli/ember-cli/pull/7041) Revert rawMode to original value during windows signals cleanup [@ro0gr](https://github.com/ro0gr)
- [#7045](https://github.com/ember-cli/ember-cli/pull/7045) Make app.import() work with files inside `node_modules` [@Turbo87](https://github.com/Turbo87)
- [#7032](https://github.com/ember-cli/ember-cli/pull/7032) BUGFIX Corrected a typo in Windows elevation test error message. [@jpschober](https://github.com/jpschober)
- [#7068](https://github.com/ember-cli/ember-cli/pull/7068) Remove reference to "lib/ext/promise" from docs [@ro0gr](https://github.com/ro0gr)
- [#7057](https://github.com/ember-cli/ember-cli/pull/7057) Use https in references to emberjs website [@ahmadsoe](https://github.com/ahmadsoe)
- [#7056](https://github.com/ember-cli/ember-cli/pull/7056) fix_typos [@fixTypos](https://github.com/fixTypos)
- [#7064](https://github.com/ember-cli/ember-cli/pull/7064) remove the implied npm install and test from travis [@kellyselden](https://github.com/kellyselden)
- [#7054](https://github.com/ember-cli/ember-cli/pull/7054) Allow imports from scoped packages [@dfreeman](https://github.com/dfreeman)
- [#7150](https://github.com/ember-cli/ember-cli/pull/7150) fix typo [@stefanpenner](https://github.com/stefanpenner)
- [#7102](https://github.com/ember-cli/ember-cli/pull/7102) use `.test` instead of `.match` when appropriate [@bekzod](https://github.com/bekzod)
- [#7095](https://github.com/ember-cli/ember-cli/pull/7095) loggers `let` => `const` [@bekzod](https://github.com/bekzod)
- [#7084](https://github.com/ember-cli/ember-cli/pull/7084) change var to let in ARCHITECTURE.md [@ro0gr](https://github.com/ro0gr)
- [#7100](https://github.com/ember-cli/ember-cli/pull/7100) use native `Object.assign` [@bekzod](https://github.com/bekzod)
- [#7101](https://github.com/ember-cli/ember-cli/pull/7101) use `.reduce` in `addonPackages` [@bekzod](https://github.com/bekzod)
- [#7094](https://github.com/ember-cli/ember-cli/pull/7094) concat instead of `unshift each` in `_processedExternalTree` [@bekzod](https://github.com/bekzod)
- [#7080](https://github.com/ember-cli/ember-cli/pull/7080) Node support doc [@stefanpenner](https://github.com/stefanpenner)
- [#7099](https://github.com/ember-cli/ember-cli/pull/7099) use native `[].any` and `Object.keys` [@bekzod](https://github.com/bekzod)
- [#7096](https://github.com/ember-cli/ember-cli/pull/7096) removed redundant `self` references [@bekzod](https://github.com/bekzod)
- [#7081](https://github.com/ember-cli/ember-cli/pull/7081) update deps [@stefanpenner](https://github.com/stefanpenner)
- [#7093](https://github.com/ember-cli/ember-cli/pull/7093) use arrow function in `discoverFromDependencies` [@bekzod](https://github.com/bekzod)
- [#7085](https://github.com/ember-cli/ember-cli/pull/7085) remove "Aligned require statements" style guide [@ro0gr](https://github.com/ro0gr)
- [#7092](https://github.com/ember-cli/ember-cli/pull/7092) avoid extra iteration, use `reduce` instead of `map/filter` combination [@bekzod](https://github.com/bekzod)
- [#7161](https://github.com/ember-cli/ember-cli/pull/7161) Use headless chrome in addon build config [@sivakumar-kailasam](https://github.com/sivakumar-kailasam)
- [#7123](https://github.com/ember-cli/ember-cli/pull/7123) double mocha-eslint test timeout [@ro0gr](https://github.com/ro0gr)
- [#7118](https://github.com/ember-cli/ember-cli/pull/7118) cleanup `appAndDependencies` [@bekzod](https://github.com/bekzod)
- [#7105](https://github.com/ember-cli/ember-cli/pull/7105) use `const` where appropriate [@bekzod](https://github.com/bekzod)
- [#7106](https://github.com/ember-cli/ember-cli/pull/7106) cleanup tangled promise [@bekzod](https://github.com/bekzod)
- [#7114](https://github.com/ember-cli/ember-cli/pull/7114) explain the old code in bin/ember [@kellyselden](https://github.com/kellyselden)
- [#7104](https://github.com/ember-cli/ember-cli/pull/7104) cleanup `addon/dependencies` [@bekzod](https://github.com/bekzod)
- [#7107](https://github.com/ember-cli/ember-cli/pull/7107) cleanup promise chain [@bekzod](https://github.com/bekzod)
- [#7113](https://github.com/ember-cli/ember-cli/pull/7113) simplified promise chain in `git-init` [@bekzod](https://github.com/bekzod)
- [#7110](https://github.com/ember-cli/ember-cli/pull/7110) convert to RSVP promise inside `utilities/execa` [@bekzod](https://github.com/bekzod)
- [#7152](https://github.com/ember-cli/ember-cli/pull/7152) Remove redundant chrome installation since appveyor has latest chrome [@sivakumar-kailasam](https://github.com/sivakumar-kailasam)
- [#7151](https://github.com/ember-cli/ember-cli/pull/7151) Change `broccoli-middleware` to `1.0.0` :tada: [@twokul](https://github.com/twokul)
- [#7148](https://github.com/ember-cli/ember-cli/pull/7148) Replace phantom.js usage with headless chrome [@sivakumar-kailasam](https://github.com/sivakumar-kailasam)
- [#7147](https://github.com/ember-cli/ember-cli/pull/7147) Add Replacer to FileInfo [@stefanpenner](https://github.com/stefanpenner)
- [#7133](https://github.com/ember-cli/ember-cli/pull/7133) ember-cli-dependency-checker major version bump [@kellyselden](https://github.com/kellyselden)
- [#7175](https://github.com/ember-cli/ember-cli/pull/7175) mention chrome is required now [@kellyselden](https://github.com/kellyselden)
- [#7160](https://github.com/ember-cli/ember-cli/pull/7160) link + integrity is currently causing double loads [@stefanpenner](https://github.com/stefanpenner)
- [#7153](https://github.com/ember-cli/ember-cli/pull/7153) Update yarn.lock [@rwjblue](https://github.com/rwjblue)
- [#7180](https://github.com/ember-cli/ember-cli/pull/7180) install npm 4 in addon travis using npm [@kellyselden](https://github.com/kellyselden)
- [#7167](https://github.com/ember-cli/ember-cli/pull/7167) Upgrade testem to allow browser_args in testem.json [@sivakumar-kailasam](https://github.com/sivakumar-kailasam)
- [#7169](https://github.com/ember-cli/ember-cli/pull/7169) Travis multiple blank line cleanup and if block code consolidation [@kellyselden](https://github.com/kellyselden)
- [#7173](https://github.com/ember-cli/ember-cli/pull/7173) Removed unused dependencies [@t-sauer](https://github.com/t-sauer)
- [#7177](https://github.com/ember-cli/ember-cli/pull/7177) verify npm/yarn logic in travis files [@kellyselden](https://github.com/kellyselden)
- [#7181](https://github.com/ember-cli/ember-cli/pull/7181) node 8 but with npm4 [@stefanpenner](https://github.com/stefanpenner)
- [#7195](https://github.com/ember-cli/ember-cli/pull/7195) fix  --non-interactive test regression [@kellyselden](https://github.com/kellyselden)
- [#7196](https://github.com/ember-cli/ember-cli/pull/7196) fix a bad merge conflict resolution [@kellyselden](https://github.com/kellyselden)
- [#7197](https://github.com/ember-cli/ember-cli/pull/7197) use newer yarn on travis [@kellyselden](https://github.com/kellyselden)
- [#7200](https://github.com/ember-cli/ember-cli/pull/7200) verify welcome page logic [@kellyselden](https://github.com/kellyselden)

Thank you to all who took the time to contribute!

=======
- [#7273](https://github.com/ember-cli/ember-cli/pull/7273) Fix --json option for asset sizes command [@simplabs](https://github.com/simplabs)

Thank you to all who took the time to contribute!


>>>>>>> b28efa53
## 2.14.1

The following changes are required if you are upgrading from the previous
version:

- Users
  + [`ember new` diff](https://github.com/ember-cli/ember-new-output/compare/v2.14.0...v2.14.1)
  + Upgrade your project's ember-cli version - [docs](https://ember-cli.com/user-guide/#upgrading)
- Addon Developers
  + [`ember addon` diff](https://github.com/ember-cli/ember-addon-output/compare/v2.14.0...v2.14.1)
  + No changes required
- Core Contributors
  + No changes required

#### Community Contributions

- [#7186](https://github.com/ember-cli/ember-cli/pull/7186) [release] node 8 [@stefanpenner](https://github.com/stefanpenner)
- [#7193](https://github.com/ember-cli/ember-cli/pull/7193) cherry pick "install npm 4 in addon travis using npm" [@kellyselden](https://github.com/kellyselden)
- [#7194](https://github.com/ember-cli/ember-cli/pull/7194) stay in sync with editorconfig and other blueprints regarding newlines [@kellyselden](https://github.com/kellyselden)
- [#7204](https://github.com/ember-cli/ember-cli/pull/7204) [bugfix release] explain node 4 in addons [@kellyselden](https://github.com/kellyselden)
- [#7205](https://github.com/ember-cli/ember-cli/pull/7205) [bugfix release] 2 12 lts testing [@kellyselden](https://github.com/kellyselden)
- [#7206](https://github.com/ember-cli/ember-cli/pull/7206) [bugfix release] remove MODEL_FACTORY_INJECTIONS [@kellyselden](https://github.com/kellyselden)
- [#7208](https://github.com/ember-cli/ember-cli/pull/7208) bugfix(legacy-addons): Fixes typo in babel transpilation options [@pzuraq](https://github.com/pzuraq)
- [#7210](https://github.com/ember-cli/ember-cli/pull/7210) [bugfix release] Ember try remove test [@kellyselden](https://github.com/kellyselden)
- [#7246](https://github.com/ember-cli/ember-cli/pull/7246) [BUGFIX release] cherry-pick "Bumps `broccoli-builder` version to include stack traces fix" [@twokul](https://github.com/twokul)

## 2.14.0

The following changes are required if you are upgrading from the previous
version:

- Users
  + [`ember new` diff](https://github.com/ember-cli/ember-new-output/compare/v2.13.3...v2.14.0)
  + Upgrade your project's ember-cli version - [docs](https://ember-cli.com/user-guide/#upgrading)
- Addon Developers
  + [`ember addon` diff](https://github.com/ember-cli/ember-addon-output/compare/v2.13.3...v2.14.0)
  + No changes required
- Core Contributors
  + No changes required

#### Community Contributions

- [#6937](https://github.com/ember-cli/ember-cli/pull/6937) various blueprint cleanup and consistency [@kellyselden](https://github.com/kellyselden)
- [#6862](https://github.com/ember-cli/ember-cli/pull/6862) Update minimum ember-try version. [@rwjblue](https://github.com/rwjblue)
- [#6932](https://github.com/ember-cli/ember-cli/pull/6932) make blueprint files public [@kellyselden](https://github.com/kellyselden)
- [#6874](https://github.com/ember-cli/ember-cli/pull/6874) Add .eslintrc.js files to blueprints [@rwwagner90](https://github.com/rwwagner90)
- [#6868](https://github.com/ember-cli/ember-cli/pull/6868) Add --welcome option to `new` and `init` so that it can be skipped with --no-welcome [@romulomachado](https://github.com/romulomachado)
- [#6873](https://github.com/ember-cli/ember-cli/pull/6873) Add ~ to ember-cli in package.json in blueprints [@rwwagner90](https://github.com/rwwagner90)
- [#6934](https://github.com/ember-cli/ember-cli/pull/6934) missed node 4 - es6 updates in blueprints [@kellyselden](https://github.com/kellyselden)
- [#6890](https://github.com/ember-cli/ember-cli/pull/6890) Replace lib/utilities/DAG.js with dag-map package [@rwwagner90](https://github.com/rwwagner90)
- [#6888](https://github.com/ember-cli/ember-cli/pull/6888) Print out `yarn install` when yarn.lock file is present [@samdemaeyer](https://github.com/samdemaeyer)
- [#6883](https://github.com/ember-cli/ember-cli/pull/6883) broccoli/ember-app: Make app/index.html optional [@Turbo87](https://github.com/Turbo87)
- [#6886](https://github.com/ember-cli/ember-cli/pull/6886) Handle addon constructor errors gracefully [@jsturgis](https://github.com/jsturgis)
- [#6889](https://github.com/ember-cli/ember-cli/pull/6889) Use const/let in all blueprints [@simonihmig](https://github.com/simonihmig)
- [#6938](https://github.com/ember-cli/ember-cli/pull/6938) Add ESLint config to "server" and "lib" blueprints [@kellyselden](https://github.com/kellyselden)
- [#6910](https://github.com/ember-cli/ember-cli/pull/6910) [BUGFIX] Add yuidocs for the addon:init method [@mattmarcum](https://github.com/mattmarcum)
- [#6896](https://github.com/ember-cli/ember-cli/pull/6896) Removed all references to Bower in blueprint README. [@michielboekhoff](https://github.com/michielboekhoff)
- [#6903](https://github.com/ember-cli/ember-cli/pull/6903) remove npm experiment refs [@tylerturdenpants](https://github.com/tylerturdenpants)
- [#6907](https://github.com/ember-cli/ember-cli/pull/6907) Ignore files created by Ember-Try [@elwayman02](https://github.com/elwayman02)
- [#6898](https://github.com/ember-cli/ember-cli/pull/6898) Update ember-export-application-global to babel@6 version. [@rwjblue](https://github.com/rwjblue)
- [#6915](https://github.com/ember-cli/ember-cli/pull/6915) Run YUIDoc on single `it` [@sduquej](https://github.com/sduquej)
- [#6912](https://github.com/ember-cli/ember-cli/pull/6912) Stop creating recursive symlink (addon requiring itself) [@clekstro](https://github.com/clekstro)
- [#6911](https://github.com/ember-cli/ember-cli/pull/6911) Fix dirty git state [@clekstro](https://github.com/clekstro)
- [#6966](https://github.com/ember-cli/ember-cli/pull/6966) ENHANCEMENT: throw when converting `npm install foo` to `yarn install foo` [@pichfl](https://github.com/pichfl)
- [#6940](https://github.com/ember-cli/ember-cli/pull/6940) remove lint filter [@kellyselden](https://github.com/kellyselden)
- [#6936](https://github.com/ember-cli/ember-cli/pull/6936) use RSVP.resolve shorthand [@kellyselden](https://github.com/kellyselden)
- [#6919](https://github.com/ember-cli/ember-cli/pull/6919) Do not use `chalk.white` when displaying asset sizes [@lucasmazza](https://github.com/lucasmazza)
- [#6939](https://github.com/ember-cli/ember-cli/pull/6939) replace ': function(' with '(' [@kellyselden](https://github.com/kellyselden)
- [#6935](https://github.com/ember-cli/ember-cli/pull/6935) use our string style since converted from json [@kellyselden](https://github.com/kellyselden)
- [#6942](https://github.com/ember-cli/ember-cli/pull/6942) object shorthand blueprint cleanup [@kellyselden](https://github.com/kellyselden)
- [#6984](https://github.com/ember-cli/ember-cli/pull/6984) Fix perf-guide to have correct file names for build visualization [@kratiahuja](https://github.com/kratiahuja)
- [#7007](https://github.com/ember-cli/ember-cli/pull/7007) Updated npm version for ember-data to use ~ instead of ^ [@fushi](https://github.com/fushi)
- [#7038](https://github.com/ember-cli/ember-cli/pull/7038) Update "ember-cli-htmlbars" [@stefanpenner](https://github.com/stefanpenner)
- [#7059](https://github.com/ember-cli/ember-cli/pull/7059) Addon#setupPreprocessorRegistry should be invoked after `addon.app` is set. [@stefanpenner](https://github.com/stefanpenner)
- [#7130](https://github.com/ember-cli/ember-cli/pull/7130) yarn: Use --non-interactive flag [@Turbo87](https://github.com/Turbo87)
- [#7191](https://github.com/ember-cli/ember-cli/pull/7191) blueprints/app: Update "ember-source" and "ember-data" to v2.14.0 [@Turbo87](https://github.com/Turbo87)
- [#7192](https://github.com/ember-cli/ember-cli/pull/7192) tests/acceptance: Delete broken "ember generate http-proxy" test [@Turbo87](https://github.com/Turbo87)

Thank you to all who took the time to contribute!


### 2.14.0-beta.2

The following changes are required if you are upgrading from the previous
version:

- Users
  + [`ember new` diff](https://github.com/ember-cli/ember-new-output/compare/v2.14.0-beta.1...v2.14.0-beta.2)
  + Upgrade your project's ember-cli version - [docs](https://ember-cli.com/user-guide/#upgrading)
- Addon Developers
  + [`ember addon` diff](https://github.com/ember-cli/ember-addon-output/compare/v2.14.0-beta.1...v2.14.0-beta.2)
  + No changes required
- Core Contributors
  + No changes required

#### Community Contributions

- [#7007](https://github.com/ember-cli/ember-cli/pull/7007) Updated npm version for ember-data to use ~ instead of ^ [@fushi](https://github.com/fushi)
- [#6996](https://github.com/ember-cli/ember-cli/pull/6996) Update to non-beta version of ember-cli-qunit. [@rwjblue](https://github.com/rwjblue)
- [#6991](https://github.com/ember-cli/ember-cli/pull/6991) cleanup [@stefanpenner](https://github.com/stefanpenner)
- [#7009](https://github.com/ember-cli/ember-cli/pull/7009) fix extra new line and easier to read indentation [@Turbo87](https://github.com/Turbo87)
- [#7011](https://github.com/ember-cli/ember-cli/pull/7011) npmTask should throw when trying to convert `npm install foo` to `yarn install foo` [@Turbo87](https://github.com/Turbo87)
- [#7015](https://github.com/ember-cli/ember-cli/pull/7015) Do not set committer for the initial git commit [@Turbo87](https://github.com/Turbo87)
- [#7023](https://github.com/ember-cli/ember-cli/pull/7023) Allow broccoli-babel-transpiler to float with SemVer. [@rwjblue](https://github.com/rwjblue)
- [#7028](https://github.com/ember-cli/ember-cli/pull/7028) add yarn missing default comment [@kellyselden](https://github.com/kellyselden)
- [#7036](https://github.com/ember-cli/ember-cli/pull/7036) Ensure `lintTree` results cannot clobber tests. [@rwjblue](https://github.com/rwjblue)
- [#7038](https://github.com/ember-cli/ember-cli/pull/7038) Update "ember-cli-htmlbars" [@stefanpenner](https://github.com/stefanpenner)
- [#7049](https://github.com/ember-cli/ember-cli/pull/7049) Prevent warnings from broccoli-babel-transpiler. [@rwjblue](https://github.com/rwjblue)
- [#7051](https://github.com/ember-cli/ember-cli/pull/7051) Corrected a typo in Windows elevation test error message. [@Turbo87](https://github.com/Turbo87)
- [#7052](https://github.com/ember-cli/ember-cli/pull/7052) Pass only package to npm uninstall task that exist [@Turbo87](https://github.com/Turbo87)

Thank you to all who took the time to contribute!


### 2.14.0-beta.1

The following changes are required if you are upgrading from the previous
version:

- Users
  + [`ember new` diff](https://github.com/ember-cli/ember-new-output/compare/v2.13.0...v2.14.0-beta.1)
  + Upgrade your project's ember-cli version - [docs](https://ember-cli.com/user-guide/#upgrading)
- Addon Developers
  + [`ember addon` diff](https://github.com/ember-cli/ember-addon-output/compare/v2.13.0...v2.14.0-beta.1)
  + No changes required
- Core Contributors
  + No changes required

#### Community Contributions

- [#6918](https://github.com/ember-cli/ember-cli/pull/6918) Update markdown-it-terminal to the latest version 🚀 [@ember-cli](https://github.com/ember-cli)
- [#6862](https://github.com/ember-cli/ember-cli/pull/6862) Update minimum ember-try version. [@rwjblue](https://github.com/rwjblue)
- [#6859](https://github.com/ember-cli/ember-cli/pull/6859) Update fs-extra to the latest version 🚀 [@ember-cli](https://github.com/ember-cli)
- [#6937](https://github.com/ember-cli/ember-cli/pull/6937) various blueprint cleanup and consistency [@kellyselden](https://github.com/kellyselden)
- [#6874](https://github.com/ember-cli/ember-cli/pull/6874) Add .eslintrc.js files to blueprints [@rwwagner90](https://github.com/rwwagner90)
- [#6868](https://github.com/ember-cli/ember-cli/pull/6868) Add --welcome option to `new` and `init` so that it can be skipped with --no-welcome [@romulomachado](https://github.com/romulomachado)
- [#6873](https://github.com/ember-cli/ember-cli/pull/6873) Add ~ to ember-cli in package.json in blueprints [@rwwagner90](https://github.com/rwwagner90)
- [#6932](https://github.com/ember-cli/ember-cli/pull/6932) make blueprint files public [@kellyselden](https://github.com/kellyselden)
- [#6890](https://github.com/ember-cli/ember-cli/pull/6890) Replace lib/utilities/DAG.js with dag-map package [@rwwagner90](https://github.com/rwwagner90)
- [#6888](https://github.com/ember-cli/ember-cli/pull/6888) Print out `yarn install` when yarn.lock file is present [@samdemaeyer](https://github.com/samdemaeyer)
- [#6883](https://github.com/ember-cli/ember-cli/pull/6883) broccoli/ember-app: Make app/index.html optional [@Turbo87](https://github.com/Turbo87)
- [#6886](https://github.com/ember-cli/ember-cli/pull/6886) Handle addon constructor errors gracefully [@jsturgis](https://github.com/jsturgis)
- [#6889](https://github.com/ember-cli/ember-cli/pull/6889) Use const/let in all blueprints [@simonihmig](https://github.com/simonihmig)
- [#6940](https://github.com/ember-cli/ember-cli/pull/6940) remove lint filter [@kellyselden](https://github.com/kellyselden)
- [#6910](https://github.com/ember-cli/ember-cli/pull/6910) [BUGFIX] Add yuidocs for the addon:init method [@mattmarcum](https://github.com/mattmarcum)
- [#6896](https://github.com/ember-cli/ember-cli/pull/6896) Removed all references to Bower in blueprint README. [@michielboekhoff](https://github.com/michielboekhoff)
- [#6903](https://github.com/ember-cli/ember-cli/pull/6903) remove npm experiment refs [@tylerturdenpants](https://github.com/tylerturdenpants)
- [#6907](https://github.com/ember-cli/ember-cli/pull/6907) Ignore files created by Ember-Try [@elwayman02](https://github.com/elwayman02)
- [#6898](https://github.com/ember-cli/ember-cli/pull/6898) Update ember-export-application-global to babel@6 version. [@rwjblue](https://github.com/rwjblue)
- [#6942](https://github.com/ember-cli/ember-cli/pull/6942) object shorthand blueprint cleanup [@ember-cli](https://github.com/ember-cli)
- [#6936](https://github.com/ember-cli/ember-cli/pull/6936) use RSVP.resolve shorthand [@kellyselden](https://github.com/kellyselden)
- [#6934](https://github.com/ember-cli/ember-cli/pull/6934) missed node 4 - es6 updates in blueprints [@kellyselden](https://github.com/kellyselden)
- [#6912](https://github.com/ember-cli/ember-cli/pull/6912) Stop creating recursive symlink (addon requiring itself) [@clekstro](https://github.com/clekstro)
- [#6935](https://github.com/ember-cli/ember-cli/pull/6935) use our string style since converted from json [@kellyselden](https://github.com/kellyselden)
- [#6919](https://github.com/ember-cli/ember-cli/pull/6919) Do not use `chalk.white` when displaying asset sizes [@lucasmazza](https://github.com/lucasmazza)
- [#6915](https://github.com/ember-cli/ember-cli/pull/6915) Run YUIDoc on single `it` [@sduquej](https://github.com/sduquej)
- [#6911](https://github.com/ember-cli/ember-cli/pull/6911) Fix dirty git state [@clekstro](https://github.com/clekstro)
- [#6938](https://github.com/ember-cli/ember-cli/pull/6938) Add ESLint config to "server" and "lib" blueprints [@kellyselden](https://github.com/kellyselden)
- [#6939](https://github.com/ember-cli/ember-cli/pull/6939) replace ': function(' with '(' [@kellyselden](https://github.com/kellyselden)
- [#6966](https://github.com/ember-cli/ember-cli/pull/6966) ENHANCEMENT: throw when converting `npm install foo` to `yarn install foo` [@pichfl](https://github.com/pichfl)
- [#6984](https://github.com/ember-cli/ember-cli/pull/6984) Fix perf-guide to have correct file names for build visualization [@kratiahuja](https://github.com/kratiahuja)
- [#6987](https://github.com/ember-cli/ember-cli/pull/6987) Update fs-extra to the latest version 🚀 [@ember-cli](https://github.com/ember-cli)

Thank you to all who took the time to contribute!


### 2.13.3

The following changes are required if you are upgrading from the previous
version:

- Users
  + [`ember new` diff](https://github.com/ember-cli/ember-new-output/compare/v2.13.2...v2.13.3)
  + Upgrade your project's ember-cli version - [docs](https://ember-cli.com/user-guide/#upgrading)
- Addon Developers
  + [`ember addon` diff](https://github.com/ember-cli/ember-addon-output/compare/v2.13.2...v2.13.3)
  + No changes required
- Core Contributors
  + No changes required

#### Community Contributions

- [#7076](https://github.com/ember-cli/ember-cli/pull/7076) node 8 [@stefanpenner](https://github.com/stefanpenner)
- [#7077](https://github.com/ember-cli/ember-cli/pull/7077) Add reasonable `uglify-js` options. [@rwjblue](https://github.com/rwjblue)

Thank you to all who took the time to contribute!


### 2.13.2

The following changes are required if you are upgrading from the previous
version:

- Users
  + [`ember new` diff](https://github.com/ember-cli/ember-new-output/compare/v2.13.1...v2.13.2)
  + Upgrade your project's ember-cli version - [docs](https://ember-cli.com/user-guide/#upgrading)
- Addon Developers
  + [`ember addon` diff](https://github.com/ember-cli/ember-addon-output/compare/v2.13.1...v2.13.2)
  + No changes required
- Core Contributors
  + No changes required

#### Community Contributions

- [#7023](https://github.com/ember-cli/ember-cli/pull/7023) Allow broccoli-babel-transpiler to float with SemVer. [@rwjblue](https://github.com/rwjblue)
- [#7028](https://github.com/ember-cli/ember-cli/pull/7028) add yarn missing default comment [@kellyselden](https://github.com/kellyselden)
- [#7036](https://github.com/ember-cli/ember-cli/pull/7036) Ensure `lintTree` results cannot clobber tests. [@rwjblue](https://github.com/rwjblue)
- [#7049](https://github.com/ember-cli/ember-cli/pull/7049) Prevent warnings from broccoli-babel-transpiler. [@rwjblue](https://github.com/rwjblue)
- [#7051](https://github.com/ember-cli/ember-cli/pull/7051) Corrected a typo in Windows elevation test error message. [@Turbo87](https://github.com/Turbo87)
- [#7052](https://github.com/ember-cli/ember-cli/pull/7052) Pass only package to npm uninstall task that exist [@Turbo87](https://github.com/Turbo87)

Thank you to all who took the time to contribute!


### 2.13.1

The following changes are required if you are upgrading from the previous
version:

- Users
  + [`ember new` diff](https://github.com/ember-cli/ember-new-output/compare/v2.13.0...v2.13.1)
  + Upgrade your project's ember-cli version - [docs](https://ember-cli.com/user-guide/#upgrading)
- Addon Developers
  + [`ember addon` diff](https://github.com/ember-cli/ember-addon-output/compare/v2.13.0...v2.13.1)
  + No changes required
- Core Contributors
  + No changes required

#### Community Contributions

- [#6991](https://github.com/ember-cli/ember-cli/pull/6991) cleanup [@stefanpenner](https://github.com/stefanpenner)
- [#6996](https://github.com/ember-cli/ember-cli/pull/6996) Update to non-beta version of ember-cli-qunit [@rwjblue](https://github.com/rwjblue)
- [#7009](https://github.com/ember-cli/ember-cli/pull/7009) fix extra new line and easier to read indentation [@Turbo87](https://github.com/Turbo87)
- [#7011](https://github.com/ember-cli/ember-cli/pull/7011) npmTask should throw when trying to convert `npm install foo` to `yarn install foo` [@Turbo87](https://github.com/Turbo87)
- [#7015](https://github.com/ember-cli/ember-cli/pull/7015) Do not set committer for the initial git commit [@Turbo87](https://github.com/Turbo87)

Thank you to all who took the time to contribute!


### 2.13.0

The following changes are required if you are upgrading from the previous
version:

- Users
  + [`ember new` diff](https://github.com/ember-cli/ember-new-output/compare/v2.12.3...v2.13.0)
  + Upgrade your project's ember-cli version - [docs](https://ember-cli.com/user-guide/#upgrading)
- Addon Developers
  + [`ember addon` diff](https://github.com/ember-cli/ember-addon-output/compare/v2.12.3...v2.13.0)
  + No changes required
- Core Contributors
  + No changes required

#### Community Contributions

- [#6978](https://github.com/ember-cli/ember-cli/pull/6978) Update dependencies to Babel 6 versions. [@rwjblue](https://github.com/rwjblue)
- [#6980](https://github.com/ember-cli/ember-cli/pull/6980) Update ember-ajax to v3.0.0. [@rwjblue](https://github.com/rwjblue)
- [#6983](https://github.com/ember-cli/ember-cli/pull/6983) blueprints: Remove Bower from README [@ember-cli](https://github.com/ember-cli)
- [#6986](https://github.com/ember-cli/ember-cli/pull/6986) Revert nopt dependency update [@calderas](https://github.com/calderas)
- [#6992](https://github.com/ember-cli/ember-cli/pull/6992) blueprints/app: Update "ember-source" and "ember-data" to v2.13.0 [@Turbo87](https://github.com/Turbo87)

Thank you to all who took the time to contribute!


### 2.13.0-beta.4

The following changes are required if you are upgrading from the previous
version:

- Users
  + [`ember new` diff](https://github.com/ember-cli/ember-new-output/compare/v2.13.0-beta.3...v2.13.0-beta.4)
  + Upgrade your project's ember-cli version - [docs](https://ember-cli.com/user-guide/#upgrading)
- Addon Developers
  + [`ember addon` diff](https://github.com/ember-cli/ember-addon-output/compare/v2.13.0-beta.3...v2.13.0-beta.4)
  + No changes required
- Core Contributors
  + No changes required

#### Community Contributions

- [#6944](https://github.com/ember-cli/ember-cli/pull/6944) Include ember-testing.js when using ember-source [@trentmwillis](https://github.com/trentmwillis)
- [#6961](https://github.com/ember-cli/ember-cli/pull/6961) ensure addon.css is always included [@stefanpenner](https://github.com/stefanpenner)
- [#6968](https://github.com/ember-cli/ember-cli/pull/6968) Configure ESLint to parse ES2017 by default [@cibernox](https://github.com/cibernox)
- [#6969](https://github.com/ember-cli/ember-cli/pull/6969) Remove `.bowerrc` from blueprints [@pichfl](https://github.com/pichfl)

Thank you to all who took the time to contribute!


### 2.13.0-beta.3

The following changes are required if you are upgrading from the previous
version:

- Users
  + [`ember new` diff](https://github.com/ember-cli/ember-new-output/compare/v2.13.0-beta.2...v2.13.0-beta.3)
  + Upgrade your project's ember-cli version - [docs](https://ember-cli.com/user-guide/#upgrading)
- Addon Developers
  + [`ember addon` diff](https://github.com/ember-cli/ember-addon-output/compare/v2.13.0-beta.2...v2.13.0-beta.3)
  + No changes required
- Core Contributors
  + No changes required

#### Community Contributions

- [#6901](https://github.com/ember-cli/ember-cli/pull/6901) Update ember-welcome-page to use Babel 6. [@rwjblue](https://github.com/rwjblue)
- [#6904](https://github.com/ember-cli/ember-cli/pull/6904) Update ember-cli-qunit to use Babel 6. [@rwjblue](https://github.com/rwjblue)
- [#6905](https://github.com/ember-cli/ember-cli/pull/6905) Update various addons to use Babel 6. [@rwjblue](https://github.com/rwjblue)
- [#6928](https://github.com/ember-cli/ember-cli/pull/6928) Add 🐹 as "ember" alias [@Turbo87](https://github.com/Turbo87)
- [#6929](https://github.com/ember-cli/ember-cli/pull/6929) Backport fixes to release branch [@Turbo87](https://github.com/Turbo87)

Thank you to all who took the time to contribute!


### 2.13.0-beta.2

The following changes are required if you are upgrading from the previous
version:

- Users
  + [`ember new` diff](https://github.com/ember-cli/ember-new-output/compare/v2.13.0-beta.1...v2.13.0-beta.2)
  + Upgrade your project's ember-cli version - [docs](https://ember-cli.com/user-guide/#upgrading)
- Addon Developers
  + [`ember addon` diff](https://github.com/ember-cli/ember-addon-output/compare/v2.13.0-beta.1...v2.13.0-beta.2)
  + No changes required
- Core Contributors
  + No changes required

#### Community Contributions

- [#6861](https://github.com/ember-cli/ember-cli/pull/6861) Don't generate `addon-config/targets.js` in addons [@cibernox](https://github.com/cibernox)
- [#6871](https://github.com/ember-cli/ember-cli/pull/6871) Use `yarn install --no-lockfile` in travis for addons [@rwwagner90](https://github.com/rwwagner90)
- [#6874](https://github.com/ember-cli/ember-cli/pull/6874) Add .eslintrc.js files to blueprints [@rwwagner90](https://github.com/rwwagner90)
- [#6884](https://github.com/ember-cli/ember-cli/pull/6884) Remove guard in `treeForAddon` around `addon/**/*.js` files. [@rwjblue](https://github.com/rwjblue)
- [#6885](https://github.com/ember-cli/ember-cli/pull/6885) Work around broken bower installation for old npm versions [@Turbo87](https://github.com/Turbo87)

Thank you to all who took the time to contribute!


### 2.13.0-beta.1

The following changes are required if you are upgrading from the previous
version:

- Users
  + [`ember new` diff](https://github.com/ember-cli/ember-new-output/compare/v2.12.0...v2.13.0-beta.1)
  + Upgrade your project's ember-cli version - [docs](https://ember-cli.com/user-guide/#upgrading)
- Addon Developers
  + [`ember addon` diff](https://github.com/ember-cli/ember-addon-output/compare/v2.12.0...v2.13.0-beta.1)
  + No changes required
- Core Contributors
  + No changes required

#### Community Contributions

- [#6795](https://github.com/ember-cli/ember-cli/pull/6795) Cleanup EmberApp class [@Turbo87](https://github.com/Turbo87)
- [#6615](https://github.com/ember-cli/ember-cli/pull/6615) Command interruption [@ro0gr](https://github.com/ro0gr)
- [#6472](https://github.com/ember-cli/ember-cli/pull/6472) add ability to clean up old files in generators [@kellyselden](https://github.com/kellyselden)
- [#6796](https://github.com/ember-cli/ember-cli/pull/6796) Update dependencies to latest versions. [@ember-cli](https://github.com/ember-cli)
- [#6718](https://github.com/ember-cli/ember-cli/pull/6718) Pass init instrumentation to CLI if we have it [@ember-cli](https://github.com/ember-cli)
- [#6717](https://github.com/ember-cli/ember-cli/pull/6717) Make instrumentation more resilient to errors [@ember-cli](https://github.com/ember-cli)
- [#6716](https://github.com/ember-cli/ember-cli/pull/6716) Remove link to transition guide when ember-cli-build.js file is missing [@status200](https://github.com/status200)
- [#6715](https://github.com/ember-cli/ember-cli/pull/6715) Fix build console output when using environment variable [@status200](https://github.com/status200)
- [#6690](https://github.com/ember-cli/ember-cli/pull/6690) BUGFIX #6679 - workaround for tiny-lr not reloading on empty files arguments [@gandalfar](https://github.com/gandalfar)
- [#6617](https://github.com/ember-cli/ember-cli/pull/6617) Remove wasted work around addon's addon trees. [@rwjblue](https://github.com/rwjblue)
- [#6798](https://github.com/ember-cli/ember-cli/pull/6798) Update ember-cli-preprocess-registry to get latest clean-css. [@ember-cli](https://github.com/ember-cli)
- [#6747](https://github.com/ember-cli/ember-cli/pull/6747) Use EOL to fix one Windows CI failure. [@rwjblue](https://github.com/rwjblue)
- [#6727](https://github.com/ember-cli/ember-cli/pull/6727) remove bower install from travis [@kellyselden](https://github.com/kellyselden)
- [#6745](https://github.com/ember-cli/ember-cli/pull/6745) ensure SIGINT ember serve produces instrumentation [@ember-cli](https://github.com/ember-cli)
- [#6731](https://github.com/ember-cli/ember-cli/pull/6731) This reverts commit cb6bac632dc8dc1c49b30583f0fa135364c5c408, reversing
changes made to be142aaf7801bf64f4322583c7d82ae7c7066c52. [@rwjblue](https://github.com/rwjblue)
- [#6737](https://github.com/ember-cli/ember-cli/pull/6737) Make project require public [@asakusuma](https://github.com/asakusuma)
- [#6741](https://github.com/ember-cli/ember-cli/pull/6741) addon needs to mirror filesToRemove from app [@kellyselden](https://github.com/kellyselden)
- [#6742](https://github.com/ember-cli/ember-cli/pull/6742) Promote cacheKeyForTree to public API [@trentmwillis](https://github.com/trentmwillis)
- [#6734](https://github.com/ember-cli/ember-cli/pull/6734) chore(package): update broccoli-concat to version 3.1.1 [@ember-cli](https://github.com/ember-cli)
- [#6739](https://github.com/ember-cli/ember-cli/pull/6739) Remove bower.json files again [@Turbo87](https://github.com/Turbo87)
- [#6728](https://github.com/ember-cli/ember-cli/pull/6728) remove application.hbs newline [@ember-cli](https://github.com/ember-cli)
- [#6736](https://github.com/ember-cli/ember-cli/pull/6736) start using filesToRemove [@kellyselden](https://github.com/kellyselden)
- [#6748](https://github.com/ember-cli/ember-cli/pull/6748) Use yarn if yarn.lock exists or `--yarn` is used [@Turbo87](https://github.com/Turbo87)
- [#6805](https://github.com/ember-cli/ember-cli/pull/6805) more old file cleanup [@kellyselden](https://github.com/kellyselden)
- [#6789](https://github.com/ember-cli/ember-cli/pull/6789) Support npm packages as `ember new` blueprints [@Turbo87](https://github.com/Turbo87)
- [#6758](https://github.com/ember-cli/ember-cli/pull/6758) Fixes blueprints noop log removals [@gadogado](https://github.com/gadogado)
- [#6768](https://github.com/ember-cli/ember-cli/pull/6768) Normalize end-of-line characters in strings to compare prior to diffing [@koopa](https://github.com/koopa)
- [#6785](https://github.com/ember-cli/ember-cli/pull/6785) Refactor InstallBlueprintTask class [@Turbo87](https://github.com/Turbo87)
- [#6776](https://github.com/ember-cli/ember-cli/pull/6776) Implement targets RFC [@cibernox](https://github.com/cibernox)
- [#6778](https://github.com/ember-cli/ember-cli/pull/6778) Don't print heimdall stack on errors [@ember-cli](https://github.com/ember-cli)
- [#6766](https://github.com/ember-cli/ember-cli/pull/6766) Remove flagging for `experiments.INSTRUMENTATION`. [@ember-cli](https://github.com/ember-cli)
- [#6759](https://github.com/ember-cli/ember-cli/pull/6759) Enable instrumentation experiment with public `instrument` method. [@rwjblue](https://github.com/rwjblue)
- [#6756](https://github.com/ember-cli/ember-cli/pull/6756) `yarn upgrade` [@rwjblue](https://github.com/rwjblue)
- [#6754](https://github.com/ember-cli/ember-cli/pull/6754) Interrupt command with an error if no _currentTask [@ro0gr](https://github.com/ro0gr)
- [#6825](https://github.com/ember-cli/ember-cli/pull/6825) EmberApp: Use "src/ui/index.html" if it exists [@Turbo87](https://github.com/Turbo87)
- [#6797](https://github.com/ember-cli/ember-cli/pull/6797) Remove "proxyquire" dependency [@Turbo87](https://github.com/Turbo87)
- [#6792](https://github.com/ember-cli/ember-cli/pull/6792) package.json: Remove "npm" from greenkeeper ignore list [@ember-cli](https://github.com/ember-cli)
- [#6791](https://github.com/ember-cli/ember-cli/pull/6791) Convert EmberApp and EmberAddon to ES6 classes [@Turbo87](https://github.com/Turbo87)
- [#6840](https://github.com/ember-cli/ember-cli/pull/6840) Add logging for `this.runTask` within commands. [@rwjblue](https://github.com/rwjblue)
- [#6804](https://github.com/ember-cli/ember-cli/pull/6804) Remove missing init instrumentation warning [@ember-cli](https://github.com/ember-cli)
- [#6800](https://github.com/ember-cli/ember-cli/pull/6800) tests/blueprints: Use arrow functions for callbacks [@Turbo87](https://github.com/Turbo87)
- [#6799](https://github.com/ember-cli/ember-cli/pull/6799) Refactor `capture-exit` usage to avoid releasing exit. [@rwjblue](https://github.com/rwjblue)
- [#6845](https://github.com/ember-cli/ember-cli/pull/6845) Convert more promise chains to coroutines [@Turbo87](https://github.com/Turbo87)
- [#6806](https://github.com/ember-cli/ember-cli/pull/6806) Adds eslint-plugin-mocha [@gadogado](https://github.com/gadogado)
- [#6835](https://github.com/ember-cli/ember-cli/pull/6835) EmberApp: Use "src/ui/styles" over "app/styles" if it exists [@Turbo87](https://github.com/Turbo87)
- [#6824](https://github.com/ember-cli/ember-cli/pull/6824) chore(package): update broccoli-merge-trees to version 1.2.3 [@ember-cli](https://github.com/ember-cli)
- [#6816](https://github.com/ember-cli/ember-cli/pull/6816) Resolve path when calling UnwatchedDir for Bower [@arthirm](https://github.com/arthirm)
- [#6821](https://github.com/ember-cli/ember-cli/pull/6821) Add tests for EmberApp.index() method [@Turbo87](https://github.com/Turbo87)
- [#6828](https://github.com/ember-cli/ember-cli/pull/6828) Use Babel 6 [@ember-cli](https://github.com/ember-cli)
- [#6839](https://github.com/ember-cli/ember-cli/pull/6839) Allow `ember new -b <blueprint> foo` to opt-in to yarn by default. [@rwjblue](https://github.com/rwjblue)
- [#6846](https://github.com/ember-cli/ember-cli/pull/6846) tests: Use "chai-as-promised" assertions [@Turbo87](https://github.com/Turbo87)
- [#6847](https://github.com/ember-cli/ember-cli/pull/6847) print the `serving on http://host:port/basePath` after each rebuild [@ember-cli](https://github.com/ember-cli)
- [#6852](https://github.com/ember-cli/ember-cli/pull/6852) Replace "itr2array" helper with Array.from() [@Turbo87](https://github.com/Turbo87)
- [#6853](https://github.com/ember-cli/ember-cli/pull/6853) tests: Remove unused variables [@Turbo87](https://github.com/Turbo87)
- [#6857](https://github.com/ember-cli/ember-cli/pull/6857) Update testdouble to the latest version 🚀 [@ember-cli](https://github.com/ember-cli)

Thank you to all who took the time to contribute!


### 2.12.3

The following changes are required if you are upgrading from the previous
version:

- Users
  + [`ember new` diff](https://github.com/ember-cli/ember-new-output/compare/v2.12.2...v2.12.3)
  + Upgrade your project's ember-cli version - [docs](https://ember-cli.com/user-guide/#upgrading)
- Addon Developers
  + [`ember addon` diff](https://github.com/ember-cli/ember-addon-output/compare/v2.12.2...v2.12.3)
  + No changes required
- Core Contributors
  + No changes required

#### Community Contributions

- [#6986](https://github.com/ember-cli/ember-cli/pull/6986) Revert nopt dependency update [@calderas](https://github.com/calderas)

Thank you to all who took the time to contribute!


### 2.12.2

The following changes are required if you are upgrading from the previous
version:

- Users
  + [`ember new` diff](https://github.com/ember-cli/ember-new-output/compare/v2.12.1...v2.12.2)
  + Upgrade your project's ember-cli version - [docs](https://ember-cli.com/user-guide/#upgrading)
- Addon Developers
  + [`ember addon` diff](https://github.com/ember-cli/ember-addon-output/compare/v2.12.1...v2.12.2)
  + No changes required
- Core Contributors
  + No changes required

#### Community Contributions

- [#6929](https://github.com/ember-cli/ember-cli/pull/6929) Backport fixes to release branch [@Turbo87](https://github.com/Turbo87)
- [#6944](https://github.com/ember-cli/ember-cli/pull/6944) Include ember-testing.js when using ember-source [@trentmwillis](https://github.com/trentmwillis)
- [#6974](https://github.com/ember-cli/ember-cli/pull/6974) Unnecessary "ember-cli-eslint" install [@tylerturdenpants](https://github.com/tylerturdenpants)

Thank you to all who took the time to contribute!


### 2.12.1

The following changes are required if you are upgrading from the previous
version:

- Users
  + [`ember new` diff](https://github.com/ember-cli/ember-new-output/compare/v2.12.0...v2.12.1)
  + Upgrade your project's ember-cli version - [docs](https://ember-cli.com/user-guide/#upgrading)
- Addon Developers
  + [`ember addon` diff](https://github.com/ember-cli/ember-addon-output/compare/v2.12.0...v2.12.1)
  + No changes required
- Core Contributors
  + No changes required

#### Community Contributions

- [#6879](https://github.com/ember-cli/ember-cli/pull/6879) Add .eslintrc.js files to blueprints [@rwwagner90](https://github.com/rwwagner90)
- [#6884](https://github.com/ember-cli/ember-cli/pull/6884) Remove guard in `treeForAddon` around `addon/**/*.js` files. [@rwjblue](https://github.com/rwjblue)
- [#6885](https://github.com/ember-cli/ember-cli/pull/6885) Work around broken bower installation for old npm versions [@Turbo87](https://github.com/Turbo87)

Thank you to all who took the time to contribute!


### 2.12.0

The following changes are required if you are upgrading from the previous
version:

- Users
  + [`ember new` diff](https://github.com/ember-cli/ember-new-output/compare/v2.11.1...v2.12.0)
  + Upgrade your project's ember-cli version - [docs](https://ember-cli.com/user-guide/#upgrading)
- Addon Developers
  + [`ember addon` diff](https://github.com/ember-cli/ember-addon-output/compare/v2.11.1...v2.12.0)
  + No changes required
- Core Contributors
  + No changes required

#### Community Contributions

- [#6669](https://github.com/ember-cli/ember-cli/pull/6669) tasks/bower-install: Fix "bower" lookup [@Turbo87](https://github.com/Turbo87)
- [#6606](https://github.com/ember-cli/ember-cli/pull/6606) Instrumentation [@ember-cli](https://github.com/ember-cli)
- [#6540](https://github.com/ember-cli/ember-cli/pull/6540) removing jshint reference in blueprints [@kellyselden](https://github.com/kellyselden)
- [#5874](https://github.com/ember-cli/ember-cli/pull/5874) Don't process CSS imports by default [@ember-cli](https://github.com/ember-cli)
- [#6516](https://github.com/ember-cli/ember-cli/pull/6516) Properly call `preprocessTree` / `postprocessTree` for addons. [@rwjblue](https://github.com/rwjblue)
- [#6627](https://github.com/ember-cli/ember-cli/pull/6627) Lazily require `broccoli-babel-transpiler`. [@rwjblue](https://github.com/rwjblue)
- [#6630](https://github.com/ember-cli/ember-cli/pull/6630) [DOC] Update license year [@cjnething](https://github.com/cjnething)
- [#6626](https://github.com/ember-cli/ember-cli/pull/6626) Flesh out `init` instrumentation. [@ember-cli](https://github.com/ember-cli)
- [#6629](https://github.com/ember-cli/ember-cli/pull/6629) Enable more ESLint rules [@Turbo87](https://github.com/Turbo87)
- [#6624](https://github.com/ember-cli/ember-cli/pull/6624) Update version of ember-cli-eslint used in new applications. [@rwjblue](https://github.com/rwjblue)
- [#6613](https://github.com/ember-cli/ember-cli/pull/6613) Add missing annotations. [@rwjblue](https://github.com/rwjblue)
- [#6625](https://github.com/ember-cli/ember-cli/pull/6625) Update dependencies previous avoided due to Node 0.12 support. [@rwjblue](https://github.com/rwjblue)
- [#6628](https://github.com/ember-cli/ember-cli/pull/6628) Ensure `beforeRun` is included in `command` instrumentation. [@rwjblue](https://github.com/rwjblue)
- [#6684](https://github.com/ember-cli/ember-cli/pull/6684) [fixes #6672] ensure example clearly indicates promise usage [@ember-cli](https://github.com/ember-cli)
- [#6641](https://github.com/ember-cli/ember-cli/pull/6641) Properly sort the linting rules in the ES6 section. [@rwjblue](https://github.com/rwjblue)
- [#6639](https://github.com/ember-cli/ember-cli/pull/6639) Disable usage of `var`. [@rwjblue](https://github.com/rwjblue)
- [#6633](https://github.com/ember-cli/ember-cli/pull/6633) Split serving assets into two different in-repo addons [@kratiahuja](https://github.com/kratiahuja)
- [#6640](https://github.com/ember-cli/ember-cli/pull/6640) Enable a few additional ES6 linting rules. [@rwjblue](https://github.com/rwjblue)
- [#6634](https://github.com/ember-cli/ember-cli/pull/6634) Remove "ember-cli-app-version" from "addon" blueprint [@Turbo87](https://github.com/Turbo87)
- [#6631](https://github.com/ember-cli/ember-cli/pull/6631) 🏎 Lazily install "bower" if required [@Turbo87](https://github.com/Turbo87)
- [#6636](https://github.com/ember-cli/ember-cli/pull/6636) Use ES6 features [@Turbo87](https://github.com/Turbo87)
- [#6689](https://github.com/ember-cli/ember-cli/pull/6689) Update fs-extra to the latest version 🚀 [@ember-cli](https://github.com/ember-cli)
- [#6649](https://github.com/ember-cli/ember-cli/pull/6649) Make in-repo-addon blueprint 'use strict'. [@ember-cli](https://github.com/ember-cli)
- [#6644](https://github.com/ember-cli/ember-cli/pull/6644) Use  ES6 classes for internal classes [@Turbo87](https://github.com/Turbo87)
- [#6646](https://github.com/ember-cli/ember-cli/pull/6646) Fix some of the issues in #6623 [@ember-cli](https://github.com/ember-cli)
- [#6645](https://github.com/ember-cli/ember-cli/pull/6645) Make project.config() public [@simonihmig](https://github.com/simonihmig)
- [#6647](https://github.com/ember-cli/ember-cli/pull/6647) Convert CoreObject classes to ES6 classes extending CoreObject [@Turbo87](https://github.com/Turbo87)
- [#6699](https://github.com/ember-cli/ember-cli/pull/6699) RELEASE: Make code snippet copy-pasta compatible [@Turbo87](https://github.com/Turbo87)
- [#6663](https://github.com/ember-cli/ember-cli/pull/6663) Add stats and logging for addon tree caching opt out [@trentmwillis](https://github.com/trentmwillis)
- [#6655](https://github.com/ember-cli/ember-cli/pull/6655) Update execa to the latest version 🚀 [@ember-cli](https://github.com/ember-cli)
- [#6660](https://github.com/ember-cli/ember-cli/pull/6660) Preserve user errors in instrumentation hook [@ember-cli](https://github.com/ember-cli)
- [#6652](https://github.com/ember-cli/ember-cli/pull/6652) [BUGFIX] Revert "Remove arbitrary *.js filtering for addon tree." [@nathanhammond](https://github.com/nathanhammond)
- [#6654](https://github.com/ember-cli/ember-cli/pull/6654) blueprints/app: Update "ember-cli-qunit" dependency [@Turbo87](https://github.com/Turbo87)
- [#6674](https://github.com/ember-cli/ember-cli/pull/6674) Update core-object to the latest version 🚀 [@ember-cli](https://github.com/ember-cli)
- [#6685](https://github.com/ember-cli/ember-cli/pull/6685) Revert "remove travis sudo check" [@ember-cli](https://github.com/ember-cli)
- [#6683](https://github.com/ember-cli/ember-cli/pull/6683) ensure `Task.prototype.run` returns promises [@ember-cli](https://github.com/ember-cli)
- [#6680](https://github.com/ember-cli/ember-cli/pull/6680) Use global NPM with version check [@Turbo87](https://github.com/Turbo87)
- [#6681](https://github.com/ember-cli/ember-cli/pull/6681) Run "ember-cli-eslint" blueprint on "ember init" [@Turbo87](https://github.com/Turbo87)
- [#6678](https://github.com/ember-cli/ember-cli/pull/6678) Avoid error upon registering a heimdall monitor twice. [@rwjblue](https://github.com/rwjblue)
- [#6682](https://github.com/ember-cli/ember-cli/pull/6682) Update the minimum version of ember-try [@kategengler](https://github.com/kategengler)
- [#6671](https://github.com/ember-cli/ember-cli/pull/6671) add description to build environment option [@kellyselden](https://github.com/kellyselden)
- [#6664](https://github.com/ember-cli/ember-cli/pull/6664) Update github to the latest version 🚀 [@ember-cli](https://github.com/ember-cli)
- [#6731](https://github.com/ember-cli/ember-cli/pull/6731) Revert changes removing `bower.json` from default blueprints. [@rwjblue](https://github.com/rwjblue)
- [#6704](https://github.com/ember-cli/ember-cli/pull/6704) Update lockfile to use latest allowed versions. [@ember-cli](https://github.com/ember-cli)
- [#6688](https://github.com/ember-cli/ember-cli/pull/6688) Replace custom Promise class with RSVP [@Turbo87](https://github.com/Turbo87)
- [#6696](https://github.com/ember-cli/ember-cli/pull/6696) Add --test-port 0 for random port [@morhook](https://github.com/morhook)
- [#6698](https://github.com/ember-cli/ember-cli/pull/6698) Remove "bower.json" and only create if necessary [@Turbo87](https://github.com/Turbo87)
- [#6692](https://github.com/ember-cli/ember-cli/pull/6692) tests/acceptance/generate: Fix flaky tests [@Turbo87](https://github.com/Turbo87)
- [#6705](https://github.com/ember-cli/ember-cli/pull/6705) add description to serve and test environment option [@kellyselden](https://github.com/kellyselden)
- [#6710](https://github.com/ember-cli/ember-cli/pull/6710) Fix linting issue with beta branch. [@rwjblue](https://github.com/rwjblue)
- [#6770](https://github.com/ember-cli/ember-cli/pull/6770) models/addon: Add @since tag to this.import() [@ember-cli](https://github.com/ember-cli)
- [#6808](https://github.com/ember-cli/ember-cli/pull/6808) Use `_shouldCompileJS` to guard precompilation of addon JS. [@rwjblue](https://github.com/rwjblue)
- [#6827](https://github.com/ember-cli/ember-cli/pull/6827) Use `amd` for transpiling modules with babel@5. [@ember-cli](https://github.com/ember-cli)
- [#6830](https://github.com/ember-cli/ember-cli/pull/6830) Revert "Use `amd` for transpiling modules with babel@5." [@ember-cli](https://github.com/ember-cli)
- [#6856](https://github.com/ember-cli/ember-cli/pull/6856) models/project: Fix dependencies() documentation [@Turbo87](https://github.com/Turbo87)
- [#6860](https://github.com/ember-cli/ember-cli/pull/6860) blueprints/app: Update "ember-source" and "ember-data" to v2.12.0 [@Turbo87](https://github.com/Turbo87)

Thank you to all who took the time to contribute!


### 2.12.0-beta.2

The following changes are required if you are upgrading from the previous
version:

- Users
  + [`ember new` diff](https://github.com/ember-cli/ember-new-output/compare/v2.12.0-beta.1...v2.12.0-beta.2)
  + Upgrade your project's ember-cli version - [docs](https://ember-cli.com/user-guide/#upgrading)
- Addon Developers
  + [`ember addon` diff](https://github.com/ember-cli/ember-addon-output/compare/v2.12.0-beta.1...v2.12.0-beta.2)
  + No changes required
- Core Contributors
  + No changes required

#### Community Contributions

- [#6681](https://github.com/ember-cli/ember-cli/pull/6681) Run "ember-cli-eslint" blueprint on "ember init" [@Turbo87](https://github.com/Turbo87)
- [#6698](https://github.com/ember-cli/ember-cli/pull/6698) Remove "bower.json" and only create if necessary [@Turbo87](https://github.com/Turbo87)
- [#6711](https://github.com/ember-cli/ember-cli/pull/6711) Update `ember-cli-htmlbars-inline-precompile` requirement [@SaladFork](https://github.com/SaladFork)
- [#6720](https://github.com/ember-cli/ember-cli/pull/6720) ignore license change on init [@kellyselden](https://github.com/kellyselden)
- [#6721](https://github.com/ember-cli/ember-cli/pull/6721) use ~ instead of ^ for ember-source [@kellyselden](https://github.com/kellyselden)
- [#6763](https://github.com/ember-cli/ember-cli/pull/6763) Change livereload PortFinder.basePort to 49153 [@Turbo87](https://github.com/Turbo87)
- [#6808](https://github.com/ember-cli/ember-cli/pull/6808) Use `_shouldCompileJS` to guard precompilation of addon JS. [@rwjblue](https://github.com/rwjblue)

Thank you to all who took the time to contribute!


### 2.12.0-beta.1

The following changes are required if you are upgrading from the previous
version:

- Users
  + [`ember new` diff](https://github.com/ember-cli/ember-new-output/compare/v2.11.0...v2.12.0-beta.1)
  + Upgrade your project's ember-cli version - [docs](https://ember-cli.com/user-guide/#upgrading)
- Addon Developers
  + [`ember addon` diff](https://github.com/ember-cli/ember-addon-output/compare/v2.11.0...v2.12.0-beta.1)
  + No changes required
- Core Contributors
  + No changes required

#### Community Contributions

- [#6645](https://github.com/ember-cli/ember-cli/pull/6645) Make project.config() public [@simonihmig](https://github.com/simonihmig)
- [#6540](https://github.com/ember-cli/ember-cli/pull/6540) removing jshint reference in blueprints [@kellyselden](https://github.com/kellyselden)
- [#5874](https://github.com/ember-cli/ember-cli/pull/5874) Don't process CSS imports by default [@wagenet](https://github.com/wagenet)
- [#6516](https://github.com/ember-cli/ember-cli/pull/6516) Properly call `preprocessTree` / `postprocessTree` for addons. [@rwjblue](https://github.com/rwjblue)
- [#6600](https://github.com/ember-cli/ember-cli/pull/6600) Apply clean-base-url to config.rootURL [@nathanhammond](https://github.com/nathanhammond)
- [#6622](https://github.com/ember-cli/ember-cli/pull/6622) Remove support for Node 0.12. [@rwjblue](https://github.com/rwjblue)
- [#6624](https://github.com/ember-cli/ember-cli/pull/6624) Update version of ember-cli-eslint used in new applications. [@rwjblue](https://github.com/rwjblue)
- [#6625](https://github.com/ember-cli/ember-cli/pull/6625) Update dependencies previous avoided due to Node 0.12 support. [@rwjblue](https://github.com/rwjblue)
- [#6633](https://github.com/ember-cli/ember-cli/pull/6633) Split serving assets into two different in-repo addons [@kratiahuja](https://github.com/kratiahuja)
- [#6634](https://github.com/ember-cli/ember-cli/pull/6634) Remove "ember-cli-app-version" from "addon" blueprint [@Turbo87](https://github.com/Turbo87)
- [#6630](https://github.com/ember-cli/ember-cli/pull/6630) [DOC] Update license year [@cjnething](https://github.com/cjnething)
- [#6631](https://github.com/ember-cli/ember-cli/pull/6631) 🏎 Lazily install "bower" if required [@Turbo87](https://github.com/Turbo87)
- [#6636](https://github.com/ember-cli/ember-cli/pull/6636) Use ES6 features [@Turbo87](https://github.com/Turbo87)
- [#6649](https://github.com/ember-cli/ember-cli/pull/6649) Make in-repo-addon blueprint 'use strict'. [@ember-cli](https://github.com/ember-cli)
- [#6647](https://github.com/ember-cli/ember-cli/pull/6647) Convert CoreObject classes to ES6 classes extending CoreObject [@Turbo87](https://github.com/Turbo87)
- [#6644](https://github.com/ember-cli/ember-cli/pull/6644) Use  ES6 classes for internal classes [@Turbo87](https://github.com/Turbo87)
- [#6654](https://github.com/ember-cli/ember-cli/pull/6654) blueprints/app: Update "ember-cli-qunit" dependency [@Turbo87](https://github.com/Turbo87)
- [#6688](https://github.com/ember-cli/ember-cli/pull/6688) Replace custom Promise class with RSVP [@Turbo87](https://github.com/Turbo87)
- [#6680](https://github.com/ember-cli/ember-cli/pull/6680) Use global NPM with version check [@Turbo87](https://github.com/Turbo87)

Thank you to all who took the time to contribute!


### 2.11.1

The following changes are required if you are upgrading from the previous
version:

- Users
  + [`ember new` diff](https://github.com/ember-cli/ember-new-output/compare/v2.11.0...v2.11.1)
  + Upgrade your project's ember-cli version - [docs](https://ember-cli.com/user-guide/#upgrading)
- Addon Developers
  + [`ember addon` diff](https://github.com/ember-cli/ember-addon-output/compare/v2.11.0...v2.11.1)
  + No changes required
- Core Contributors
  + No changes required

#### Community Contributions

- [#6711](https://github.com/ember-cli/ember-cli/pull/6711) Update `ember-cli-htmlbars-inline-precompile` requirement [@SaladFork](https://github.com/SaladFork)
- [#6720](https://github.com/ember-cli/ember-cli/pull/6720) ignore license change on init [@kellyselden](https://github.com/kellyselden)
- [#6721](https://github.com/ember-cli/ember-cli/pull/6721) use ~ instead of ^ for ember-source [@kellyselden](https://github.com/kellyselden)
- [#6763](https://github.com/ember-cli/ember-cli/pull/6763) Change livereload PortFinder.basePort to 49153 [@Turbo87](https://github.com/Turbo87)

Thank you to all who took the time to contribute!


### 2.11.0

The following changes are required if you are upgrading from the previous
version:

- Users
  + [`ember new` diff](https://github.com/ember-cli/ember-new-output/compare/v2.10.2...v2.11.0)
  + Upgrade your project's ember-cli version - [docs](https://ember-cli.com/user-guide/#upgrading)
- Addon Developers
  + [`ember addon` diff](https://github.com/ember-cli/ember-addon-output/compare/v2.10.2...v2.11.0)
  + No changes required
- Core Contributors
  + No changes required

#### Notes:
- This version of Ember CLI _will not officially support Node.js v0.12_ per the [Ember Node.js LTS Support policy](https://emberjs.com/blog/2016/09/07/ember-node-lts-support.html).
- As part of this release we have made the default behavior inclusion of Ember from npm via the `ember-source` npm package.

#### Community Contributions

- [#6531](https://github.com/ember-cli/ember-cli/pull/6531) Update to latest capture-exit, revert work around. [@ember-cli](https://github.com/rwjblue)
- [#6525](https://github.com/ember-cli/ember-cli/pull/6525) utilities/npm: Run NPM commands via "execa" [@Turbo87](https://github.com/Turbo87)
- [#6533](https://github.com/ember-cli/ember-cli/pull/6533) blueprints/addon: Fix path to "ember" executable in ".travis.yml" [@Turbo87](https://github.com/Turbo87)
- [#6536](https://github.com/ember-cli/ember-cli/pull/6536) fix phantom use on travis [@kellyselden](https://github.com/kellyselden)
- [#6537](https://github.com/ember-cli/ember-cli/pull/6537) Prevent deprecation from `ember-cli-babel` config options. [@rwjblue](https://github.com/rwjblue)
- [#6707](https://github.com/ember-cli/ember-cli/pull/6707) Change usage of shims for ember-source@2.11.0 final. [@ember-cli](https://github.com/rwjblue)
- [#6254](https://github.com/ember-cli/ember-cli/pull/6254) [BUGFIX] Do not rely on ember-resolver, detect bower package instead [@martndemus](https://github.com/martndemus)
- [#6319](https://github.com/ember-cli/ember-cli/pull/6319) Use --save-dev by default when installing addons [@binhums](https://github.com/binhums)
- [#6378](https://github.com/ember-cli/ember-cli/pull/6378) Prepares Ember CLI for new version of ember-welcome-page [@locks](https://github.com/locks)
- [#6460](https://github.com/ember-cli/ember-cli/pull/6460) Refactor processTemplate. [@nathanhammond](https://github.com/nathanhammond)
- [#6385](https://github.com/ember-cli/ember-cli/pull/6385) Respect testem exit code [@johanneswuerbach](https://github.com/johanneswuerbach)
- [#6387](https://github.com/ember-cli/ember-cli/pull/6387) Adds Node 7 to testing matrix [@twokul](https://github.com/twokul)
- [#6388](https://github.com/ember-cli/ember-cli/pull/6388) Adds Node 7 to `engines` in `package.json` [@twokul](https://github.com/twokul)
- [#6407](https://github.com/ember-cli/ember-cli/pull/6407) Improve silent.js Deprecation [@nathanhammond](https://github.com/nathanhammond)
- [#6443](https://github.com/ember-cli/ember-cli/pull/6443) Fix preProcessTree API docs. [@kratiahuja](https://github.com/kratiahuja)
- [#6425](https://github.com/ember-cli/ember-cli/pull/6425) Adding json out for 'ember asset-sizes' [@kiwiupover](https://github.com/kiwiupover)
- [#6423](https://github.com/ember-cli/ember-cli/pull/6423) [BUGFIX] integrate capture exit [@stefanpenner](https://github.com/stefanpenner)
- [#6427](https://github.com/ember-cli/ember-cli/pull/6427) Document outputFile option [@ro0gr](https://github.com/ro0gr)
- [#6436](https://github.com/ember-cli/ember-cli/pull/6436) [BUGFIX] Watch vendor by default. [@nathanhammond](https://github.com/nathanhammond)
- [#6484](https://github.com/ember-cli/ember-cli/pull/6484) [BUGFIX] Fix remaining ember-source issues. [@nathanhammond](https://github.com/nathanhammond)
- [#6453](https://github.com/ember-cli/ember-cli/pull/6453) Avoid creating extraneous merge-trees. [@rwjblue](https://github.com/rwjblue)
- [#6496](https://github.com/ember-cli/ember-cli/pull/6496) [BUGFIX release] Revert the reverted revert. Ember assign not available in all ember try scenarios [@webark](https://github.com/webark)
- [#6482](https://github.com/ember-cli/ember-cli/pull/6482) Cleanup unused deps [@ro0gr](https://github.com/ro0gr)
- [#6475](https://github.com/ember-cli/ember-cli/pull/6475) extract ui to console-ui [@stefanpenner](https://github.com/stefanpenner)
- [#6479](https://github.com/ember-cli/ember-cli/pull/6479) docs: Blueprint:renamedFiles [@les2](https://github.com/les2)

Thank you to all who took the time to contribute!


### 2.10.1

The following changes are required if you are upgrading from the previous
version:

- Users
  + [`ember new` diff](https://github.com/ember-cli/ember-new-output/compare/v2.10.0...v2.10.1)
  + Upgrade your project's ember-cli version - [docs](http://ember-cli.com/user-guide/#upgrading)
- Addon Developers
  + [`ember addon` diff](https://github.com/ember-cli/ember-addon-output/compare/v2.10.0...v2.10.1)
  + No changes required
- Core Contributors
  + No changes required

#### Community Contributions

- [#6485](https://github.com/ember-cli/ember-cli/pull/6485) tests/runner: Fix "capture-exit" compatibility [@Turbo87](https://github.com/Turbo87)
- [#6496](https://github.com/ember-cli/ember-cli/pull/6496) Revert the reverted revert. Ember assign not available in all ember try scenarios [@webark](https://github.com/webark)
- [#6531](https://github.com/ember-cli/ember-cli/pull/6531) Update to latest capture-exit, revert work around. [@rwjblue](https://github.com/rwjblue)
- [#6533](https://github.com/ember-cli/ember-cli/pull/6533) blueprints/addon: Fix path to "ember" executable in ".travis.yml" [@Turbo87](https://github.com/Turbo87)
- [#6536](https://github.com/ember-cli/ember-cli/pull/6536) fix phantom use on travis [@kellyselden](https://github.com/kellyselden)
- [#6693](https://github.com/ember-cli/ember-cli/pull/6693) Backport subprocess invocation of npm to v2.10 [@Turbo87](https://github.com/Turbo87)

Thank you to all who took the time to contribute!


### 2.10.0

The following changes are required if you are upgrading from the previous
version:

- Users
  + [`ember new` diff](https://github.com/ember-cli/ember-new-output/compare/v2.9.1...v2.10.0)
  + Upgrade your project's ember-cli version - [docs](http://ember-cli.com/user-guide/#upgrading)
- Addon Developers
  + [`ember addon` diff](https://github.com/ember-cli/ember-addon-output/compare/v2.9.1...v2.10.0)
  + No changes required
- Core Contributors
  + No changes required

#### Notes:
- This version of Ember CLI _no longer supports Node.js v0.10_ per the [Ember Node.js LTS Support policy](https://emberjs.com/blog/2016/09/07/ember-node-lts-support.html).
- As part of this release we have experimental support for including Ember from npm via the `ember-source` npm package. We hope to discover the gaps during this release cycle and make that the default in a future release.

#### Community Contributions

- [#5994](https://github.com/ember-cli/ember-cli/pull/5994) No 'diff' option when binaries are involved (confirm-dialog). [@fpauser](https://github.com/fpauser)
- [#6241](https://github.com/ember-cli/ember-cli/pull/6241) destroy deletes empty folders [@kellyselden](https://github.com/kellyselden)
- [#6096](https://github.com/ember-cli/ember-cli/pull/6096) Fix and improve Watcher.detectWatcher [@stefanpenner](https://github.com/stefanpenner)
- [#6081](https://github.com/ember-cli/ember-cli/pull/6081) [BUGFIX] Header files import concat [@stefanpenner](https://github.com/stefanpenner)
- [#6296](https://github.com/ember-cli/ember-cli/pull/6296) Include relative path on ember asset-sizes [@josemarluedke](https://github.com/josemarluedke)
- [#6301](https://github.com/ember-cli/ember-cli/pull/6301) [Fixes #6300] consistent concat, regardless of system EOL [@stefanpenner](https://github.com/stefanpenner)
- [#6305](https://github.com/ember-cli/ember-cli/pull/6305) Use Ember.assign for start-app test helper.
- [#6307](https://github.com/ember-cli/ember-cli/pull/6307) Node.js LTS updates. [@nathanhammond](https://github.com/nathanhammond)
- [#6306](https://github.com/ember-cli/ember-cli/pull/6306) [ENHANCEMENT] Use npm 3 [@dfreeman](https://github.com/dfreeman)
- [#6337](https://github.com/ember-cli/ember-cli/pull/6337) DOC: #addBowerPackagesToProject `source` option [@olleolleolle](https://github.com/olleolleolle)
- [#6358](https://github.com/ember-cli/ember-cli/pull/6358) Use secure URLs in docs where possible [@xtian](https://github.com/xtian)
- [#6363](https://github.com/ember-cli/ember-cli/pull/6363) [ENHANCEMENT] Add 2.8-lts scenario to default ember-try config [@BrianSipple](https://github.com/BrianSipple)
- [#6369](https://github.com/ember-cli/ember-cli/pull/6369) Enable ember-source. [@nathanhammond](https://github.com/nathanhammond)

Thank you to all who took the time to contribute!


### 2.10.0-beta.2

The following changes are required if you are upgrading from the previous
version:

- Users
  + [`ember new` diff](https://github.com/ember-cli/ember-new-output/compare/v2.10.0-beta.1...v2.10.0-beta.2)
  + Upgrade your project's ember-cli version - [docs](http://ember-cli.com/user-guide/#upgrading)
- Addon Developers
  + [`ember addon` diff](https://github.com/ember-cli/ember-addon-output/compare/v2.10.0-beta.1...v2.10.0-beta.2)
  + No changes required
- Core Contributors
  + No changes required

#### Notes:
- This version of Ember CLI _no longer supports Node.js v0.10_ per the [Ember Node.js LTS Support policy](https://emberjs.com/blog/2016/09/07/ember-node-lts-support.html).
- As part of this release we have experimental support for including Ember from npm via the `ember-source` npm package. We hope to discover the gaps during this release cycle and make that the default in a future release.

#### Community Contributions

- [#6375](https://github.com/ember-cli/ember-cli/pull/6375) Bump Ember versions. [@nathanhammond](https://github.com/nathanhammond)

Thank you to all who took the time to contribute!


### 2.10.0-beta.1

The following changes are required if you are upgrading from the previous
version:

- Users
  + [`ember new` diff](https://github.com/ember-cli/ember-new-output/compare/v2.9.0...v2.10.0-beta.1)
  + Upgrade your project's ember-cli version - [docs](http://ember-cli.com/user-guide/#upgrading)
- Addon Developers
  + [`ember addon` diff](https://github.com/ember-cli/ember-addon-output/compare/v2.9.0...v2.10.0-beta.1)
  + No changes required
- Core Contributors
  + No changes required

#### Notes:
- This version of Ember CLI _no longer supports Node.js v0.10_ per the [Ember Node.js LTS Support policy](https://emberjs.com/blog/2016/09/07/ember-node-lts-support.html).
- As part of this release we have experimental support for including Ember from npm via the `ember-source` npm package. We hope to discover the gaps during this release cycle and make that the default in a future release.

#### Community Contributions

- [#5994](https://github.com/ember-cli/ember-cli/pull/5994) No 'diff' option when binaries are involved (confirm-dialog). [@fpauser](https://github.com/fpauser)
- [#6241](https://github.com/ember-cli/ember-cli/pull/6241) destroy deletes empty folders [@kellyselden](https://github.com/kellyselden)
- [#6096](https://github.com/ember-cli/ember-cli/pull/6096) Fix and improve Watcher.detectWatcher [@stefanpenner](https://github.com/stefanpenner)
- [#6081](https://github.com/ember-cli/ember-cli/pull/6081) [BUGFIX] Header files import concat [@stefanpenner](https://github.com/stefanpenner)
- [#6296](https://github.com/ember-cli/ember-cli/pull/6296) Include relative path on ember asset-sizes [@josemarluedke](https://github.com/josemarluedke)
- [#6301](https://github.com/ember-cli/ember-cli/pull/6301) [Fixes #6300] consistent concat, regardless of system EOL [@stefanpenner](https://github.com/stefanpenner)
- [#6305](https://github.com/ember-cli/ember-cli/pull/6305) Use Ember.assign for start-app test helper.
- [#6307](https://github.com/ember-cli/ember-cli/pull/6307) Node.js LTS updates. [@nathanhammond](https://github.com/nathanhammond)
- [#6306](https://github.com/ember-cli/ember-cli/pull/6306) [ENHANCEMENT] Use npm 3 [@dfreeman](https://github.com/dfreeman)
- [#6337](https://github.com/ember-cli/ember-cli/pull/6337) DOC: #addBowerPackagesToProject `source` option [@olleolleolle](https://github.com/olleolleolle)
- [#6358](https://github.com/ember-cli/ember-cli/pull/6358) Use secure URLs in docs where possible [@xtian](https://github.com/xtian)
- [#6363](https://github.com/ember-cli/ember-cli/pull/6363) [ENHANCEMENT] Add 2.8-lts scenario to default ember-try config [@BrianSipple](https://github.com/BrianSipple)
- [#6369](https://github.com/ember-cli/ember-cli/pull/6369) Enable ember-source. [@nathanhammond](https://github.com/nathanhammond)

Thank you to all who took the time to contribute!


### 2.9.1

The following changes are required if you are upgrading from the previous
version:

- Users
  + [`ember new` diff](https://github.com/ember-cli/ember-new-output/compare/v2.9.0...v2.9.1)
  + Upgrade your project's ember-cli version - [docs](http://ember-cli.com/user-guide/#upgrading)
- Addon Developers
  + [`ember addon` diff](https://github.com/ember-cli/ember-addon-output/compare/v2.9.0...v2.9.1)
  + No changes required
- Core Contributors
  + No changes required

#### Community Contributions

- [#6371](https://github.com/ember-cli/ember-cli/pull/6371) blueprints/app: Update Ember and Ember Data to v2.9.0 [@Turbo87](https://github.com/Turbo87)

Thank you to all who took the time to contribute!


### 2.9.0

The following changes are required if you are upgrading from the previous
version:

- Users
  + [`ember new` diff](https://github.com/ember-cli/ember-new-output/compare/v2.8.0...v2.9.0)
  + Upgrade your project's ember-cli version - [docs](http://ember-cli.com/user-guide/#upgrading)
- Addon Developers
  + [`ember addon` diff](https://github.com/ember-cli/ember-addon-output/compare/v2.8.0...v2.9.0)
  + No changes required
- Core Contributors
  + No changes required

Notes:
- This update includes a version bump of QUnit to 2.0.0. Please pay close attention to your test suites.

#### Community Contributions

- [#6232](https://github.com/ember-cli/ember-cli/pull/6232) suggest testing addons against LTS [@kellyselden](https://github.com/kellyselden)
- [#6235](https://github.com/ember-cli/ember-cli/pull/6235) remove `default` ember try scenario [@kellyselden](https://github.com/kellyselden)
- [#6249](https://github.com/ember-cli/ember-cli/pull/6249) Update to ember-cli-qunit@3.0.1. [@rwjblue](https://github.com/rwjblue)
- [#6276](https://github.com/ember-cli/ember-cli/pull/6276) Revert #6193 (Ember.assign) [@nathanhammond](https://github.com/nathanhammond)
- [#6176](https://github.com/ember-cli/ember-cli/pull/6176) fixed typo in the example code in the comments in the blueprint.js [@foxnewsnetwork](https://github.com/foxnewsnetwork)
- [#5395](https://github.com/ember-cli/ember-cli/pull/5395) Skip bower/npm install on blueprint install if manifests are missing [@stefanpenner](https://github.com/stefanpenner)
- [#5976](https://github.com/ember-cli/ember-cli/pull/5976) Anonymous AMD Support [@ef4](https://github.com/ef4)
- [#6086](https://github.com/ember-cli/ember-cli/pull/6086) Use heimdalljs for structured instrumentation & structured logging [@hjdivad](https://github.com/hjdivad)
- [#6103](https://github.com/ember-cli/ember-cli/pull/6103) store add-on initialization/lookup times [@stefanpenner](https://github.com/stefanpenner)
- [#6127](https://github.com/ember-cli/ember-cli/pull/6127) Remove invalid backticks in docs [@san650](https://github.com/san650)
- [#6132](https://github.com/ember-cli/ember-cli/pull/6132) [Bugfix] Destroy in-repo-addon [@andyklimczak](https://github.com/andyklimczak)
- [#6193](https://github.com/ember-cli/ember-cli/pull/6193) Changed the start-app test helper to use `Ember.assign`. [@workmanw](https://github.com/workmanw)
- [#6145](https://github.com/ember-cli/ember-cli/pull/6145) Update .gitignore for npm-debug.log [@hckhanh](https://github.com/hckhanh)
- [#6139](https://github.com/ember-cli/ember-cli/pull/6139) Updating app/addon blueprints to latest dependency versions [@elwayman02](https://github.com/elwayman02)
- [#6148](https://github.com/ember-cli/ember-cli/pull/6148) Update to _findHost to use do/while. [@nathanhammond](https://github.com/nathanhammond)
- [#6206](https://github.com/ember-cli/ember-cli/pull/6206) Remove debug from package.json [@marpo60](https://github.com/marpo60)
- [#6171](https://github.com/ember-cli/ember-cli/pull/6171) Adding a test to cover historySupportMiddleware with unknown location type [@jasonmit](https://github.com/jasonmit)
- [#6162](https://github.com/ember-cli/ember-cli/pull/6162) Upgraded ember-cli-app-version to 2.0.0 [@taras](https://github.com/taras)
- [#6198](https://github.com/ember-cli/ember-cli/pull/6198) display cleanup progress. [@stefanpenner](https://github.com/stefanpenner)
- [#6189](https://github.com/ember-cli/ember-cli/pull/6189) `testem.js` must be loaded from `/`. [@rwjblue](https://github.com/rwjblue)
- [#6188](https://github.com/ember-cli/ember-cli/pull/6188) [BUGFIX] - fix reference for `ui.prompt` [@tgandee79](https://github.com/tgandee79)
- [#6182](https://github.com/ember-cli/ember-cli/pull/6182) [BUGFIX beta] Allow empty string as rootURL [@kanongil](https://github.com/kanongil)
- [#6186](https://github.com/ember-cli/ember-cli/pull/6186) [ENHANCEMENT] Warn when empty rootURL is used with history addon [@kanongil](https://github.com/kanongil)
- [#6180](https://github.com/ember-cli/ember-cli/pull/6180) bump portfinder to v1.0.7 [@eriktrom](https://github.com/eriktrom)
- [#6194](https://github.com/ember-cli/ember-cli/pull/6194) [BUGFIX beta] Prevent Ember Data from overriding Date.parse. [@bmac](https://github.com/bmac)
- [#6208](https://github.com/ember-cli/ember-cli/pull/6208) Replace "ember-cli-broccoli" with "broccoli-{brocfile-loader, builder, middleware}" [@Turbo87](https://github.com/Turbo87)
- [#6211](https://github.com/ember-cli/ember-cli/pull/6211) Document `--port 0` in ember serve's command line usage [@sivakumar-kailasam](https://github.com/sivakumar-kailasam)
- [#6227](https://github.com/ember-cli/ember-cli/pull/6227) add tests for alphabetize-object-keys [@kellyselden](https://github.com/kellyselden)
- [#6228](https://github.com/ember-cli/ember-cli/pull/6228) in-repo-addon: sort additions to ember-addon/paths [@kellyselden](https://github.com/kellyselden)

Thank you to all who took the time to contribute!


### 2.9.0-beta.2

The following changes are required if you are upgrading from the previous
version:

- Users
  + [`ember new` diff](https://github.com/ember-cli/ember-new-output/compare/v2.9.0-beta.1...v2.9.0-beta.2)
  + Upgrade your project's ember-cli version - [docs](https://ember-cli.com/user-guide/#upgrading)
- Addon Developers
  + [`ember addon` diff](https://github.com/ember-cli/ember-addon-output/compare/v2.9.0-beta.1...v2.9.0-beta.2)
  + No changes required
- Core Contributors
  + No changes required

Notes:
- This update includes a version bump of QUnit to 2.0.0. Please pay close attention to your test suites.
- This update is marked as unsupporting Node 0.10. Please prepare for removal of support per [Ember's Node.js LTS Support policy](https://emberjs.com/blog/2016/09/07/ember-node-lts-support.html).

#### Community Contributions

- [#6232](https://github.com/ember-cli/ember-cli/pull/6232) suggest testing addons against LTS [@kellyselden](https://github.com/kellyselden)
- [#6235](https://github.com/ember-cli/ember-cli/pull/6235) remove `default` ember try scenario [@kellyselden](https://github.com/kellyselden)
- [#6249](https://github.com/ember-cli/ember-cli/pull/6249) Update to ember-cli-qunit@3.0.1. [@rwjblue](https://github.com/rwjblue)
- [#6250](https://github.com/ember-cli/ember-cli/pull/6250) Update engine field in package.json [@nathanhammond](https://github.com/nathanhammond)
- [#6276](https://github.com/ember-cli/ember-cli/pull/6276) Revert #6193 (Ember.assign) [@nathanhammond](https://github.com/nathanhammond)

Thank you to all who took the time to contribute!


### 2.9.0-beta.1

The following changes are required if you are upgrading from the previous
version:

- Users
  + [`ember new` diff](https://github.com/ember-cli/ember-new-output/compare/v2.8.0...v2.9.0-beta.1)
  + Upgrade your project's ember-cli version - [docs](https://ember-cli.com/user-guide/#upgrading)
- Addon Developers
  + [`ember addon` diff](https://github.com/ember-cli/ember-addon-output/compare/v2.8.0...v2.9.0-beta.1)
  + No changes required
- Core Contributors
  + No changes required

#### Community Contributions

- [#6176](https://github.com/ember-cli/ember-cli/pull/6176) fixed typo in the example code in the comments in the blueprint.js [@foxnewsnetwork](https://github.com/foxnewsnetwork)
- [#5395](https://github.com/ember-cli/ember-cli/pull/5395) Skip bower/npm install on blueprint install if manifests are missing [@stefanpenner](https://github.com/stefanpenner)
- [#5976](https://github.com/ember-cli/ember-cli/pull/5976) Anonymous AMD Support [@ef4](https://github.com/ef4)
- [#6086](https://github.com/ember-cli/ember-cli/pull/6086) Use heimdalljs for structured instrumentation & structured logging [@hjdivad](https://github.com/hjdivad)
- [#6103](https://github.com/ember-cli/ember-cli/pull/6103) store add-on initialization/lookup times [@stefanpenner](https://github.com/stefanpenner)
- [#6127](https://github.com/ember-cli/ember-cli/pull/6127) Remove invalid backticks in docs [@san650](https://github.com/san650)
- [#6132](https://github.com/ember-cli/ember-cli/pull/6132) [Bugfix] Destroy in-repo-addon [@andyklimczak](https://github.com/andyklimczak)
- [#6193](https://github.com/ember-cli/ember-cli/pull/6193) Changed the start-app test helper to use `Ember.assign`. [@workmanw](https://github.com/workmanw)
- [#6145](https://github.com/ember-cli/ember-cli/pull/6145) Update .gitignore for npm-debug.log [@hckhanh](https://github.com/hckhanh)
- [#6139](https://github.com/ember-cli/ember-cli/pull/6139) Updating app/addon blueprints to latest dependency versions [@elwayman02](https://github.com/elwayman02)
- [#6148](https://github.com/ember-cli/ember-cli/pull/6148) Update to _findHost to use do/while. [@nathanhammond](https://github.com/nathanhammond)
- [#6206](https://github.com/ember-cli/ember-cli/pull/6206) Remove debug from package.json [@marpo60](https://github.com/marpo60)
- [#6171](https://github.com/ember-cli/ember-cli/pull/6171) Adding a test to cover historySupportMiddleware with unknown location type [@jasonmit](https://github.com/jasonmit)
- [#6162](https://github.com/ember-cli/ember-cli/pull/6162) Upgraded ember-cli-app-version to 2.0.0 [@taras](https://github.com/taras)
- [#6198](https://github.com/ember-cli/ember-cli/pull/6198) display cleanup progress. [@stefanpenner](https://github.com/stefanpenner)
- [#6189](https://github.com/ember-cli/ember-cli/pull/6189) `testem.js` must be loaded from `/`. [@rwjblue](https://github.com/rwjblue)
- [#6188](https://github.com/ember-cli/ember-cli/pull/6188) [BUGFIX] - fix reference for `ui.prompt` [@tgandee79](https://github.com/tgandee79)
- [#6182](https://github.com/ember-cli/ember-cli/pull/6182) [BUGFIX beta] Allow empty string as rootURL [@kanongil](https://github.com/kanongil)
- [#6186](https://github.com/ember-cli/ember-cli/pull/6186) [ENHANCEMENT] Warn when empty rootURL is used with history addon [@kanongil](https://github.com/kanongil)
- [#6180](https://github.com/ember-cli/ember-cli/pull/6180) bump portfinder to v1.0.7 [@eriktrom](https://github.com/eriktrom)
- [#6194](https://github.com/ember-cli/ember-cli/pull/6194) [BUGFIX beta] Prevent Ember Data from overriding Date.parse. [@bmac](https://github.com/bmac)
- [#6208](https://github.com/ember-cli/ember-cli/pull/6208) Replace "ember-cli-broccoli" with "broccoli-{brocfile-loader, builder, middleware}" [@Turbo87](https://github.com/Turbo87)
- [#6211](https://github.com/ember-cli/ember-cli/pull/6211) Document `--port 0` in ember serve's command line usage [@sivakumar-kailasam](https://github.com/sivakumar-kailasam)
- [#6227](https://github.com/ember-cli/ember-cli/pull/6227) add tests for alphabetize-object-keys [@kellyselden](https://github.com/kellyselden)
- [#6228](https://github.com/ember-cli/ember-cli/pull/6228) in-repo-addon: sort additions to ember-addon/paths [@kellyselden](https://github.com/kellyselden)

Thank you to all who took the time to contribute!


### 2.8.0

The following changes are required if you are upgrading from the previous
version:

- Users
  + [`ember new` diff](https://github.com/ember-cli/ember-new-output/compare/v2.7.0...v2.8.0)
  + Upgrade your project's ember-cli version - [docs](https://ember-cli.com/user-guide/#upgrading)
- Addon Developers
  + [`ember addon` diff](https://github.com/ember-cli/ember-addon-output/compare/v2.7.0...v2.8.0)
  + No changes required
- Core Contributors
  + No changes required

#### Community Contributions

- [#6050](https://github.com/ember-cli/ember-cli/pull/6050) Make app/addon readmes consistent [@elwayman02](https://github.com/elwayman02)
- [#6005](https://github.com/ember-cli/ember-cli/pull/6005) [BUGFIX] Fixes broccoli errors when `tests` dir is not present [@twokul](https://github.com/twokul)
- [#5986](https://github.com/ember-cli/ember-cli/pull/5986) added transparent-proxy option to ember serve command [@badazz91](https://github.com/badazz91)
- [#6012](https://github.com/ember-cli/ember-cli/pull/6012) switch to a rollup subset of lodash and shave off 20 - 30%+ boot time [@stefanpenner](https://github.com/stefanpenner)
- [#6017](https://github.com/ember-cli/ember-cli/pull/6017) Allow `ember install addon_name --save` in addons. [@xcambar](https://github.com/xcambar)
- [#6030](https://github.com/ember-cli/ember-cli/pull/6030) [ENHANCEMENT] Asset Sizes I moved the creation of asset sizes to an object. [@kiwiupover](https://github.com/kiwiupover)
- [#6052](https://github.com/ember-cli/ember-cli/pull/6052) Turn on strict mode for tests. [@nathanhammond](https://github.com/nathanhammond)
- [#6043](https://github.com/ember-cli/ember-cli/pull/6043) [BUGFIX beta] Test nested addon import [@xcambar](https://github.com/xcambar)
- [#6045](https://github.com/ember-cli/ember-cli/pull/6045) [Enhancement] Return raw asset-size as data instead of strings [@kiwiupover](https://github.com/kiwiupover)
- [#6072](https://github.com/ember-cli/ember-cli/pull/6072) Makes sure dependecies are loaded on demand [@twokul](https://github.com/twokul)
- [#6092](https://github.com/ember-cli/ember-cli/pull/6092) Remove ember-qunit-notifications [@trentmwillis](https://github.com/trentmwillis)
- [#6094](https://github.com/ember-cli/ember-cli/pull/6094) Remove jQuery usage to read meta config. [@rwjblue](https://github.com/rwjblue)
- [#6095](https://github.com/ember-cli/ember-cli/pull/6095) [INTERNAL] Remove unused 'es3Safe' option [@ursm](https://github.com/ursm)
- [#6102](https://github.com/ember-cli/ember-cli/pull/6102) Refactor/cleanup/reduce slow tests [@stefanpenner](https://github.com/stefanpenner)
- [#6112](https://github.com/ember-cli/ember-cli/pull/6112) More specific docs for included hook [@xcambar](https://github.com/xcambar)
- [#6098](https://github.com/ember-cli/ember-cli/pull/6098) [BUGFIX beta] ServerWatcher disregards --watcher=* [@stefanpenner](https://github.com/stefanpenner)
- [#6166](https://github.com/ember-cli/ember-cli/pull/6166) changed --insecure-proxy to --secure-proxy in ember serve command [@badazz91](https://github.com/badazz91)

Thank you to all who took the time to contribute!


### 2.8.0-beta.3

The following changes are required if you are upgrading from the previous
version:

- Users
  + [`ember new` diff](https://github.com/ember-cli/ember-new-output/compare/v2.8.0-beta.2...v2.8.0-beta.3)
  + Upgrade your project's ember-cli version - [docs](https://ember-cli.com/user-guide/#upgrading)
- Addon Developers
  + [`ember addon` diff](https://github.com/ember-cli/ember-addon-output/compare/v2.8.0-beta.1...v2.8.0-beta.2)
  + No changes required
- Core Contributors
  + No changes required

#### Community Contributions

- [#6166](https://github.com/ember-cli/ember-cli/pull/6166) changed --insecure-proxy to --secure-proxy in ember serve command [@badazz91](https://github.com/badazz91)

Thank you to all who took the time to contribute!


### 2.8.0-beta.2

The following changes are required if you are upgrading from the previous
version:

- Users
  + [`ember new` diff](https://github.com/ember-cli/ember-new-output/compare/v2.8.0-beta.1...v2.8.0-beta.2)
  + Upgrade your project's ember-cli version - [docs](https://ember-cli.com/user-guide/#upgrading)
- Addon Developers
  + [`ember addon` diff](https://github.com/ember-cli/ember-addon-output/compare/v2.8.0-beta.1...v2.8.0-beta.2)
  + No changes required
- Core Contributors
  + No changes required

#### Community Contributions

- [#6098](https://github.com/ember-cli/ember-cli/pull/6098) [BUGFIX beta] ServerWatcher disregards --watcher=* [@stefanpenner](https://github.com/stefanpenner)

Thank you to all who took the time to contribute!


### 2.8.0-beta.1

The following changes are required if you are upgrading from the previous
version:

- Users
  + [`ember new` diff](https://github.com/ember-cli/ember-new-output/compare/v2.7.0...v2.8.0-beta.1)
  + Upgrade your project's ember-cli version - [docs](https://ember-cli.com/user-guide/#upgrading)
- Addon Developers
  + [`ember addon` diff](https://github.com/ember-cli/ember-addon-output/compare/v2.7.0...v2.8.0-beta.1)
  + No changes required
- Core Contributors
  + No changes required

#### Community Contributions

- [#6050](https://github.com/ember-cli/ember-cli/pull/6050) Make app/addon readmes consistent [@elwayman02](https://github.com/elwayman02)
- [#6005](https://github.com/ember-cli/ember-cli/pull/6005) [BUGFIX] Fixes broccoli errors when `tests` dir is not present [@twokul](https://github.com/twokul)
- [#5986](https://github.com/ember-cli/ember-cli/pull/5986) added transparent-proxy option to ember serve command [@badazz91](https://github.com/badazz91)
- [#6012](https://github.com/ember-cli/ember-cli/pull/6012) switch to a rollup subset of lodash and shave off 20 - 30%+ boot time [@stefanpenner](https://github.com/stefanpenner)
- [#6017](https://github.com/ember-cli/ember-cli/pull/6017) Allow `ember install addon_name --save` in addons. [@xcambar](https://github.com/xcambar)
- [#6030](https://github.com/ember-cli/ember-cli/pull/6030) [ENHANCEMENT] Asset Sizes I moved the creation of asset sizes to an object. [@kiwiupover](https://github.com/kiwiupover)
- [#6052](https://github.com/ember-cli/ember-cli/pull/6052) Turn on strict mode for tests. [@nathanhammond](https://github.com/nathanhammond)
- [#6043](https://github.com/ember-cli/ember-cli/pull/6043) [BUGFIX beta] Test nested addon import [@xcambar](https://github.com/xcambar)
- [#6045](https://github.com/ember-cli/ember-cli/pull/6045) [Enhancement] Return raw asset-size as data instead of strings [@kiwiupover](https://github.com/kiwiupover)
- [#6072](https://github.com/ember-cli/ember-cli/pull/6072) Makes sure dependecies are loaded on demand [@twokul](https://github.com/twokul)
- [#6092](https://github.com/ember-cli/ember-cli/pull/6092) Remove ember-qunit-notifications [@trentmwillis](https://github.com/trentmwillis)
- [#6094](https://github.com/ember-cli/ember-cli/pull/6094) Remove jQuery usage to read meta config. [@rwjblue](https://github.com/rwjblue)
- [#6095](https://github.com/ember-cli/ember-cli/pull/6095) [INTERNAL] Remove unused 'es3Safe' option [@ursm](https://github.com/ursm)
- [#6102](https://github.com/ember-cli/ember-cli/pull/6102) Refactor/cleanup/reduce slow tests [@stefanpenner](https://github.com/stefanpenner)
- [#6112](https://github.com/ember-cli/ember-cli/pull/6112) More specific docs for included hook [@xcambar](https://github.com/xcambar)

Thank you to all who took the time to contribute!


### 2.7.0

The following changes are required if you are upgrading from the previous
version:

- Users
  + [`ember new` diff](https://github.com/ember-cli/ember-new-output/compare/v2.6.3...v2.7.0)
  + Upgrade your project's ember-cli version - [docs](https://ember-cli.com/user-guide/#upgrading)
- Addon Developers
  + [`ember addon` diff](https://github.com/ember-cli/ember-addon-output/compare/v2.6.3...v2.7.0)
- Core Contributors
  + No changes required

#### Community Contributions

- [#5972](https://github.com/ember-cli/ember-cli/pull/5972) [BUGFIX release] ease core-object upgrade for addons which lack .project [@stefanpenner](https://github.com/stefanpenner)
- [#5877](https://github.com/ember-cli/ember-cli/pull/5877) Uniform import API [@ef4](https://github.com/ef4)
- [#5979](https://github.com/ember-cli/ember-cli/pull/5979) Use `ember try:one` in travis [@san650](https://github.com/san650)
- [#5984](https://github.com/ember-cli/ember-cli/pull/5984) Replace "stub" helper with "testdouble" [@Turbo87](https://github.com/Turbo87)
- [#5985](https://github.com/ember-cli/ember-cli/pull/5985) Use blueprint test helpers [@Turbo87](https://github.com/Turbo87)
- [#5792](https://github.com/ember-cli/ember-cli/pull/5792) Add "rootURL" setting to deprecate "baseURL" [@Turbo87](https://github.com/Turbo87)
- [#5997](https://github.com/ember-cli/ember-cli/pull/5997) Prints correct phantomjs version [@twokul](https://github.com/twokul)
- [#6043](https://github.com/ember-cli/ember-cli/pull/6043) Test nested addon import [@xcambar](https://github.com/xcambar)
- [#6072](https://github.com/ember-cli/ember-cli/pull/6072) Makes sure dependecies are loaded on demand [@twokul](https://github.com/twokul)
- [#6105](https://github.com/ember-cli/ember-cli/pull/6105) Update Ember Data to v2.7.0 [@bmac](https://github.com/bmac)
- [#6106](https://github.com/ember-cli/ember-cli/pull/6106) Update Ember to 2.7.0 [@rwjblue](https://github.com/rwjblue)

Thank you to all who took the time to contribute!


### 2.7.0-beta.6

The following changes are required if you are upgrading from the previous
version:

- Users
  + [`ember new` diff](https://github.com/ember-cli/ember-new-output/compare/v2.7.0-beta.5...v2.7.0-beta.6)
  + Upgrade your project's ember-cli version - [docs](https://ember-cli.com/user-guide/#upgrading)
- Addon Developers
  + [`ember addon` diff](https://github.com/ember-cli/ember-addon-output/compare/v2.7.0-beta.5...v2.7.0-beta.6)
  + No changes required
- Core Contributors
  + No changes required

#### Community Contributions

- [#6057](https://github.com/ember-cli/ember-cli/pull/6057) Ember & Ember Data beta version bumps. [@nathanhammond](https://github.com/nathanhammond)

Thank you to all who took the time to contribute!


### 2.7.0-beta.5

The following changes are required if you are upgrading from the previous
version:

- Users
  + [`ember new` diff](https://github.com/ember-cli/ember-new-output/compare/v2.7.0-beta.4...v2.7.0-beta.5)
  + Upgrade your project's ember-cli version - [docs](https://ember-cli.com/user-guide/#upgrading)
- Addon Developers
  + [`ember addon` diff](https://github.com/ember-cli/ember-addon-output/compare/v2.7.0-beta.4...v2.7.0-beta.5)
- Core Contributors
  + No changes required

`2.7.0-beta.5` includes only a bump of the Ember version dependency in the default blueprint.

Thank you to all who took the time to contribute!


### 2.7.0-beta.4

The following changes are required if you are upgrading from the previous
version:

- Users
  + [`ember new` diff](https://github.com/ember-cli/ember-new-output/compare/v2.7.0-beta.3...v2.7.0-beta.4)
  + Upgrade your project's ember-cli version - [docs](https://ember-cli.com/user-guide/#upgrading)
- Addon Developers
  + [`ember addon` diff](https://github.com/ember-cli/ember-addon-output/compare/v2.7.0-beta.3...v2.7.0-beta.4)
- Core Contributors
  + No changes required

`2.7.0-beta.3` included changes that should have stayed on `canary` for now. This release removes those
changes again and only includes the bugfixes from the `beta` branch.

Thank you to all who took the time to contribute!


### 2.7.0-beta.3

The following changes are required if you are upgrading from the previous
version:

- Users
  + [`ember new` diff](https://github.com/ember-cli/ember-new-output/compare/v2.7.0-beta.2...v2.7.0-beta.3)
  + Upgrade your project's ember-cli version -
    [docs](https://ember-cli.com/user-guide/#upgrading)
- Addon Developers
  + [`ember addon` diff](https://github.com/ember-cli/ember-addon-output/compare/v2.7.0-beta.2...v2.7.0-beta.3)
- Core Contributors
  + No changes required

#### Community Contributions

- [#5987](https://github.com/ember-cli/ember-cli/pull/5987) [BUGFIX release]
  allow more then 10 exit handlers [@stefanpenner](https://github.com/stefanpenner)
- [#5979](https://github.com/ember-cli/ember-cli/pull/5979) Use `ember try:one`
  in travis [@san650](https://github.com/san650)
- [#6001](https://github.com/ember-cli/ember-cli/pull/6001) [BUGFIX release]
  Upgrade ember-cli-release version [@Serabe](https://github.com/Serabe)

Thank you to all who took the time to contribute!


### 2.7.0-beta.2

The following changes are required if you are upgrading from the previous
version:

- Users
  + [`ember new` diff](https://github.com/ember-cli/ember-new-output/compare/v2.7.0-beta.1...v2.7.0-beta.2)
  + Upgrade your project's ember-cli version - [docs](https://ember-cli.com/user-guide/#upgrading)
- Addon Developers
  + [`ember addon` diff](https://github.com/ember-cli/ember-addon-output/compare/v2.7.0-beta.1...v2.7.0-beta.2)
  + No changes required
- Core Contributors
  + No changes required

#### Community Contributions

- [#5962](https://github.com/ember-cli/ember-cli/pull/5962) [BUGFIX canary] Remove test-loader from tests/index blueprint [@josemarluedke](https://github.com/josemarluedke)
- [#5972](https://github.com/ember-cli/ember-cli/pull/5972) [BUGFIX release] ease core-object upgrade for addons which lack .project [@stefanpenner](https://github.com/stefanpenner)
- [#5975](https://github.com/ember-cli/ember-cli/pull/5975) Update core-object to version 2.0.2 [@nathanhammond](https://github.com/nathanhammond)

Thank you to all who took the time to contribute!


### 2.7.0-beta.1

The following changes are required if you are upgrading from the previous
version:

- Users
  + [`ember new` diff](https://github.com/ember-cli/ember-new-output/compare/v2.6.0...v2.7.0-beta.1)
  + Upgrade your project's ember-cli version - [docs](https://ember-cli.com/user-guide/#upgrading)
  + [Ensure your `rootURL` is properly set.](https://emberjs.com/blog/2016/04/28/baseURL.html)
- Addon Developers
  + [`ember addon` diff](https://github.com/ember-cli/ember-addon-output/compare/v2.6.0...v2.7.0-beta.1)
  + No changes required
- Core Contributors
  + No changes required

#### Community Contributions

- [#5879](https://github.com/ember-cli/ember-cli/pull/5879) Blueprint READMEs: s/server/serve/ to match `ember help` [@chrisjshull](https://github.com/chrisjshull)
- [#5789](https://github.com/ember-cli/ember-cli/pull/5789) Remove "home grown version checker" [@Turbo87](https://github.com/Turbo87)
- [#5737](https://github.com/ember-cli/ember-cli/pull/5737) Update core-obect (#5547, rebased) [@nathanhammond](https://github.com/nathanhammond)
- [#5709](https://github.com/ember-cli/ember-cli/pull/5709) Move test-loader to NPM [@trentmwillis](https://github.com/trentmwillis)
- [#5792](https://github.com/ember-cli/ember-cli/pull/5792) Add "rootURL" setting to deprecate "baseURL" [@Turbo87](https://github.com/Turbo87)
- [#5801](https://github.com/ember-cli/ember-cli/pull/5801) Remove "ember help <something> --json" output [@Turbo87](https://github.com/Turbo87)
- [#5819](https://github.com/ember-cli/ember-cli/pull/5819) Fix for disabling hinting for developing an addon [@jeffjewiss](https://github.com/jeffjewiss)
- [#5891](https://github.com/ember-cli/ember-cli/pull/5891) Use jshint's esversion option instead of esnext option [@san650](https://github.com/san650)
- [#5842](https://github.com/ember-cli/ember-cli/pull/5842) Replace "findup" with "find-up" [@Turbo87](https://github.com/Turbo87)
- [#5835](https://github.com/ember-cli/ember-cli/pull/5835) Move documentation from "ADDON_HOOKS.md" into "models/addon.js" doc comments [@Turbo87](https://github.com/Turbo87)
- [#5856](https://github.com/ember-cli/ember-cli/pull/5856) [BUGFIX beta] Allow Node v6.0.0. [@rwjblue](https://github.com/rwjblue)
- [#5918](https://github.com/ember-cli/ember-cli/pull/5918) models/project: Look only for projects with "ember-cli" dependency [@Turbo87](https://github.com/Turbo87)
- [#5859](https://github.com/ember-cli/ember-cli/pull/5859) [BUGFIX beta] Bump Ember & Ember Data version to 2.6.0-beta [@rwjblue](https://github.com/rwjblue)
- [#5910](https://github.com/ember-cli/ember-cli/pull/5910) invoke super [@stefanpenner](https://github.com/stefanpenner)
- [#5873](https://github.com/ember-cli/ember-cli/pull/5873) `addon` command blueprint options test [@robbiepitts](https://github.com/robbiepitts)
- [#5877](https://github.com/ember-cli/ember-cli/pull/5877) Uniform import API [@ef4](https://github.com/ef4)
- [#5926](https://github.com/ember-cli/ember-cli/pull/5926) Deprecate EmberApp.concatFiles() method [@Turbo87](https://github.com/Turbo87)
- [#5887](https://github.com/ember-cli/ember-cli/pull/5887) Improve import() documentation [@Turbo87](https://github.com/Turbo87)
- [#5895](https://github.com/ember-cli/ember-cli/pull/5895) Generate JSHint files only if JSHint is used [@Turbo87](https://github.com/Turbo87)
- [#5909](https://github.com/ember-cli/ember-cli/pull/5909) Handle all valid URL path characters for rootURL/baseURL in tests-server [@les2](https://github.com/les2)
- [#5920](https://github.com/ember-cli/ember-cli/pull/5920) move jQuery to ember-core for now [@stefanpenner](https://github.com/stefanpenner)
- [#5931](https://github.com/ember-cli/ember-cli/pull/5931) Extract standalone insertIntoFile() function [@Turbo87](https://github.com/Turbo87)
- [#5955](https://github.com/ember-cli/ember-cli/pull/5955) [BUGFIX beta] Fix addon linting regression. [@rwjblue](https://github.com/rwjblue)

Thank you to all who took the time to contribute!


### 2.6.3

The following changes are required if you are upgrading from the previous
version:

- Users
  + [`ember new` diff](https://github.com/ember-cli/ember-new-output/compare/v2.6.2...v2.6.3)
  + Upgrade your project's ember-cli version - [docs](https://ember-cli.com/user-guide/#upgrading)
- Addon Developers
  + [`ember addon` diff](https://github.com/ember-cli/ember-addon-output/compare/v2.6.2...v2.6.3)
  + Upgrade your project's ember-cli version - [docs](https://ember-cli.com/user-guide/#upgrading)
- Core Contributors
  + No changes required

#### Community Contributions

- [#6068](https://github.com/ember-cli/ember-cli/pull/6068) Allow more then 10 exit handlers [@nathanhammond](https://github.com/nathanhammond)

Thank you to all who took the time to contribute!


### 2.6.2

The following changes are required if you are upgrading from the previous
version:

- Users
  + [`ember new` diff](https://github.com/ember-cli/ember-new-output/compare/v2.6.1...v2.6.2)
  + Upgrade your project's ember-cli version - [docs](https://ember-cli.com/user-guide/#upgrading)
  + Upgrade your `ember-cli-release` version to `^0.2.9`
- Addon Developers
  + [`ember addon` diff](https://github.com/ember-cli/ember-addon-output/compare/v2.6.1...v2.6.2)
  + Upgrade your project's ember-cli version - [docs](https://ember-cli.com/user-guide/#upgrading)
  + Upgrade your `ember-cli-release` version to `^0.2.9`
- Core Contributors
  + No changes required

#### Community Contributions

- [#6001](https://github.com/ember-cli/ember-cli/pull/6001) [BUGFIX release] Upgrade ember-cli-release version [@Serabe](https://github.com/Serabe)

Thank you to all who took the time to contribute!


### 2.6.1

The following changes are required if you are upgrading from the previous
version:

- Users
  + Upgrade your project's ember-cli version - [docs](https://ember-cli.com/user-guide/#upgrading)
- Addon Developers
  + No changes required
- Core Contributors
  + No changes required

#### Community Contributions

- [#5972](https://github.com/ember-cli/ember-cli/pull/5972) [BUGFIX release] ease core-object upgrade for addons which lack .project [@stefanpenner](https://github.com/stefanpenner)
- [#5975](https://github.com/ember-cli/ember-cli/pull/5975) Update core-object to version 2.0.2 [@nathanhammond](https://github.com/nathanhammond)

Thank you to all who took the time to contribute!


### 2.6.0

The following changes are required if you are upgrading from the previous
version:

- Users
  + [`ember new` diff](https://github.com/ember-cli/ember-new-output/compare/v2.5.1...v2.6.0)
  + Upgrade your project's ember-cli version - [docs](https://ember-cli.com/user-guide/#upgrading)
- Addon Developers
  + [`ember addon` diff](https://github.com/ember-cli/ember-addon-output/compare/v2.5.1...v2.6.0)
  + Change `.travis.yml` to avoid wasted cleanup when running CI. See [#5606](https://github.com/ember-cli/ember-cli/pull/5606) for more details.
  + Remove `ember-try` (it is now included by default)
- Core Contributors
  + No changes required

#### Community Contributions

- [#5957](https://github.com/ember-cli/ember-cli/pull/5957) Update Ember version to 2.6.0. [@rwjblue](https://github.com/rwjblue)
- [#5959](https://github.com/ember-cli/ember-cli/pull/5959) [BUGFIX beta] Update the ember-data dependency to 2.6.0 [@bmac](https://github.com/bmac)
- [#5963](https://github.com/ember-cli/ember-cli/pull/5963) Fix reading npm package names with a version specifier [@Turbo87](https://github.com/Turbo87) and [@martndemus](https://github.com/martndemus)

Thank you to all who took the time to contribute!


### 2.6.0-beta.3

The following changes are required if you are upgrading from the previous
version:

- Users
  + [`ember new` diff](https://github.com/ember-cli/ember-new-output/compare/v2.6.0-beta.2...v2.6.0-beta.3)
  + Upgrade your project's ember-cli version - [docs](https://ember-cli.com/user-guide/#upgrading)
- Addon Developers
  + [`ember addon` diff](https://github.com/ember-cli/ember-addon-output/compare/v2.6.0-beta.2...v2.6.0-beta.3)
  + No changes required
- Core Contributors
  + No changes required

#### Community Contributions

- [#5896](https://github.com/ember-cli/ember-cli/pull/5896) Update "release" branch [@Turbo87](https://github.com/Turbo87)
- [#5932](https://github.com/ember-cli/ember-cli/pull/5932) Beta: Cherrypick core-object changes [@Turbo87](https://github.com/Turbo87)

Thank you to all who took the time to contribute!


### 2.6.0-beta.2

The following changes are required if you are upgrading from the previous
version:

- Users
  + [`ember new` diff](https://github.com/ember-cli/ember-new-output/compare/v2.6.0-beta.1...v2.6.0-beta.2)
  + Upgrade your project's ember-cli version - [docs](https://ember-cli.com/user-guide/#upgrading)
- Addon Developers
  + [`ember addon` diff](https://github.com/ember-cli/ember-addon-output/compare/v2.6.0-beta.1...v2.6.0-beta.2)
  + No changes required
- Core Contributors
  + No changes required

#### Community Contributions

- [#5737](https://github.com/ember-cli/ember-cli/pull/5737) / [#5828](https://github.com/ember-cli/ember-cli/pull/5828) [INTERNAL] Update `core-object` to 2.0.0. [@nathanhammond](https://github.com/nathanhammond)
- [#5856](https://github.com/ember-cli/ember-cli/pull/5856) Remove warning when using Node v6.0.0. [@rwjblue](https://github.com/rwjblue)
- [#5859](https://github.com/ember-cli/ember-cli/pull/5859) Update Ember to 2.6.0-beta.2. [@rwjblue](https://github.com/rwjblue)
- [#5859](https://github.com/ember-cli/ember-cli/pull/5859) Update Ember Data to 2.6.0-beta.1. [@rwjblue](https://github.com/rwjblue)

Thank you to all who took the time to contribute!


### 2.6.0-beta.1

The following changes are required if you are upgrading from the previous
version:

- Users
  + [`ember new` diff](https://github.com/ember-cli/ember-new-output/compare/v2.5.0...v2.6.0-beta.1)
  + Upgrade your project's ember-cli version - [docs](https://ember-cli.com/user-guide/#upgrading)
  + Make the following changes to your `package.json`:
    + Update `ember-ajax` to `^2.0.1`
    + Add `ember-welcome-page` at `^1.0.1`
- Addon Developers
  + [`ember addon` diff](https://github.com/ember-cli/ember-addon-output/compare/v2.5.0...v2.6.0-beta.1)
  + Change `.travis.yml` to avoid wasted cleanup when running CI. See [#5606](https://github.com/ember-cli/ember-cli/pull/5606) for more details.
  + Make the following changes to your `package.json`:
    + Update `ember-ajax` to `^2.0.1`
    + Add `ember-welcome-page` at `^1.0.1`
    + Remove `ember-try` (it is now included by default)
- Core Contributors
  + No changes required


#### Community Contributions

- [#5606](https://github.com/ember-cli/ember-cli/pull/5606) Don't bother pointless npm/bower restore in addon CI [@mike-north](https://github.com/mike-north)
- [#5609](https://github.com/ember-cli/ember-cli/pull/5609) [ENHANCEMENT] Add in v1 of welcome page addon [@acorncom](https://github.com/acorncom)
- [#5689](https://github.com/ember-cli/ember-cli/pull/5689) [ENHANCEMENT] Added return statement to `beforeEach` in `moduleForAcceptance` [@Fed03](https://github.com/Fed03)
- [#5693](https://github.com/ember-cli/ember-cli/pull/5693) Fix: ensure livereload works when deleting directories. [@hansl](https://github.com/hansl)
- [#5779](https://github.com/ember-cli/ember-cli/pull/5779) Update Ember Data to v2.5.0 [@bmac](https://github.com/bmac)
- [#5714](https://github.com/ember-cli/ember-cli/pull/5714) "addon" blueprint: Update TravisCI config [@Turbo87](https://github.com/Turbo87)
- [#5723](https://github.com/ember-cli/ember-cli/pull/5723) Embed/include ember-try in ember-cli [@kategengler](https://github.com/kategengler)
- [#5757](https://github.com/ember-cli/ember-cli/pull/5757) Add "ember-cli-jshint" dependency to "app" blueprint [@Turbo87](https://github.com/Turbo87)
- [#5752](https://github.com/ember-cli/ember-cli/pull/5752) Ensure `Project.prototype.findAddonByName` does not match substrings. [@martndemus](https://github.com/martndemus)
- [#5741](https://github.com/ember-cli/ember-cli/pull/5741) Resolve config directory relative to EmberApp project root [@nickiaconis](https://github.com/nickiaconis)
- [#5769](https://github.com/ember-cli/ember-cli/pull/5769) Update ember-ajax to 2.0. [@rwjblue](https://github.com/rwjblue)
- [#5780](https://github.com/ember-cli/ember-cli/pull/5780) Update Ember to v2.5.0. [@rwjblue](https://github.com/rwjblue)
- [#5786](https://github.com/ember-cli/ember-cli/pull/5786) Deprecate `Project.closest` in favor of `Project.closestSync` [@jeffjewiss](https://github.com/jeffjewiss)

Thank you to all who took the time to contribute!


### 2.5.1

The following changes are required if you are upgrading from the previous
version:

- Users
  + Upgrade your project's ember-cli version - [docs](https://ember-cli.com/user-guide/#upgrading)
- Addon Developers
  + No changes required
- Core Contributors
  + No changes required

#### Community Contributions

- [#5867](https://github.com/ember-cli/ember-cli/pull/5867) models/addon: Kill the addonJsFiles() cache [@Turbo87](https://github.com/Turbo87)

Thank you to all who took the time to contribute!


### 2.5.0

The following changes are required if you are upgrading from the previous
version:

- Users
  + [`ember new` diff](https://github.com/ember-cli/ember-new-output/compare/v2.4.3...v2.5.0)
  + Upgrade your project's ember-cli version - [docs](https://ember-cli.com/user-guide/#upgrading)
  + Make the following updates in your `package.json`:
    + Update `ember-data` to `^2.5.0`
    + Add `ember-cli-jshint` at `^1.0.0`
  + Update `ember` in `bower.json` to `~2.5.0`
- Addon Developers
  + [`ember addon` diff](https://github.com/ember-cli/ember-addon-output/compare/v2.4.3...v2.5.0)
  + Make the following updates in your `package.json`:
    + Update `ember-data` to `^2.5.0`
    + Add `ember-cli-jshint` at `^1.0.0`
  + Update `ember` in `bower.json` to `~2.5.0`

#### Community Contributions

- [#5780](https://github.com/ember-cli/ember-cli/pull/5780) Update Ember to v2.5. [@rwjblue](https://github.com/rwjblue)
- [#5779](https://github.com/ember-cli/ember-cli/pull/5779) Update Ember Data to v2.5. [@bmac](https://github.com/bmac)
- [#5757](https://github.com/ember-cli/ember-cli/pull/5757) Add ember-cli-jshint dependency to app and addon blueprints. [@Turbo87](https://github.com/Turbo87)


### 2.4.3

The following changes are required if you are upgrading from the previous
version:

- Users
  + [`ember new` diff](https://github.com/kellyselden/ember-cli-output/compare/v2.4.2...v2.4.3)
  + Upgrade your project's ember-cli version - [docs](https://ember-cli.com/user-guide/#upgrading)
- Addon Developers
  + [`ember addon` diff](https://github.com/kellyselden/ember-addon-output/compare/v2.4.2...v2.4.3)
  + No changes required
- Core Contributors
  + No changes required

#### Community Contributions

- [#5645](https://github.com/ember-cli/ember-cli/pull/5645) bump some common test timeouts, reduce intermittent failures [@stefanpenner](https://github.com/stefanpenner)
- [#5588](https://github.com/ember-cli/ember-cli/pull/5588) Remove obsolete JSHint comments [@Turbo87](https://github.com/Turbo87)
- [#5391](https://github.com/ember-cli/ember-cli/pull/5391) Fix host interface + port binding issues [@eriktrom](https://github.com/eriktrom)
- [#5584](https://github.com/ember-cli/ember-cli/pull/5584) Help command cleanup [@Turbo87](https://github.com/Turbo87)
- [#5531](https://github.com/ember-cli/ember-cli/pull/5531) load ember from ember-core if available [@stefanpenner](https://github.com/stefanpenner)
- [#4678](https://github.com/ember-cli/ember-cli/pull/4678) [BUGFIX] rethrow exceptions after logging [@lazybensch](https://github.com/lazybensch)
- [#4025](https://github.com/ember-cli/ember-cli/pull/4025) Allow promise for locals function in blueprints [@knownasilya](https://github.com/knownasilya)
- [#5646](https://github.com/ember-cli/ember-cli/pull/5646) ensure at-least npm v3 [@stefanpenner](https://github.com/stefanpenner)
- [#5591](https://github.com/ember-cli/ember-cli/pull/5591) Ensure application templates overwrite addon templates. [@rwjblue](https://github.com/rwjblue)
- [#5590](https://github.com/ember-cli/ember-cli/pull/5590) Site updates itself now [@leo](https://github.com/leo)
- [#5644](https://github.com/ember-cli/ember-cli/pull/5644) [ENHANCEMENT] Output build sizes command [@martypenner](https://github.com/martypenner)
- [#5607](https://github.com/ember-cli/ember-cli/pull/5607) Removing view blueprint [@jasonmit](https://github.com/jasonmit)
- [#5597](https://github.com/ember-cli/ember-cli/pull/5597) Use internal test helpers [@Turbo87](https://github.com/Turbo87)
- [#5605](https://github.com/ember-cli/ember-cli/pull/5605) Update diff to version 2.2.2 🚀
- [#5592](https://github.com/ember-cli/ember-cli/pull/5592) Fix issue with addon directory not being linted [@alexlafroscia](https://github.com/alexlafroscia)
- [#5603](https://github.com/ember-cli/ember-cli/pull/5603) Remove all "www"s [@leo](https://github.com/leo)
- [#5651](https://github.com/ember-cli/ember-cli/pull/5651) remove inherited defaults from deprecated command [@kellyselden](https://github.com/kellyselden)
- [#5619](https://github.com/ember-cli/ember-cli/pull/5619) Update fs-extra to version 0.26.7 🚀
- [#5612](https://github.com/ember-cli/ember-cli/pull/5612) Replace "pleasant-progress" with "ora" [@Turbo87](https://github.com/Turbo87)
- [#5618](https://github.com/ember-cli/ember-cli/pull/5618) Cleanup unused utilities [@Turbo87](https://github.com/Turbo87)
- [#5614](https://github.com/ember-cli/ember-cli/pull/5614) Resolve directories relative to EmberApp project root [@trentmwillis](https://github.com/trentmwillis)
- [#5616](https://github.com/ember-cli/ember-cli/pull/5616) Update yuidocjs to version 0.10.0 [@Turbo87](https://github.com/Turbo87)
- [#5611](https://github.com/ember-cli/ember-cli/pull/5611) Update fs-extra to version 0.26.6 🚀
- [#5617](https://github.com/ember-cli/ember-cli/pull/5617) Move "coveralls" and "codeclimate" dependencies into TravisCI manifest [@Turbo87](https://github.com/Turbo87)
- [#5615](https://github.com/ember-cli/ember-cli/pull/5615) Extract JSON help generator from HelpCommand code [@Turbo87](https://github.com/Turbo87)
- [#5662](https://github.com/ember-cli/ember-cli/pull/5662) Update "configstore" to v2.0.0 [@Turbo87](https://github.com/Turbo87)
- [#5627](https://github.com/ember-cli/ember-cli/pull/5627) Update locals inline docs [@knownasilya](https://github.com/knownasilya)
- [#5624](https://github.com/ember-cli/ember-cli/pull/5624) fix help for unknown command [@lazybensch](https://github.com/lazybensch)
- [#5621](https://github.com/ember-cli/ember-cli/pull/5621) [BUGFIX] Adds in fix for #5620 to see if the actualOutputStream isTTY by default. [@iheanyi](https://github.com/iheanyi)
- [#5622](https://github.com/ember-cli/ember-cli/pull/5622) [CLEANUP] command types [@lazybensch](https://github.com/lazybensch)
- [#5666](https://github.com/ember-cli/ember-cli/pull/5666) Clean up "inquirer" code [@Turbo87](https://github.com/Turbo87)
- [#5641](https://github.com/ember-cli/ember-cli/pull/5641) Update Ember Data to v2.4.2 [@bmac](https://github.com/bmac)
- [#5632](https://github.com/ember-cli/ember-cli/pull/5632) Clean up TravisCI file [@Turbo87](https://github.com/Turbo87)
- [#5640](https://github.com/ember-cli/ember-cli/pull/5640) ember-try scenarios accepts dots, should probably be one. [@kellyselden](https://github.com/kellyselden)
- [#5668](https://github.com/ember-cli/ember-cli/pull/5668) Cleanup tests properly [@chadhietala](https://github.com/chadhietala)
- [#5642](https://github.com/ember-cli/ember-cli/pull/5642) update ember-try [@kellyselden](https://github.com/kellyselden)
- [#5672](https://github.com/ember-cli/ember-cli/pull/5672) re-point ember-cli-portfinder -> portfinder [@eriktrom](https://github.com/eriktrom)
- [#5653](https://github.com/ember-cli/ember-cli/pull/5653) Upgrade packages for app/addon blueprints [@elwayman02](https://github.com/elwayman02)
- [#5647](https://github.com/ember-cli/ember-cli/pull/5647) disable node 0.12.x tests on appveyor [@stefanpenner](https://github.com/stefanpenner)
- [#5649](https://github.com/ember-cli/ember-cli/pull/5649) commands: Use plain strings instead of "option-type" utility [@Turbo87](https://github.com/Turbo87)
- [#5650](https://github.com/ember-cli/ember-cli/pull/5650) reset aliases for deprecated install commands [@kellyselden](https://github.com/kellyselden)
- [#5654](https://github.com/ember-cli/ember-cli/pull/5654) bump destroy test timeout [@stefanpenner](https://github.com/stefanpenner)
- [#5655](https://github.com/ember-cli/ember-cli/pull/5655) Move "ember-cli" version printing into "ember --version" command [@Turbo87](https://github.com/Turbo87)
- [#5656](https://github.com/ember-cli/ember-cli/pull/5656) commands: Rename "show-asset-sizes" to "asset-sizes" [@Turbo87](https://github.com/Turbo87)
- [#5659](https://github.com/ember-cli/ember-cli/pull/5659) Simplify print-command utility [@Turbo87](https://github.com/Turbo87)
- [#5670](https://github.com/ember-cli/ember-cli/pull/5670) Extract "open-editor" utility [@Turbo87](https://github.com/Turbo87)
- [#5673](https://github.com/ember-cli/ember-cli/pull/5673) Fixes leading slash being added to component-test module name [@lpaluszk](https://github.com/lpaluszk)
- [#5674](https://github.com/ember-cli/ember-cli/pull/5674) testem@1.6.0 breaks build ⚠️
- [#5678](https://github.com/ember-cli/ember-cli/pull/5678) Remove ember-disable-proxy-controllers from package.json blueprint [@Dhaulagiri](https://github.com/Dhaulagiri)
- [#5679](https://github.com/ember-cli/ember-cli/pull/5679) "app" blueprint: Update TravisCI config [@Turbo87](https://github.com/Turbo87)
- [#5686](https://github.com/ember-cli/ember-cli/pull/5686) broccoli-config-replace@1.1.2 breaks build ⚠️

Thank you to all who took the time to contribute!


### 2.4.2

The following changes are required if you are upgrading from the previous
version:

- Users
  + [`ember new` diff](https://github.com/kellyselden/ember-cli-output/compare/v2.4.1...v2.4.2)
  + Upgrade your project's ember-cli version - [docs](https://ember-cli.com/user-guide/#upgrading)
- Addon Developers
  + [`ember addon` diff](https://github.com/kellyselden/ember-addon-output/compare/v2.4.1...v2.4.2)
  + No changes required
- Core Contributors
  + No changes required

#### Community Contributions

- [#5550](https://github.com/ember-cli/ember-cli/pull/5550) Use ES6 shorthand for object literals in blueprints (initializer and in-repo-addon) [@Ky6uk](https://github.com/Ky6uk)
- [#5524](https://github.com/ember-cli/ember-cli/pull/5524) Enable `X-Forwarded-*` headers in http-proxy [@jbacklund](https://github.com/jbacklund)
- [#5557](https://github.com/ember-cli/ember-cli/pull/5557) Update portfinder to fix various issues with live reload port selection. [@stefan](https://github.com/stefanpenner)
- [#5556](https://github.com/ember-cli/ember-cli/pull/5556) Update amd-name-resolver to version 0.0.5 (ensures correct path types are used for module transpilation output). [@stefanpenner](https://github.com/stefanpenner)
- [#5561](https://github.com/ember-cli/ember-cli/pull/5561) Add ability to lint templates (`lintTree` is now called for `templates` type, see [ember-cli-template-lint](https://github.com/rwjblue/ember-cli-template-lint) for more details). [@rwjblue](https://github.com/rwjblue)
- [#5575](https://github.com/ember-cli/ember-cli/pull/5575) blueprints/route-addon: Fix __path__ token [@Turbo87](https://github.com/Turbo87)

Thank you to all who took the time to contribute!


### 2.4.1

The following changes are required if you are upgrading from the previous
version:

- Users
  + [`ember new` diff](https://github.com/kellyselden/ember-cli-output/compare/v2.4.0...v2.4.1)
  + Upgrade your project's ember-cli version - [docs](https://ember-cli.com/user-guide/#upgrading)
  + Update `ember-cli-sri` in `package.json` to `2.1.0`.
- Addon Developers
  + [`ember addon` diff](https://github.com/kellyselden/ember-addon-output/compare/v2.4.0...v2.4.1)
  + No changes required
- Core Contributors
  + No changes required

#### Community Contributions

- [#5540](https://github.com/ember-cli/ember-cli/pull/5540) Revert AMD module support for `app.import`. This was causing issues with non ASCII files becoming corrupted in the build output. Support will likely be reintroduced in future versions. [@stefanpenner](https://github.com/stefanpenner)
- [#5541](https://github.com/ember-cli/ember-cli/pull/5541) Bump `ember-cli-sri` from 2.0.0 to 2.1.0 [@mwpastore](https://github.com/mwpastore)
- [#5545](https://github.com/ember-cli/ember-cli/pull/5545) Revert old `legacyFilesToAppend` and `vendorStaticStyles` behavior as deprecated API. [@ro0gr](https://github.com/ro0gr)
- [#5546](https://github.com/ember-cli/ember-cli/pull/5546) Update bundled `npm` version (removes warning on install). [@btecu](https://github.com/btecu)

Thank you to all who took the time to contribute!

### 2.4.0

The following changes are required if you are upgrading from the previous
version:

- Users
  + [`ember new` diff](https://github.com/kellyselden/ember-cli-output/compare/v2.3.0...v2.4.0)
  + Upgrade your project's ember-cli version - [docs](https://ember-cli.com/user-guide/#upgrading)
  + Migrate `testem.json` to `testem.js`.
- Addon Developers
  + [`ember addon` diff](https://github.com/kellyselden/ember-addon-output/compare/v2.3.0...v2.4.0)
  + No changes required
- Core Contributors
  + No changes required

#### Community Contributions

- [#5438](https://github.com/ember-cli/ember-cli/pull/5438) Add Ember 1.13 to ember-try's default configuration.  [@kellyselden](https://github.com/kellyselden)
- [#5477](https://github.com/ember-cli/ember-cli/pull/5477) Fix test suite on Windows [@Turbo87](https://github.com/Turbo87)
- [#5486](https://github.com/ember-cli/ember-cli/pull/5486) [ENHANCEMENT] Add `directory` option to `addon` command [@Serabe](https://github.com/Serabe)
- [#5491](https://github.com/ember-cli/ember-cli/pull/5491) Change "ember i" alias from "ember init" to "ember install" [@Turbo87](https://github.com/Turbo87)
- [#5507](https://github.com/ember-cli/ember-cli/pull/5507) / [#5513](https://github.com/ember-cli/ember-cli/pull/5513) [BUGFIX beta] Replace testem.json with testem.js [@cibernox](https://github.com/cibernox)
- [#5512](https://github.com/ember-cli/ember-cli/pull/5512) Anonymous AMD Support to `app.import`. [@ef4](https://github.com/ef4)
- [#5497](https://github.com/ember-cli/ember-cli/pull/5497) Call `destroyApp` after handling afterEach options [@johnotander](https://github.com/johnotander)
- [#5499](https://github.com/ember-cli/ember-cli/pull/5499) Add `outputFile` support to `app.import` (see [RFC#58](https://github.com/ember-cli/rfcs/blob/master/active/0000-app-import-output-file.md)) [@ro0gr](https://github.com/ro0gr)
- [#5508](https://github.com/ember-cli/ember-cli/pull/5508) Expose a `project.generateTestFile()` method to be overwritten by test framework addons [@Turbo87](https://github.com/Turbo87)
- [#5526](https://github.com/ember-cli/ember-cli/pull/5526) Propagates testem errors [@stefanpenner](https://github.com/stefanpenner)
- [#5527](https://github.com/ember-cli/ember-cli/pull/5527) Fix many `ember test` and `ember test --server` issues [@stefanpenner](https://github.com/stefanpenner)

Thank you to all who took the time to contribute!


### 2.3.0

#### Changes Since 2.3.0-beta.2

The following changes are required if you are upgrading from the previous
version:

- Users
  + [`ember new` diff](https://github.com/kellyselden/ember-cli-output/compare/v2.3.0-beta.2...v2.3.0)
  + Upgrade your project's ember-cli version - [docs](https://ember-cli.com/user-guide/#upgrading)
  + Remove `jquery` from `bower.json`. The version required by your Ember version will be used.
  + Update `ember` to `~2.3.1` in `bower.json`.
- Addon Developers
  + [`ember addon` diff](https://github.com/kellyselden/ember-addon-output/compare/v2.3.0-beta.2...v2.3.0)
  + Update `ember-try` to `^0.1.2` in `package.json`.

#### Community Contributions

- [#5426](https://github.com/ember-cli/ember-cli/pull/5426) Update ember-try in addons to 0.1.2. [@rwjblue](https://github.com/rwjblue)
- [#5418](https://github.com/ember-cli/ember-cli/pull/5418) [ENHANCEMENT] Use absolute imports in tests [@kamalaknn](https://github.com/kamalaknn)
- [#5432](https://github.com/ember-cli/ember-cli/pull/5432) [BUGFIX] Fix linting error in nested developing addons [@trentmwillis](https://github.com/trentmwillis)
- [#5442](https://github.com/ember-cli/ember-cli/pull/5442) [Bugfix] history support middleware allowed to be disabled [@jasonmit](https://github.com/jasonmit)
- [#5441](https://github.com/ember-cli/ember-cli/pull/5441) Remove deprecated 'registry' in instance initializer template. [@chriskrycho](https://github.com/chriskrycho)
- [#5458](https://github.com/ember-cli/ember-cli/pull/5458) app blueprint: Update jQuery version [@xtian](https://github.com/xtian)
- [#5462](https://github.com/ember-cli/ember-cli/pull/5462) Fix "Cannot read property 'writeDeprecateLine' of undefined" [@Turbo87](https://github.com/Turbo87)
- [#5466](https://github.com/ember-cli/ember-cli/pull/5466) testem 1.3.0 [@kellyselden](https://github.com/kellyselden)
- [#5474](https://github.com/ember-cli/ember-cli/pull/5474) Add helpful error when `loader.js` addon is missing. [@rwjblue](https://github.com/rwjblue)

Thank you to all who took the time to contribute!

#### Changes Since 1.13.15

The following changes are required if you are upgrading from the previous
version:

+ [`ember new` diff](https://github.com/kellyselden/ember-cli-output/compare/v1.13.15...v2.3.0) / [`ember addon` diff](https://github.com/kellyselden/ember-addon-output/compare/v1.13.15...v2.3.0)
+ Upgrade your project's ember-cli version - [docs](https://ember-cli.com/user-guide/#upgrading)
+ `ember-cli-content-security-policy` has been removed from the default project blueprint due to extremely poor ergonomics. If the addon is working well for you,
  please continue to use it.
+ Users of `ember-cli-styles-reloader` should uninstall (as this functionality is now included in ember-cli by default).
+ Update the following entries in your `package.json`:
  * Remove `ember-cli-ic-ajax` (it is replaced by `ember-ajax`)
  * Add `ember-ajax` at `0.7.1`
  * Add `ember-load-initializers` at `^0.5.0`
  * Add `loader.js` at `^4.0.0`
  * Add `ember-resolver` at `^2.0.3`
  * Update `ember-cli-dependency-checker` to `^1.2.0`
  * Update `ember-cli-sri` to `^2.0.0`
  * Update `ember-cli-qunit` to `^1.2.1`
  * Update `ember-data` to `^2.3.0`
+ Update the following entries in your `bower.json`:
  * `ember` to `~2.3.1`
  * Remove `ember-data`.
  * Remove `ember-qunit` (it is now bundled by `ember-cli-qunit` since `1.1.0`)
  * Remove `qunit` (it is now bundled by `ember-cli-qunit`)
  * Remove `ember-load-initializers` (it was moved into an addon)
  * Remove `ember-resolver` (it was moved into an addon)
  * Remove `loader.js` (it was moved into an addon)
  * Remove `jquery` (the Ember dependency will determine the version used).
- Addon Developers
  + Update `ember-try` to `^0.1.2` in `package.json`.

#### Community Contributions

- [#5426](https://github.com/ember-cli/ember-cli/pull/5426) Update ember-try in addons to 0.1.2. [@rwjblue](https://github.com/rwjblue)
- [#5418](https://github.com/ember-cli/ember-cli/pull/5418) [ENHANCEMENT] Use absolute imports in tests [@kamalaknn](https://github.com/kamalaknn)
- [#5432](https://github.com/ember-cli/ember-cli/pull/5432) [BUGFIX] Fix linting error in nested developing addons [@trentmwillis](https://github.com/trentmwillis)
- [#5442](https://github.com/ember-cli/ember-cli/pull/5442) [Bugfix] history support middleware allowed to be disabled [@jasonmit](https://github.com/jasonmit)
- [#5441](https://github.com/ember-cli/ember-cli/pull/5441) Remove deprecated 'registry' in instance initializer template. [@chriskrycho](https://github.com/chriskrycho)
- [#5458](https://github.com/ember-cli/ember-cli/pull/5458) app blueprint: Update jQuery version [@xtian](https://github.com/xtian)
- [#5462](https://github.com/ember-cli/ember-cli/pull/5462) Fix "Cannot read property 'writeDeprecateLine' of undefined" [@Turbo87](https://github.com/Turbo87)
- [#5466](https://github.com/ember-cli/ember-cli/pull/5466) testem 1.3.0 [@kellyselden](https://github.com/kellyselden)
- [#5474](https://github.com/ember-cli/ember-cli/pull/5474) Add helpful error when `loader.js` addon is missing. [@rwjblue](https://github.com/rwjblue)
- [#5369](https://github.com/ember-cli/ember-cli/pull/5369) Implement application level resolver in blueprint. [@rwjblue](https://github.com/rwjblue)
- [#5372](https://github.com/ember-cli/ember-cli/pull/5372) Update to ember@2.3.0. [@rwjblue](https://github.com/rwjblue)
- [#5374](https://github.com/ember-cli/ember-cli/pull/5374) Update ember-cli-qunit to 1.2.1. [@rwjblue](https://github.com/rwjblue)
- [#5325](https://github.com/ember-cli/ember-cli/pull/5325) bump testem to latest to compensate for breakage in xmldom [@et](https://github.com/et)
- [#5331](https://github.com/ember-cli/ember-cli/pull/5331) Update blueprints for Ember Data 2.3.0 [@bmac](https://github.com/bmac)
- [#5332](https://github.com/ember-cli/ember-cli/pull/5332) testem v1.0.0 [@johanneswuerbach](https://github.com/johanneswuerbach)
- [#5291](https://github.com/ember-cli/ember-cli/pull/5291) getCallerFile now comes from its own node_module [@stefanpenner](https://github.com/stefanpenner)
- [#5312](https://github.com/ember-cli/ember-cli/pull/5312) Add information about testing new features/bugfixes to the contributing.md file [@ohcibi](https://github.com/ohcibi)
- [#5313](https://github.com/ember-cli/ember-cli/pull/5313) Add missing `--silent` option to the output of `ember test --help` [@ohcibi](https://github.com/ohcibi)
- [#5327](https://github.com/ember-cli/ember-cli/pull/5327) [BUGFIX release] pin jQuery version [@stefanpenner](https://github.com/stefanpenner)
- [#5271](https://github.com/ember-cli/ember-cli/pull/5271) Update ember-cli-test-loader to 0.2.2. [@rwjblue](https://github.com/rwjblue)
- [#5274](https://github.com/ember-cli/ember-cli/pull/5274) Fix the order of  test files to append [@bitaculous](https://github.com/bitaculous)
- [#5278](https://github.com/ember-cli/ember-cli/pull/5278) Replace broccoli-sourcemap-concat usage with broccoli-concat. [@ballPointPenguin](https://github.com/ballPointPenguin)
- [#5286](https://github.com/ember-cli/ember-cli/pull/5286) Update `ember-cli-sri` minimum version to 2.0.0 [@jonathanKingston](https://github.com/jonathanKingston)
- [#5298](https://github.com/ember-cli/ember-cli/pull/5298) [INTERNAL] Update minimum Testem version to 1.0.0-rc.4. [@rwjblue](https://github.com/rwjblue)
- [#5247](https://github.com/ember-cli/ember-cli/pull/5247) Unfortunately remove `ember-cli-content-security-policy` from the default blueprint. [@stefanpenner](https://github.com/stefanpenner)
- [#5215](https://github.com/ember-cli/ember-cli/pull/5215) Fix CHANGELOG for ember-cli-qunit version. [@rwjblue](https://github.com/rwjblue)
- [#4981](https://github.com/ember-cli/ember-cli/pull/4981) Alphabetize the keys in dependencies and devDependencies (for addon creation). [@kellyselden](https://github.com/kellyselden)
- [#5181](https://github.com/ember-cli/ember-cli/pull/5181) Cleanup platform checker warning to make it clear when a given platform is deprecated or just untested. [@stefanpenner](https://github.com/stefanpenner)
- [#5252](https://github.com/ember-cli/ember-cli/pull/5252) Deprecate the usage of `app-prefix` and `app-suffix` `contentFor` hooks. [@nathanhammond](https://github.com/nathanhammond)
- [#5232](https://github.com/ember-cli/ember-cli/pull/5232) Update generate resource documentation [@johnotander](https://github.com/johnotander)
- [#5221](https://github.com/ember-cli/ember-cli/pull/5221) Replace `broccoli-sourcemap-concat` with `broccoli-concat` (the projects have been merged). [@stefanpenner](https://github.com/stefanpenner)
- [#5220](https://github.com/ember-cli/ember-cli/pull/5220) Fix instance-initializer-test blueprint. [@rwjblue](https://github.com/rwjblue)
- [#5230](https://github.com/ember-cli/ember-cli/pull/5230) Helper Unit test should pass a params array as first argument [@stefanpenner](https://github.com/stefanpenner)
- [#5241](https://github.com/ember-cli/ember-cli/pull/5241) Fix test server file serving (ensures static assets are found properly). [@stefanpenner](https://github.com/stefanpenner)
- [#5254](https://github.com/ember-cli/ember-cli/pull/5254) Update to Testem v1.0.0-rc1. [@johanneswuerbach](https://github.com/johanneswuerbach)
- [#5254](https://github.com/ember-cli/ember-cli/pull/5254) Detect global errors (i.e. parse errors from `assets/vendor.js`) when running `ember test` or `ember test --server`. [@johanneswuerbach](https://github.com/johanneswuerbach)
- [#5025](https://github.com/ember-cli/ember-cli/pull/5025) [ENHANCEMENT]  update loader.js, qunit and ember-ajax for app/addon blueprints [@jcope2013](https://github.com/jcope2013)
- [#5061](https://github.com/ember-cli/ember-cli/pull/5061) Testem 0.9.11 [@johanneswuerbach](https://github.com/johanneswuerbach)
- [#4994](https://github.com/ember-cli/ember-cli/pull/4994) add jshint helper command for tests [@gabrielgrant](https://github.com/gabrielgrant)
- [#5033](https://github.com/ember-cli/ember-cli/pull/5033) Added Node v5 to Appveyor [@patocallaghan](https://github.com/patocallaghan)
- [#4218](https://github.com/ember-cli/ember-cli/pull/4218) Add instance-initializer's blueprints family [@cibernox](https://github.com/cibernox)
- [#4476](https://github.com/ember-cli/ember-cli/pull/4476) Add additional documentation on treeFor* methods [@trentmwillis](https://github.com/trentmwillis)
- [#5172](https://github.com/ember-cli/ember-cli/pull/5172) Bump ember-cli-dependency-checker to v1.2.0 [@quaertym](https://github.com/quaertym)
- [#5108](https://github.com/ember-cli/ember-cli/pull/5108) Fix instance-intitalizer-test test-info import to use `ember-cli-test-info` [@trabus](https://github.com/trabus)
- [#5087](https://github.com/ember-cli/ember-cli/pull/5087) Upgraded ember-ajax to 0.7.1 [@ember-cli](https://github.com/ember-cli)
- [#5098](https://github.com/ember-cli/ember-cli/pull/5098) [ENHANCEMENT] Install htmlbars precompiler when generating component integration tests [@drspaniel](https://github.com/drspaniel)
- [#5077](https://github.com/ember-cli/ember-cli/pull/5077) loosen test [@ember-cli](https://github.com/ember-cli)
- [#5065](https://github.com/ember-cli/ember-cli/pull/5065) Programmatic access to the CLI [@eibrahim](https://github.com/eibrahim)
- [#5089](https://github.com/ember-cli/ember-cli/pull/5089) [BUGFIX] Forward `--config-file` test option to testem [@cspanring](https://github.com/cspanring)
- [#5075](https://github.com/ember-cli/ember-cli/pull/5075) disable bundling, npm client seems to have issues but npm service app… [@ember-cli](https://github.com/ember-cli)
- [#5066](https://github.com/ember-cli/ember-cli/pull/5066) bumps `broccoli-sourcemap-concat` version [@ember-cli](https://github.com/ember-cli)
- [#5107](https://github.com/ember-cli/ember-cli/pull/5107) [FEATURE] Implement addon black- and whitelist [@dschmidt](https://github.com/dschmidt)
- [#5094](https://github.com/ember-cli/ember-cli/pull/5094) [fixes #5092] remove long since deprecated this.Funnel usage from int… [@ember-cli](https://github.com/ember-cli)
- [#5104](https://github.com/ember-cli/ember-cli/pull/5104) Workaround for babel includePolyfill exception [@ef4](https://github.com/ef4)
- [#5189](https://github.com/ember-cli/ember-cli/pull/5189) updated markdown-it-terminal [@akatov](https://github.com/akatov)
- [#5139](https://github.com/ember-cli/ember-cli/pull/5139) Use ES6 shorthand property for layout in component blueprint [@martndemus](https://github.com/martndemus)
- [#5109](https://github.com/ember-cli/ember-cli/pull/5109) Fix body-parser suggested use due to deprecations [@knownasilya](https://github.com/knownasilya)
- [#5113](https://github.com/ember-cli/ember-cli/pull/5113) Remove trailing whitespace on component integration test [@ahmadsoe](https://github.com/ahmadsoe)
- [#5130](https://github.com/ember-cli/ember-cli/pull/5130) Update bower.json [@ember-cli](https://github.com/ember-cli)
- [#5132](https://github.com/ember-cli/ember-cli/pull/5132) [ENHANCEMENT] Make `EMBER_CLI_INJECT_LIVE_RELOAD_BASEURL` configurable [@jbescoyez](https://github.com/jbescoyez)
- [#5117](https://github.com/ember-cli/ember-cli/pull/5117) Update Ember to latest stable (2.2.0). [@rwjblue](https://github.com/rwjblue)
- [#5124](https://github.com/ember-cli/ember-cli/pull/5124) Update ember-cli-sri minimum version to 1.2.0. [@rwjblue](https://github.com/rwjblue)
- [#5125](https://github.com/ember-cli/ember-cli/pull/5125) Clarify `ember test --path` docs. [@ember-cli](https://github.com/ember-cli)
- [#5128](https://github.com/ember-cli/ember-cli/pull/5128) Adds Node 5 to allow_failures list [@ember-cli](https://github.com/ember-cli)
- [#5201](https://github.com/ember-cli/ember-cli/pull/5201) ember-cli-rails-addon now uses outputReady [@luma-institute](https://github.com/luma-institute)
- [#5168](https://github.com/ember-cli/ember-cli/pull/5168) fix swallowed failures [@ember-cli](https://github.com/ember-cli)
- [#5158](https://github.com/ember-cli/ember-cli/pull/5158) Change location of website [@leo](https://github.com/leo)
- [#5142](https://github.com/ember-cli/ember-cli/pull/5142) Fix merge issues introduced by #4476 [@trabus](https://github.com/trabus)
- [#5155](https://github.com/ember-cli/ember-cli/pull/5155) bump broccoli-merge-trees [@ember-cli](https://github.com/ember-cli)
- [#5149](https://github.com/ember-cli/ember-cli/pull/5149) cherry-picking changelog from stable [@ember-cli](https://github.com/ember-cli)
- [#5150](https://github.com/ember-cli/ember-cli/pull/5150) [INTERNAL] Set correct version of ember-cli [@jayeff](https://github.com/jayeff)
- [#5165](https://github.com/ember-cli/ember-cli/pull/5165) [ENHANCEMENT] Initial implementation of css hot realod [@gcollazo](https://github.com/gcollazo)
- [#5154](https://github.com/ember-cli/ember-cli/pull/5154) reduce number of funnels created to support other asset app.imports [@ember-cli](https://github.com/ember-cli)
- [#5159](https://github.com/ember-cli/ember-cli/pull/5159) Update appveyor.yml [@ember-cli](https://github.com/ember-cli)
- [#5144](https://github.com/ember-cli/ember-cli/pull/5144) [ENHANCEMENT] Cleans up generated application directory if `ember new` errors [@trek](https://github.com/trek)
- [#5179](https://github.com/ember-cli/ember-cli/pull/5179) Updating deprecations that use the deprecate utility [@gmurphey](https://github.com/gmurphey)
- [#5190](https://github.com/ember-cli/ember-cli/pull/5190) Only use `temp` dependency, not `tmp-sync` [@akatov](https://github.com/akatov)
- [#5180](https://github.com/ember-cli/ember-cli/pull/5180) add node (latest) and set to allowed failures [@ember-cli](https://github.com/ember-cli)
- [#5186](https://github.com/ember-cli/ember-cli/pull/5186) Fixing path issue in test for AppVeyor. [@gmurphey](https://github.com/gmurphey)
- [#5169](https://github.com/ember-cli/ember-cli/pull/5169) [BUGFIX] Bump quick-temp to 0.1.5, fix jshint error [@trabus](https://github.com/trabus)
- [#5185](https://github.com/ember-cli/ember-cli/pull/5185) Ensure rimraf is available to consumers. [@ember-cli](https://github.com/ember-cli)
- [#5171](https://github.com/ember-cli/ember-cli/pull/5171) Avoid Reexporter when loader supports index fallback. [@rwjblue](https://github.com/rwjblue)
- [#5184](https://github.com/ember-cli/ember-cli/pull/5184) more explicit jshint test run [@ember-cli](https://github.com/ember-cli)
- [#5197](https://github.com/ember-cli/ember-cli/pull/5197) update leek [@akatov](https://github.com/akatov)
- [#5204](https://github.com/ember-cli/ember-cli/pull/5204) [ENHANCEMENT] Add npm badge to README. [@adjohnson916](https://github.com/adjohnson916)
- [#5192](https://github.com/ember-cli/ember-cli/pull/5192) Use consistent double quotes in index.html blueprints [@Dhaulagiri](https://github.com/Dhaulagiri)
- [#5198](https://github.com/ember-cli/ember-cli/pull/5198) minor whitespace fix [@ember-cli](https://github.com/ember-cli)
- [#5205](https://github.com/ember-cli/ember-cli/pull/5205) Add addon-test-support tree. [@rwjblue](https://github.com/rwjblue)
- [#5206](https://github.com/ember-cli/ember-cli/pull/5206) Update ember-qunit to 0.4.17. [@rwjblue](https://github.com/rwjblue)
- [#5207](https://github.com/ember-cli/ember-cli/pull/5207) Make ember test helper clearer. [@rwjblue](https://github.com/rwjblue)
- [#5208](https://github.com/ember-cli/ember-cli/pull/5208) update some out of date deps [@ember-cli](https://github.com/ember-cli)
- [#5209](https://github.com/ember-cli/ember-cli/pull/5209) Ensure loader.js warning is easier to spot. [@rwjblue](https://github.com/rwjblue)
- [#5211](https://github.com/ember-cli/ember-cli/pull/5211) Update ember-cli-qunit to 1.1.0. [@rwjblue](https://github.com/rwjblue)
- [#5212](https://github.com/ember-cli/ember-cli/pull/5212) Update ember-data to 2.2.1. [@rwjblue](https://github.com/rwjblue)

Thank you to all who took the time to contribute!

### 2.3.0-beta.2

The following changes are required if you are upgrading from the previous
version:

- Users
  + [`ember new` diff](https://github.com/kellyselden/ember-cli-output/compare/v2.3.0-beta.1...v2.3.0-beta.2)
  + Upgrade your project's ember-cli version - [docs](https://ember-cli.com/user-guide/#upgrading)
  + Remove `loader.js` from `bower.json`, and add to `package.json` as `^4.0.0`.
  + Remove `ember-load-initializers` from `bower.json`, and add to `package.json` at `^0.5.0`.
- Addon Developers
  + [`ember addon` diff](https://github.com/kellyselden/ember-addon-output/compare/v2.3.0-beta.1...v2.3.0-beta.2)
  + No changes required
- Core Contributors
  + No changes required

#### Community Contributions

- [#5329](https://github.com/ember-cli/ember-cli/pull/5329) [ENHANCEMENT] Support custom blueprint options in new and init commands [@bendemboski](https://github.com/bendemboski)
- [#5377](https://github.com/ember-cli/ember-cli/pull/5377) Update Bower resolution to match Ember version [@kpfefferle](https://github.com/kpfefferle)
- [#5203](https://github.com/ember-cli/ember-cli/pull/5203) [ENHANCEMENT] Use absolute import paths for util-test blueprint [@kamalaknn](https://github.com/kamalaknn)
- [#5349](https://github.com/ember-cli/ember-cli/pull/5349) [BUGFIX] Fix live-reloading post build error [@stefanpenner](https://github.com/stefanpenner)
- [#5309](https://github.com/ember-cli/ember-cli/pull/5309) [2.X] Deprecate vendor-prefix and vendor-suffix. [@nathanhammond](https://github.com/nathanhammond)
- [#5370](https://github.com/ember-cli/ember-cli/pull/5370) Make final update of `dist/` faster, by only updating changed files. [@stefanpenner](https://github.com/stefanpenner)
- [#5321](https://github.com/ember-cli/ember-cli/pull/5321) Ensure `EmberAddon.env()` works the same as `EmberApp.env()` [@jasonmit](https://github.com/jasonmit)
- [#5367](https://github.com/ember-cli/ember-cli/pull/5367) Update to lodash 4 [@jcope2013](https://github.com/jcope2013)
- [#5394](https://github.com/ember-cli/ember-cli/pull/5394) Upgrade testem to v1.1.1 [@quaertym](https://github.com/quaertym)
- [#5379](https://github.com/ember-cli/ember-cli/pull/5379) Move loader.js to be included as an addon. [@rwjblue](https://github.com/rwjblue)
- [#5388](https://github.com/ember-cli/ember-cli/pull/5388) Mixin generation in addon [@MiguelMadero](https://github.com/MiguelMadero)
- [#5396](https://github.com/ember-cli/ember-cli/pull/5396) Wrap evaluation of `ember-cli-build.js` in a `try`/`catch` to provide helpful message for syntax errors. [@mozeryansky](https://github.com/mozeryansky)
- [#5410](https://github.com/ember-cli/ember-cli/pull/5410) Ensure that Testem can use `testem.js` if present (without passing `--config-file` option). [@rwjblue](https://github.com/rwjblue)
- [#5416](https://github.com/ember-cli/ember-cli/pull/5416) Use ember-load-initializers as addon [@josemarluedke](https://github.com/josemarluedke)
- [#5421](https://github.com/ember-cli/ember-cli/pull/5421) Make options available in all Blueprint hooks as this.options [@trentmwillis](https://github.com/trentmwillis)

Thank you to all who took the time to contribute!

### 2.3.0-beta.1

The following changes are required if you are upgrading from the previous
version:

- Users
  + [`ember new` diff](https://github.com/kellyselden/ember-cli-output/compare/v2.2.0-beta.6...v2.3.0-beta.1)
  + Upgrade your project's ember-cli version - [docs](https://ember-cli.com/user-guide/#upgrading)
  + Update `ember-cli-qunit` in `package.json` to `^1.2.1`.
  + Update `ember` in `bower.json` to `2.3.0`.
  + Remove `qunit` from `bower.json` (it is now included as an NPM dependency by ember-cli-qunit).
- Addon Developers
  + [`ember addon` diff](https://github.com/kellyselden/ember-addon-output/compare/v2.2.0-beta.6...v2.3.0-beta.1)
  + No changes required
- Core Contributors
  + No changes required

#### Community Contributions

- [#5369](https://github.com/ember-cli/ember-cli/pull/5369) Implement application level resolver in blueprint. [@rwjblue](https://github.com/rwjblue)
- [#5372](https://github.com/ember-cli/ember-cli/pull/5372) Update to ember@2.3.0. [@rwjblue](https://github.com/rwjblue)
- [#5374](https://github.com/ember-cli/ember-cli/pull/5374) Update ember-cli-qunit to 1.2.1. [@rwjblue](https://github.com/rwjblue)

Thank you to all who took the time to contribute!

### 2.2.0-beta.6

Re-releasing 2.2.0-beta.5, but without the line-ending issue.

The following changes are required if you are upgrading from the previous
version:

- Users
  + [`ember new` diff](https://github.com/kellyselden/ember-cli-output/compare/v1.13.13...v2.2.0-beta.6)
  + Upgrade your project's ember-cli version - [docs](https://ember-cli.com/user-guide/#upgrading)
- Addon Developers
  + [`ember addon` diff](https://github.com/kellyselden/ember-addon-output/compare/v1.13.13...v2.2.0-beta.6)
  + No changes required
- Core Contributors
  + No changes required

Thank you to all who took the time to contribute!

### 2.2.0-beta.5

The following changes are required if you are upgrading from the previous
version:

- Users
  + [`ember new` diff](https://github.com/kellyselden/ember-cli-output/compare/v1.13.13...v2.2.0-beta.5)
  + Upgrade your project's ember-cli version - [docs](https://ember-cli.com/user-guide/#upgrading)
- Addon Developers
  + [`ember addon` diff](https://github.com/kellyselden/ember-addon-output/compare/v1.13.13...v2.2.0-beta.5)
  + No changes required
- Core Contributors
  + No changes required

#### Community Contributions

- [#5325](https://github.com/ember-cli/ember-cli/pull/5325) bump testem to latest to compensate for breakage in xmldom [@et](https://github.com/et)
- [#5331](https://github.com/ember-cli/ember-cli/pull/5331) Update blueprints for Ember Data 2.3.0 [@bmac](https://github.com/bmac)
- [#5332](https://github.com/ember-cli/ember-cli/pull/5332) testem v1.0.0 [@johanneswuerbach](https://github.com/johanneswuerbach)

Thank you to all who took the time to contribute!

### 2.2.0-beta.4

The following changes are required if you are upgrading from the previous
version:

- Users
  + [`ember new` diff](https://github.com/kellyselden/ember-cli-output/compare/v1.13.13...v2.2.0-beta.4)
  + Upgrade your project's ember-cli version - [docs](https://ember-cli.com/user-guide/#upgrading)
- Addon Developers
  + [`ember addon` diff](https://github.com/kellyselden/ember-addon-output/compare/v1.13.13...v2.2.0-beta.4)
  + No changes required
- Core Contributors
  + No changes required

#### Community Contributions

- [#5291](https://github.com/ember-cli/ember-cli/pull/5291) getCallerFile now comes from its own node_module [@stefanpenner](https://github.com/stefanpenner)
- [#5312](https://github.com/ember-cli/ember-cli/pull/5312) Add information about testing new features/bugfixes to the contributing.md file [@ohcibi](https://github.com/ohcibi)
- [#5313](https://github.com/ember-cli/ember-cli/pull/5313) Add missing `--silent` option to the output of `ember test --help` [@ohcibi](https://github.com/ohcibi)
- [#5327](https://github.com/ember-cli/ember-cli/pull/5327) [BUGFIX release] pin jQuery version [@stefanpenner](https://github.com/stefanpenner)

Thank you to all who took the time to contribute!

### 2.2.0-beta.3

The following changes are required if you are upgrading from the previous
version:

- Users
  + [`ember new` diff](https://github.com/kellyselden/ember-cli-output/compare/v1.13.13...v2.2.0-beta.3)
  + Upgrade your project's ember-cli version - [docs](https://ember-cli.com/user-guide/#upgrading)
  + Update `ember-cli-sri` to `^2.0.0`.
- Addon Developers
  + [`ember addon` diff](https://github.com/kellyselden/ember-addon-output/compare/v1.13.13...v2.2.0-beta.3)
  + No changes required
- Core Contributors
  + No changes required

#### Community Contributions

- [#5271](https://github.com/ember-cli/ember-cli/pull/5271) Update ember-cli-test-loader to 0.2.2. [@rwjblue](https://github.com/rwjblue)
- [#5274](https://github.com/ember-cli/ember-cli/pull/5274) Fix the order of  test files to append [@bitaculous](https://github.com/bitaculous)
- [#5278](https://github.com/ember-cli/ember-cli/pull/5278) Replace broccoli-sourcemap-concat usage with broccoli-concat. [@ballPointPenguin](https://github.com/ballPointPenguin)
- [#5286](https://github.com/ember-cli/ember-cli/pull/5286) Update `ember-cli-sri` minimum version to 2.0.0 [@jonathanKingston](https://github.com/jonathanKingston)
- [#5298](https://github.com/ember-cli/ember-cli/pull/5298) [INTERNAL] Update minimum Testem version to 1.0.0-rc.4. [@rwjblue](https://github.com/rwjblue)

Thank you to all who took the time to contribute!

### 2.2.0-beta.2

The following changes are required if you are upgrading from the previous
version:

- Users
  + [`ember new` diff](https://github.com/kellyselden/ember-cli-output/compare/v1.13.13...v2.2.0-beta.2)
  + Upgrade your project's ember-cli version - [docs](https://ember-cli.com/user-guide/#upgrading)
  + `ember-cli-content-security-policy` has been removed from the default project blueprint due to extremely poor ergonomics. If the addon is working well for you,
    please continue to use it.
- Addon Developers
  + [`ember addon` diff](https://github.com/kellyselden/ember-addon-output/compare/v1.13.13...v2.2.0-beta.2)
  + No changes required
- Core Contributors
  + No changes required

#### Community Contributions

- [#5247](https://github.com/ember-cli/ember-cli/pull/5247) Unfortunately remove `ember-cli-content-security-policy` from the default blueprint. [@stefanpenner](https://github.com/stefanpenner)
- [#5215](https://github.com/ember-cli/ember-cli/pull/5215) Fix CHANGELOG for ember-cli-qunit version. [@rwjblue](https://github.com/rwjblue)
- [#4981](https://github.com/ember-cli/ember-cli/pull/4981) Alphabetize the keys in dependencies and devDependencies (for addon creation). [@kellyselden](https://github.com/kellyselden)
- [#5181](https://github.com/ember-cli/ember-cli/pull/5181) Cleanup platform checker warning to make it clear when a given platform is deprecated or just untested. [@stefanpenner](https://github.com/stefanpenner)
- [#5252](https://github.com/ember-cli/ember-cli/pull/5252) Deprecate the usage of `app-prefix` and `app-suffix` `contentFor` hooks. [@nathanhammond](https://github.com/nathanhammond)
- [#5232](https://github.com/ember-cli/ember-cli/pull/5232) Update generate resource documentation [@johnotander](https://github.com/johnotander)
- [#5221](https://github.com/ember-cli/ember-cli/pull/5221) Replace `broccoli-sourcemap-concat` with `broccoli-concat` (the projects have been merged). [@stefanpenner](https://github.com/stefanpenner)
- [#5220](https://github.com/ember-cli/ember-cli/pull/5220) Fix instance-initializer-test blueprint. [@rwjblue](https://github.com/rwjblue)
- [#5230](https://github.com/ember-cli/ember-cli/pull/5230) Helper Unit test should pass a params array as first argument [@stefanpenner](https://github.com/stefanpenner)
- [#5241](https://github.com/ember-cli/ember-cli/pull/5241) Fix test server file serving (ensures static assets are found properly). [@stefanpenner](https://github.com/stefanpenner)
- [#5254](https://github.com/ember-cli/ember-cli/pull/5254) Update to Testem v1.0.0-rc1. [@johanneswuerbach](https://github.com/johanneswuerbach)
- [#5254](https://github.com/ember-cli/ember-cli/pull/5254) Detect global errors (i.e. parse errors from `assets/vendor.js`) when running `ember test` or `ember test --server`. [@johanneswuerbach](https://github.com/johanneswuerbach)

Thank you to all who took the time to contribute!

### 2.2.0-beta.1

The following changes are required if you are upgrading from the previous version:

- Users
  + [`ember new` diff](https://github.com/kellyselden/ember-cli-output/compare/v1.13.13...v2.2.0-beta.1)
  + Upgrade your project's ember-cli version - [docs](https://ember-cli.com/user-guide/#upgrading)
  + Users of `ember-cli-styles-reloader` should uninstall (as this functionality is now included in ember-cli by default).
  + Update the following entries in your `package.json`:
    * Remove `ember-cli-ic-ajax` (it is replaced by `ember-ajax`)
    * Add `ember-ajax` at `0.7.1`
    * `ember-cli-dependency-checker` to `^1.2.0`
    * `ember-cli-sri` to `^1.2.0`
    * `ember-cli-qunit` to `^1.1.0`
    * `ember-data` to `^2.2.1`
  + Update the following entries in your `bower.json`:
    * `ember` to `2.2.0`
    * `ember-data` to `^2.2.1`
    * `loader.js` to `^3.5.0`
    * `qunit` to `~1.20.0`
    * Remove `ember-qunit` (it is now bundled by `ember-cli-qunit` since `1.1.0`)
- Addon Developers
  + [`ember addon` diff](https://github.com/kellyselden/ember-addon-output/compare/v1.13.13...v2.2.0-beta.1)
  + No changes required
- Core Contributors
  + No changes required

#### Community Contributions

- [#5025](https://github.com/ember-cli/ember-cli/pull/5025) [ENHANCEMENT]  update loader.js, qunit and ember-ajax for app/addon blueprints [@jcope2013](https://github.com/jcope2013)
- [#5061](https://github.com/ember-cli/ember-cli/pull/5061) Testem 0.9.11 [@johanneswuerbach](https://github.com/johanneswuerbach)
- [#4994](https://github.com/ember-cli/ember-cli/pull/4994) add jshint helper command for tests [@gabrielgrant](https://github.com/gabrielgrant)
- [#5033](https://github.com/ember-cli/ember-cli/pull/5033) Added Node v5 to Appveyor [@patocallaghan](https://github.com/patocallaghan)
- [#4218](https://github.com/ember-cli/ember-cli/pull/4218) Add instance-initializer's blueprints family [@cibernox](https://github.com/cibernox)
- [#4476](https://github.com/ember-cli/ember-cli/pull/4476) Add additional documentation on treeFor* methods [@trentmwillis](https://github.com/trentmwillis)
- [#5172](https://github.com/ember-cli/ember-cli/pull/5172) Bump ember-cli-dependency-checker to v1.2.0 [@quaertym](https://github.com/quaertym)
- [#5108](https://github.com/ember-cli/ember-cli/pull/5108) Fix instance-intitalizer-test test-info import to use `ember-cli-test-info` [@trabus](https://github.com/trabus)
- [#5087](https://github.com/ember-cli/ember-cli/pull/5087) Upgraded ember-ajax to 0.7.1 [@ember-cli](https://github.com/ember-cli)
- [#5098](https://github.com/ember-cli/ember-cli/pull/5098) [ENHANCEMENT] Install htmlbars precompiler when generating component integration tests [@drspaniel](https://github.com/drspaniel)
- [#5077](https://github.com/ember-cli/ember-cli/pull/5077) loosen test [@ember-cli](https://github.com/ember-cli)
- [#5065](https://github.com/ember-cli/ember-cli/pull/5065) Programmatic access to the CLI [@eibrahim](https://github.com/eibrahim)
- [#5089](https://github.com/ember-cli/ember-cli/pull/5089) [BUGFIX] Forward `--config-file` test option to testem [@cspanring](https://github.com/cspanring)
- [#5075](https://github.com/ember-cli/ember-cli/pull/5075) disable bundling, npm client seems to have issues but npm service app… [@ember-cli](https://github.com/ember-cli)
- [#5066](https://github.com/ember-cli/ember-cli/pull/5066) bumps `broccoli-sourcemap-concat` version [@ember-cli](https://github.com/ember-cli)
- [#5107](https://github.com/ember-cli/ember-cli/pull/5107) [FEATURE] Implement addon black- and whitelist [@dschmidt](https://github.com/dschmidt)
- [#5094](https://github.com/ember-cli/ember-cli/pull/5094) [fixes #5092] remove long since deprecated this.Funnel usage from int… [@ember-cli](https://github.com/ember-cli)
- [#5104](https://github.com/ember-cli/ember-cli/pull/5104) Workaround for babel includePolyfill exception [@ef4](https://github.com/ef4)
- [#5189](https://github.com/ember-cli/ember-cli/pull/5189) updated markdown-it-terminal [@akatov](https://github.com/akatov)
- [#5139](https://github.com/ember-cli/ember-cli/pull/5139) Use ES6 shorthand property for layout in component blueprint [@martndemus](https://github.com/martndemus)
- [#5109](https://github.com/ember-cli/ember-cli/pull/5109) Fix body-parser suggested use due to deprecations [@knownasilya](https://github.com/knownasilya)
- [#5113](https://github.com/ember-cli/ember-cli/pull/5113) Remove trailing whitespace on component integration test [@ahmadsoe](https://github.com/ahmadsoe)
- [#5130](https://github.com/ember-cli/ember-cli/pull/5130) Update bower.json [@ember-cli](https://github.com/ember-cli)
- [#5132](https://github.com/ember-cli/ember-cli/pull/5132) [ENHANCEMENT] Make `EMBER_CLI_INJECT_LIVE_RELOAD_BASEURL` configurable [@jbescoyez](https://github.com/jbescoyez)
- [#5117](https://github.com/ember-cli/ember-cli/pull/5117) Update Ember to latest stable (2.2.0). [@rwjblue](https://github.com/rwjblue)
- [#5124](https://github.com/ember-cli/ember-cli/pull/5124) Update ember-cli-sri minimum version to 1.2.0. [@rwjblue](https://github.com/rwjblue)
- [#5125](https://github.com/ember-cli/ember-cli/pull/5125) Clarify `ember test --path` docs. [@ember-cli](https://github.com/ember-cli)
- [#5128](https://github.com/ember-cli/ember-cli/pull/5128) Adds Node 5 to allow_failures list [@ember-cli](https://github.com/ember-cli)
- [#5201](https://github.com/ember-cli/ember-cli/pull/5201) ember-cli-rails-addon now uses outputReady [@luma-institute](https://github.com/luma-institute)
- [#5168](https://github.com/ember-cli/ember-cli/pull/5168) fix swallowed failures [@ember-cli](https://github.com/ember-cli)
- [#5158](https://github.com/ember-cli/ember-cli/pull/5158) Change location of website [@leo](https://github.com/leo)
- [#5142](https://github.com/ember-cli/ember-cli/pull/5142) Fix merge issues introduced by #4476 [@trabus](https://github.com/trabus)
- [#5155](https://github.com/ember-cli/ember-cli/pull/5155) bump broccoli-merge-trees [@ember-cli](https://github.com/ember-cli)
- [#5149](https://github.com/ember-cli/ember-cli/pull/5149) cherry-picking changelog from stable [@ember-cli](https://github.com/ember-cli)
- [#5150](https://github.com/ember-cli/ember-cli/pull/5150) [INTERNAL] Set correct version of ember-cli [@jayeff](https://github.com/jayeff)
- [#5165](https://github.com/ember-cli/ember-cli/pull/5165) [ENHANCEMENT] Initial implementation of css hot realod [@gcollazo](https://github.com/gcollazo)
- [#5154](https://github.com/ember-cli/ember-cli/pull/5154) reduce number of funnels created to support other asset app.imports [@ember-cli](https://github.com/ember-cli)
- [#5159](https://github.com/ember-cli/ember-cli/pull/5159) Update appveyor.yml [@ember-cli](https://github.com/ember-cli)
- [#5144](https://github.com/ember-cli/ember-cli/pull/5144) [ENHANCEMENT] Cleans up generated application directory if `ember new` errors [@trek](https://github.com/trek)
- [#5179](https://github.com/ember-cli/ember-cli/pull/5179) Updating deprecations that use the deprecate utility [@gmurphey](https://github.com/gmurphey)
- [#5190](https://github.com/ember-cli/ember-cli/pull/5190) Only use `temp` dependency, not `tmp-sync` [@akatov](https://github.com/akatov)
- [#5180](https://github.com/ember-cli/ember-cli/pull/5180) add node (latest) and set to allowed failures [@ember-cli](https://github.com/ember-cli)
- [#5186](https://github.com/ember-cli/ember-cli/pull/5186) Fixing path issue in test for AppVeyor. [@gmurphey](https://github.com/gmurphey)
- [#5169](https://github.com/ember-cli/ember-cli/pull/5169) [BUGFIX] Bump quick-temp to 0.1.5, fix jshint error [@trabus](https://github.com/trabus)
- [#5185](https://github.com/ember-cli/ember-cli/pull/5185) Ensure rimraf is available to consumers. [@ember-cli](https://github.com/ember-cli)
- [#5171](https://github.com/ember-cli/ember-cli/pull/5171) Avoid Reexporter when loader supports index fallback. [@rwjblue](https://github.com/rwjblue)
- [#5184](https://github.com/ember-cli/ember-cli/pull/5184) more explicit jshint test run [@ember-cli](https://github.com/ember-cli)
- [#5197](https://github.com/ember-cli/ember-cli/pull/5197) update leek [@akatov](https://github.com/akatov)
- [#5204](https://github.com/ember-cli/ember-cli/pull/5204) [ENHANCEMENT] Add npm badge to README. [@adjohnson916](https://github.com/adjohnson916)
- [#5192](https://github.com/ember-cli/ember-cli/pull/5192) Use consistent double quotes in index.html blueprints [@Dhaulagiri](https://github.com/Dhaulagiri)
- [#5198](https://github.com/ember-cli/ember-cli/pull/5198) minor whitespace fix [@ember-cli](https://github.com/ember-cli)
- [#5205](https://github.com/ember-cli/ember-cli/pull/5205) Add addon-test-support tree. [@rwjblue](https://github.com/rwjblue)
- [#5206](https://github.com/ember-cli/ember-cli/pull/5206) Update ember-qunit to 0.4.17. [@rwjblue](https://github.com/rwjblue)
- [#5207](https://github.com/ember-cli/ember-cli/pull/5207) Make ember test helper clearer. [@rwjblue](https://github.com/rwjblue)
- [#5208](https://github.com/ember-cli/ember-cli/pull/5208) update some out of date deps [@ember-cli](https://github.com/ember-cli)
- [#5209](https://github.com/ember-cli/ember-cli/pull/5209) Ensure loader.js warning is easier to spot. [@rwjblue](https://github.com/rwjblue)
- [#5211](https://github.com/ember-cli/ember-cli/pull/5211) Update ember-cli-qunit to 1.1.0. [@rwjblue](https://github.com/rwjblue)
- [#5212](https://github.com/ember-cli/ember-cli/pull/5212) Update ember-data to 2.2.1. [@rwjblue](https://github.com/rwjblue)

Thank you to all who took the time to contribute!

### 1.13.15

The following changes are required if you are upgrading from the previous
version:

- Users
  + [`ember new` diff](https://github.com/kellyselden/ember-cli-output/compare/v1.13.14...v1.13.15)
  + Upgrade your project's ember-cli version - [docs](https://ember-cli.com/#project-update)
- Addon Developers
  + [`ember addon` diff](https://github.com/kellyselden/ember-addon-output/compare/v1.13.14...v1.13.15)
  + No changes required
- Core Contributors
  + No changes required

#### Community Contributions

- [#5338](https://github.com/ember-cli/ember-cli/pull/5338) 1 13 testem bump [@johanneswuerbach](https://github.com/johanneswuerbach)
- [#5351](https://github.com/ember-cli/ember-cli/pull/5351) Bump ember to 1.13.12 [@san650](https://github.com/san650)

Thank you to all who took the time to contribute!

### 1.13.14

The following changes are required if you are upgrading from the previous
version:

- Users
  + [`ember new` diff](https://github.com/kellyselden/ember-cli-output/compare/v1.13.13...v1.13.14)
  + default jQuery.js version is now locked at  `1.11.3`
- Addon Developers
  + [`ember addon` diff](https://github.com/kellyselden/ember-addon-output/compare/v1.13.13...v1.13.14)
  + app-prefix and app-suffix have been deprecated, addons will need to move away from them.
- Core Contributors
  + No changes required

#### Community Contributions

- [#5327](https://github.com/ember-cli/ember-cli/pull/5327) [BUGFIX release] pin jQuery version [@stefanpenner](https://github.com/stefanpenner)
- [#5245](https://github.com/ember-cli/ember-cli/pull/5245) Deprecate app-prefix and app-suffix. [@nathanhammond](https://github.com/nathanhammond)
- [#5251](https://github.com/ember-cli/ember-cli/pull/5251) [BUGFIX] ensure we stat the symlink target, not the symlink (fixes tests/index.html not updating) [@stefanpenner](https://github.com/stefanpenner)

### 1.13.13

The following changes are required if you are upgrading from the previous
version:

- Users
  + [`ember new` diff](https://github.com/kellyselden/ember-cli-output/compare/v1.13.12...v1.13.13)
  + default Ember.js version is now at `1.13.11`
  + Ember CLI SRI version was bumped to `^1.2.0`
  + Ember `loader.js` version was bumped to `3.4.0`
  + Testem version was bumped to `0.9.11`
- Addon Developers
  + [`ember addon` diff](https://github.com/kellyselden/ember-addon-output/compare/v1.13.12...v1.13.13)
- Core Contributors
  + No changes required

#### Community Contributions

- [#5061](https://github.com/ember-cli/ember-cli/pull/5061) Testem 0.9.11, [@johanneswuerbach](https://github.com/johanneswuerbach)
- [#5094](https://github.com/ember-cli/ember-cli/pull/5094) Remove deprecated `this.Funnel` usage, [@stefanpenner](https://github.com/stefanpenner)
- [#5075](https://github.com/ember-cli/ember-cli/pull/5075) Disable bundling, npm client seems to have issues, [@stefanpenner](https://github.com/stefanpenner)
- [#5104](https://github.com/ember-cli/ember-cli/pull/5104) Workaround for babel includePolyfill exception, [@ef4](https://github.com/ef4)
- [#5116](https://github.com/ember-cli/ember-cli/pull/5116) Bumps Ember version to `1.13.11`, [@stefanpenner](https://github.com/stefanpenner)
- [#5116](https://github.com/ember-cli/ember-cli/pull/5116) Bumps Ember CLI SRI to `^1.2.0`, [@rwjblue](https://github.com/rwjblue)

### 1.13.12

The following changes are required if you are upgrading from the previous
version:

- Users
  + [`ember new` diff](https://github.com/kellyselden/ember-cli-output/compare/v1.13.8...v1.13.12)
  + changes to `tests/index.html` file. All tests are now in a separate file, [diff](https://github.com/twokul/ember-cli-release-notes/commit/bd5ac542c0d6dd8e095553d6528ec40ae4be6b4e).
  + default Ember.js version is now at `1.13.10`
  + default Ember Data version is now at `1.13.14`
  + Upgrade your project's ember-cli version - [docs](https://ember-cli.com/user-guide/#upgrading)
- Addon Developers
  + [`ember addon` diff](https://github.com/kellyselden/ember-addon-output/compare/v1.13.8...v1.13.12)
- Core Contributors
  + No changes required

#### Community Contributions

- [#4838](https://github.com/ember-cli/ember-cli/pull/4838) Add `npm test` to Addon README [@elwayman02](https://github.com/elwayman02)
- [#4756](https://github.com/ember-cli/ember-cli/pull/4756) Discard runCommand stdout/stderr unless we have a test failure [@joliss](https://github.com/joliss)
- [#4753](https://github.com/ember-cli/ember-cli/pull/4753) Upgraded ember-cli-app-version to 1.0.0 [@ember-cli](https://github.com/ember-cli)
- [#4235](https://github.com/ember-cli/ember-cli/pull/4235) Reintroduce comment regarding bodyParser on http-mock [@joostdevries](https://github.com/joostdevries)
- [#4728](https://github.com/ember-cli/ember-cli/pull/4728) Revert "Do not pack ember-cli-build.js" [@ember-cli](https://github.com/ember-cli)
- [#4846](https://github.com/ember-cli/ember-cli/pull/4846) Update ember-cli-htmlbars-inline-precompile dependency [@joliss](https://github.com/joliss)
- [#4757](https://github.com/ember-cli/ember-cli/pull/4757) Remove last use of broccoli-writer in test suite [@joliss](https://github.com/joliss)
- [#4765](https://github.com/ember-cli/ember-cli/pull/4765) Fix typo Brocolli → Broccoli [@lancedikson](https://github.com/lancedikson)
- [#4770](https://github.com/ember-cli/ember-cli/pull/4770) Updates configstore [@twokul](https://github.com/twokul)
- [#4774](https://github.com/ember-cli/ember-cli/pull/4774) Update ember-cli-shims to prevent errors on Ember < 1.13. [@rwjblue](https://github.com/rwjblue)
- [#4772](https://github.com/ember-cli/ember-cli/pull/4772) Implement a destroyApp helper. [@blimmer](https://github.com/blimmer)
- [#4771](https://github.com/ember-cli/ember-cli/pull/4771) Make default generated tests pass. [@blimmer](https://github.com/blimmer)
- [#4854](https://github.com/ember-cli/ember-cli/pull/4854) command unit test syncing [@kellyselden](https://github.com/kellyselden)
- [#4801](https://github.com/ember-cli/ember-cli/pull/4801) add a missing curved brackets [@dukex](https://github.com/dukex)
- [#4799](https://github.com/ember-cli/ember-cli/pull/4799) Bump ember-cli-dependency-checker to v1.1.0 [@quaertym](https://github.com/quaertym)
- [#4792](https://github.com/ember-cli/ember-cli/pull/4792) Replace Esperanto With Babel [@ember-cli](https://github.com/ember-cli)
- [#4783](https://github.com/ember-cli/ember-cli/pull/4783) bump viz [@ember-cli](https://github.com/ember-cli)
- [#4788](https://github.com/ember-cli/ember-cli/pull/4788) include FS usage monitoring [@ember-cli](https://github.com/ember-cli)
- [#4785](https://github.com/ember-cli/ember-cli/pull/4785) some safe runCommand removals [@kellyselden](https://github.com/kellyselden)
- [#4781](https://github.com/ember-cli/ember-cli/pull/4781) Set `ember serve --host` default to `undefined`. [@buschtoens](https://github.com/buschtoens)
- [#4796](https://github.com/ember-cli/ember-cli/pull/4796) tested needs null integrity value (since it always chan… [@ember-cli](https://github.com/ember-cli)
- [#4880](https://github.com/ember-cli/ember-cli/pull/4880) consolidate test setup to not use fixtures, instead use mocking [@kellyselden](https://github.com/kellyselden)
- [#4816](https://github.com/ember-cli/ember-cli/pull/4816) Allow OS to choose ephemeral port if --test-port=0 [@williamsbdev](https://github.com/williamsbdev)
- [#4815](https://github.com/ember-cli/ember-cli/pull/4815) Add Node.js 4.0 as valid platform version [@szines](https://github.com/szines)
- [#4839](https://github.com/ember-cli/ember-cli/pull/4839) addAddonsToProject for blueprints [@elwayman02](https://github.com/elwayman02)
- [#4826](https://github.com/ember-cli/ember-cli/pull/4826) Update bower deps. [@rwjblue](https://github.com/rwjblue)
- [#4844](https://github.com/ember-cli/ember-cli/pull/4844) fix failing tests [@ember-cli](https://github.com/ember-cli)
- [#4836](https://github.com/ember-cli/ember-cli/pull/4836) Make config replace cache [@ember-cli](https://github.com/ember-cli)
- [#4837](https://github.com/ember-cli/ember-cli/pull/4837) Add `Blueprint.prototype.filesPath`. [@rwjblue](https://github.com/rwjblue)
- [#4827](https://github.com/ember-cli/ember-cli/pull/4827) Update to broccoli-caching-writer 2.0.0 [@joliss](https://github.com/joliss)
- [#4829](https://github.com/ember-cli/ember-cli/pull/4829) broccoli-plugin{description -> annotation} [@ember-cli](https://github.com/ember-cli)
- [#4874](https://github.com/ember-cli/ember-cli/pull/4874) Add ability to specify a build path for running tests [@trentmwillis](https://github.com/trentmwillis)
- [#4863](https://github.com/ember-cli/ember-cli/pull/4863) remove duplicate in package.json [@lazybensch](https://github.com/lazybensch)
- [#4849](https://github.com/ember-cli/ember-cli/pull/4849) cleanup whitespace in the commands [@kellyselden](https://github.com/kellyselden)
- [#4857](https://github.com/ember-cli/ember-cli/pull/4857) Only exclude node_modules at root [@joliss](https://github.com/joliss)
- [#4881](https://github.com/ember-cli/ember-cli/pull/4881) add unit tests for blueprint help printing [@kellyselden](https://github.com/kellyselden)
- [#4913](https://github.com/ember-cli/ember-cli/pull/4913) adding additional help tests [@kellyselden](https://github.com/kellyselden)
- [#4946](https://github.com/ember-cli/ember-cli/pull/4946) Fix beforeEach/afterEach callbacks with moduleForAcceptance. [@rwjblue](https://github.com/rwjblue)
- [#4954](https://github.com/ember-cli/ember-cli/pull/4954) Add smoke test for `moduleForAcceptance` [@seanpdoyle](https://github.com/seanpdoyle)
- [#4970](https://github.com/ember-cli/ember-cli/pull/4970) Upgrade testem to 0.9.8 [@rzurad](https://github.com/rzurad)
- [#4973](https://github.com/ember-cli/ember-cli/pull/4973) Lock down ember-router-generator@1.0.0 [@ember-cli](https://github.com/ember-cli)
- [#4989](https://github.com/ember-cli/ember-cli/pull/4989) added my "Why is CI broken?" tool to the readme [@ember-cli](https://github.com/ember-cli)
- [#5039](https://github.com/ember-cli/ember-cli/pull/5039) Add `UI.errorStream` [@seanpdoyle](https://github.com/seanpdoyle)
- [#5036](https://github.com/ember-cli/ember-cli/pull/5036) Remove native bundled dependencies [@patocallaghan](https://github.com/patocallaghan)
- [#5026](https://github.com/ember-cli/ember-cli/pull/5026) Add support for watchman 4 [@jcope2013](https://github.com/jcope2013)
- [#5020](https://github.com/ember-cli/ember-cli/pull/5020) explicitly test node 5.0 [@stefanpenner](https://github.com/stefanpenner)

Thank you to all who took the time to contribute!

### 1.13.8

The following changes are required if you are upgrading from the previous
version:

- Users
  + [`ember new` diff](https://github.com/kellyselden/ember-cli-output/commit/db09559dc922eafdfb6723969b53dfff1a8f5331)
  + default ember is now at 1.13.7 (but feel free to upgrade/downgrade as desired)
  + default ember-data is now at 1.13.8 (but feel free to upgrade/downgrade as desired)
  + for users with very large bower_components directories, rebuild times should improve
  + Upgrade your project's ember-cli version - [docs](https://ember-cli.com/user-guide/#upgrading)
  + If you haven't already, please remember to transition your Brocfile.js to ember-cli-build.js. [more details](https://github.com/ember-cli/ember-cli/blob/master/TRANSITION.md#brocfile-transition)
- Addon Developers
  + [`ember addon` diff](https://github.com/kellyselden/ember-addon-output/commit/aaf7faebf1ca721382d281dd3125b24c7a752c7e)
  + No changes required
- Core Contributors
  + No changes required

#### Community Contributions

- [#4599](https://github.com/ember-cli/ember-cli/pull/4599) Update valid-platform-version.js [@stefanpenner](https://github.com/stefanpenner)
- [#4590](https://github.com/ember-cli/ember-cli/pull/4590) Remove `ember update` mention in update-checker [@quaertym](https://github.com/quaertym)
- [#4582](https://github.com/ember-cli/ember-cli/pull/4582) blueprints/app/package.json: Sort scripts alphabetically [@Turbo87](https://github.com/Turbo87)
- [#4577](https://github.com/ember-cli/ember-cli/pull/4577) Adding more help acceptance tests [@kellyselden](https://github.com/kellyselden)
- [#4621](https://github.com/ember-cli/ember-cli/pull/4621) bump funnel, and prefer globs for includes. [@stefanpenner](https://github.com/stefanpenner)
- [#4598](https://github.com/ember-cli/ember-cli/pull/4598) bump timeout, see if iojs on CI becomes happy again [@stefanpenner](https://github.com/stefanpenner)
- [#4596](https://github.com/ember-cli/ember-cli/pull/4596) Bump version of ember-cli-app-version to 0.5.0 [@taras](https://github.com/taras)
- [#4591](https://github.com/ember-cli/ember-cli/pull/4591) Revert "Remove `ember update` mention in update-checker" [@stefanpenner](https://github.com/stefanpenner)
- [#4597](https://github.com/ember-cli/ember-cli/pull/4597) update to ember-cli-qunit v1.0.0 [@stefanpenner](https://github.com/stefanpenner)
- [#4593](https://github.com/ember-cli/ember-cli/pull/4593) Remove ember update mention in update-checker [@quaertym](https://github.com/quaertym)
- [#4628](https://github.com/ember-cli/ember-cli/pull/4628) a couple more tests that weren't being run [@kellyselden](https://github.com/kellyselden)
- [#4606](https://github.com/ember-cli/ember-cli/pull/4606) [TYPO] SRI changelog typo fix [@jonathanKingston](https://github.com/jonathanKingston)
- [#4601](https://github.com/ember-cli/ember-cli/pull/4601) update broccoli-caching-writer [@stefanpenner](https://github.com/stefanpenner);
- [#4630](https://github.com/ember-cli/ember-cli/pull/4630) Update blueprint dependencies [@btecu](https://github.com/btecu)
- [#4611](https://github.com/ember-cli/ember-cli/pull/4611) Update Ember Data dependency to 1.13.8 [@bmac](https://github.com/bmac)
- [#4638](https://github.com/ember-cli/ember-cli/pull/4638) broccoli-plugin now uses annotation, rather then our own convention o… [@stefanpenner](https://github.com/stefanpenner)
- [#4622](https://github.com/ember-cli/ember-cli/pull/4622) Upgrade merge trees [@stefanpenner](https://github.com/stefanpenner)
- [#4625](https://github.com/ember-cli/ember-cli/pull/4625) bump broccoli-caching-writer to 1.1.0 [@kellyselden](https://github.com/kellyselden)
- [#4627](https://github.com/ember-cli/ember-cli/pull/4627) fix test that was never being run [@kellyselden](https://github.com/kellyselden)
- [#4629](https://github.com/ember-cli/ember-cli/pull/4629) broccoli-asset-rev to 2.1.2 [@kellyselden](https://github.com/kellyselden)
- [#4632](https://github.com/ember-cli/ember-cli/pull/4632) Windows CI: Removed npm upgrade [@johanneswuerbach](https://github.com/johanneswuerbach)
- [#4636](https://github.com/ember-cli/ember-cli/pull/4636) Update Ember version to 1.13.7. [@rwjblue](https://github.com/rwjblue)
- [#4637](https://github.com/ember-cli/ember-cli/pull/4637) [INTERNAL] Prefer globs over RegExps as funnel arguments [@dschmidt](https://github.com/dschmidt)
- [#4642](https://github.com/ember-cli/ember-cli/pull/4642) bump broccoli-funnel [@stefanpenner](https://github.com/stefanpenner)
- [#4643](https://github.com/ember-cli/ember-cli/pull/4643) Support a (now deprecated) single-argument use of addBowerPackageToProject [@mike-north](https://github.com/mike-north)

Thank you to all who took the time to contribute!

### 1.13.7

The following changes are required if you are upgrading from the previous
version:

- Users
  + [`ember new` diff](https://github.com/kellyselden/ember-cli-output/commit/6a41c5cd7f0f68e7cf710268376d0349c5b57171)
  + Upgrade your project's ember-cli version - [docs](https://ember-cli.com/user-guide/#upgrading)
  + If you haven't already, please remember to transition your Brocfile.js to ember-cli-build.js. [more details](https://github.com/ember-cli/ember-cli/blob/master/TRANSITION.md#brocfile-transition)
- Addon Developers
  + [`ember addon` diff](https://github.com/kellyselden/ember-addon-output/commit/f6f61d55c31d631203bc5491432b435e2cc807c2)
  + No changes required
- Core Contributors
  + No changes required

#### Community Contributions

- [#4558](https://github.com/ember-cli/ember-cli/pull/4558) ensure we apply patches at the right part of the release. [@stefanpenner](https://github.com/ember-cli)
- [#4559](https://github.com/ember-cli/ember-cli/pull/4559) bundle testem [@stefanpenner](https://github.com/ember-cli)
- [#4560](https://github.com/ember-cli/ember-cli/pull/4560) Update ember-qunit to 0.4.9. [@rwjblue](https://github.com/rwjblue)
- [#4561](https://github.com/ember-cli/ember-cli/pull/4561) Upgrade to Broccoli 0.16.5 [@joliss](https://github.com/joliss)
- [#4564](https://github.com/ember-cli/ember-cli/pull/4564) add 1.13.6 diffs to changelog [@kellyselden](https://github.com/kellyselden)
- [#4569](https://github.com/ember-cli/ember-cli/pull/4569) Update Ember to v1.13.6. [@rwjblue](https://github.com/rwjblue)
- [#4572](https://github.com/ember-cli/ember-cli/pull/4572) Update QUnit version to 1.18.0. [@rwjblue](https://github.com/rwjblue)
- [#4589](https://github.com/ember-cli/ember-cli/pull/4589) Fixes issue with smoke test failure. [@rickharrison](https://github.com/rickharrison)

Thank you to all who took the time to contribute!

### 1.13.6

The following changes are required if you are upgrading from the previous
version:

- Users
  + [`ember new` diff](https://github.com/kellyselden/ember-cli-output/commit/c36b2e35b9ef2a66d6f01f360831c6ec9707c5d7)
  + Upgrade your project's ember-cli version - [docs](https://ember-cli.com/user-guide/#upgrading)
  + If you haven't already, please remember to transition your Brocfile.js to ember-cli-build.js. [more details](https://github.com/ember-cli/ember-cli/blob/master/TRANSITION.md#brocfile-transition)
- Addon Developers
  + [`ember addon` diff](https://github.com/kellyselden/ember-addon-output/commit/d77330079ca14a1d0e39383cce87565c1c2d742f)
  + No changes required
- Core Contributors
  + No changes required

#### Community Contributions

- [#3239](https://github.com/ember-cli/ember-cli/pull/3239) ENHANCEMENT: Added `--test-port`/`testPort` option to configure test port [@patocallaghan](https://github.com/patocallaghan)
- [#4545](https://github.com/ember-cli/ember-cli/pull/4545) bump es6modules to fix IE8 issue [@stefanpenner](https://github.com/ember-cli)
- [#4549](https://github.com/ember-cli/ember-cli/pull/4549) adding 1.13.5 diff to changelog [@kellyselden](https://github.com/kellyselden)
- [#4553](https://github.com/ember-cli/ember-cli/pull/4553) [Bugfix] addAddonToProject fix for 1.13.5 [@jasonmit](https://github.com/jasonmit)

Thank you to all who took the time to contribute!

### 1.13.5

The following changes are required if you are upgrading from the previous
version:

- Users
  + [`ember new` diff](https://github.com/kellyselden/ember-cli-output/commit/750a6ba374fc8bb2bbb6102fcb9db399dd1c2472)
  + Upgrade your project's ember-cli version - [docs](https://ember-cli.com/user-guide/#upgrading)
  + If you haven't already, please remember to transition your Brocfile.js to ember-cli-build.js. [more details](https://github.com/ember-cli/ember-cli/blob/master/TRANSITION.md#brocfile-transition)
  + We now bundle ember.js 1.13.5 and ember-data 1.13.7 by default, but please note you can change these by updating bower.json
  + We have included support for [Subresource Integrity (SRI)](https://www.w3.org/TR/SRI) by default, to find out more checkout our site's [SRI section](https://ember-cli.com/user-guide/#subresource-integrity)
  + Please note: Testem will now error if a specified runner is missing.
  + When installing ember-cli, one can use `npm install ember-cli --no-optional` to skip all native dependencies.
- Addon Developers
  + [`ember addon` diff](https://github.com/kellyselden/ember-addon-output/commit/ace30d3fecafee7e27ae5d75254096a08ede2a6c)
  + No changes required
- Core Contributors
  + No changes required

#### Community Contributions

- [#4471](https://github.com/ember-cli/ember-cli/pull/4471) Make the Examples less confusing [@mdragon](https://github.com/mdragon)
- [#4367](https://github.com/ember-cli/ember-cli/pull/4367) [BUGFIX] Adding check for undefined inRepoAddon option in Blueprint.prototype.\_locals. [@gmurphey](https://github.com/gmurphey)
- [#4411](https://github.com/ember-cli/ember-cli/pull/4411) Removing unknown command from `ember help`. [@gmurphey](https://github.com/gmurphey)
- [#4405](https://github.com/ember-cli/ember-cli/pull/4405) Fix default generated integration test. [@blimmer](https://github.com/blimmer)
- [#4406](https://github.com/ember-cli/ember-cli/pull/4406) [ENHANCEMENT] Let ember install take multiple addons [@DanielOchoa](https://github.com/DanielOchoa)
- [#4478](https://github.com/ember-cli/ember-cli/pull/4478) Store acceptance test application in test context. [@rwjblue](https://github.com/rwjblue)
- [#4413](https://github.com/ember-cli/ember-cli/pull/4413) Add clarity for 0.2.7 to 1.13.x transition (build) [@pixelhandler](https://github.com/pixelhandler)
- [#4416](https://github.com/ember-cli/ember-cli/pull/4416) bump sourcemap-concat version [@kwikPRs](https://github.com/kwikPRs)
- [#4419](https://github.com/ember-cli/ember-cli/pull/4419) Nuke 'ember update' [@jonnii](https://github.com/jonnii)
- [#4488](https://github.com/ember-cli/ember-cli/pull/4488) Update Ember to 1.13.5. [@rwjblue](https://github.com/rwjblue)
- [#4440](https://github.com/ember-cli/ember-cli/pull/4440) EmberAddon Should Merge Defaults [@chadhietala](https://github.com/chadhietala)
- [#4438](https://github.com/ember-cli/ember-cli/pull/4438) Fix Ember CLI project update link [@balinterdi](https://github.com/balinterdi)
- [#4428](https://github.com/ember-cli/ember-cli/pull/4428) Update #watchman message to point to correct url [@supabok](https://github.com/supabok)
- [#4430](https://github.com/ember-cli/ember-cli/pull/4430) Handle a wide variety of bower endpoints [@truenorth](https://github.com/truenorth)
- [#4454](https://github.com/ember-cli/ember-cli/pull/4454) Always use Brocfile (with deprecation messaging) if it exists [@gmurphey](https://github.com/gmurphey)
- [#4452](https://github.com/ember-cli/ember-cli/pull/4452) [ENHANCEMENT] Detect & skip lib install on http-mock gen [@sivakumar-kailasam](https://github.com/sivakumar-kailasam)
- [#4456](https://github.com/ember-cli/ember-cli/pull/4456) Updating getPort logic to use liveReloadHost. Fixes #4455. [@gmurphey](https://github.com/gmurphey)
- [#4443](https://github.com/ember-cli/ember-cli/pull/4443) Prevent live-reload-port collisions (by default) [@stefanpenner](https://github.com/stefanpenner)
- [#4457](https://github.com/ember-cli/ember-cli/pull/4457) Removing extraneous newline from the component-test blueprint [@gmurphey](https://github.com/gmurphey)
- [#4447](https://github.com/ember-cli/ember-cli/pull/4447) Update to Ember 1.13.4. [@rwjblue](https://github.com/rwjblue)
- [#4449](https://github.com/ember-cli/ember-cli/pull/4449) [ENHANCEMENT] Add --skip-router flag to route blueprint generator [@sivakumar-kailasam](https://github.com/sivakumar-kailasam)
- [#4484](https://github.com/ember-cli/ember-cli/pull/4484) Updating route blueprint to write to router when dummy flag is used [@gmurphey](https://github.com/gmurphey)
- [#4468](https://github.com/ember-cli/ember-cli/pull/4468) [fixes #4467] ensure commands that fail do to being run in the wrong … [@stefanpenner](https://github.com/stefanpenner)
- [#4474](https://github.com/ember-cli/ember-cli/pull/4474) [fixes #4328] patch engion.io-client to use any XMLHTTPRequest, but t… [@stefanpenner](https://github.com/stefanpenner)
- [#4462](https://github.com/ember-cli/ember-cli/pull/4462) Make ember destroy and ember generate give a better error when called… [@marcioj](https://github.com/marcioj)
- [#4466](https://github.com/ember-cli/ember-cli/pull/4466) Native deps now gone [@stefanpenner](https://github.com/stefanpenner)
- [#4465](https://github.com/ember-cli/ember-cli/pull/4465) ensure reexporter doesn't introduce instability during builds [@stefanpenner](https://github.com/stefanpenner)
- [#4516](https://github.com/ember-cli/ember-cli/pull/4516) update ember-cli-qunit to mitigate some leaks [@stefanpenner](https://github.com/stefanpenner)
- [#4489](https://github.com/ember-cli/ember-cli/pull/4489) [ENHANCEMENT] Testem v0.9.0 [@johanneswuerbach](https://github.com/johanneswuerbach)
- [#4483](https://github.com/ember-cli/ember-cli/pull/4483) Adding in ember-cli-sri into application package.json by default [@jonathanKingston](https://github.com/jonathanKingston)
- [#4524](https://github.com/ember-cli/ember-cli/pull/4524) Update ember-qunit to 0.4.6. [@rwjblue](https://github.com/rwjblue)
- [#4490](https://github.com/ember-cli/ember-cli/pull/4490) Fix code of conduct markdown formatting [@max](https://github.com/max)
- [#4495](https://github.com/ember-cli/ember-cli/pull/4495) bump ember-export-application-global [@stefanpenner](https://github.com/stefanpenner)
- [#4498](https://github.com/ember-cli/ember-cli/pull/4498) Testem v0.9.0 [@johanneswuerbach](https://github.com/johanneswuerbach)
- [#4514](https://github.com/ember-cli/ember-cli/pull/4514) component-unit blueprint - trim component content by default [@ramybenaroya](https://github.com/ramybenaroya)
- [#4534](https://github.com/ember-cli/ember-cli/pull/4534) add os to version output [@kellyselden](https://github.com/kellyselden)
- [#4536](https://github.com/ember-cli/ember-cli/pull/4536) Remove unnecessary `"use strict";`s in "app.js" [@nathanhammond](https://github.com/nathanhammond)
- [#4538](https://github.com/ember-cli/ember-cli/pull/4540) Updated ember-qunit to 0.4.7 [@stefanpenner](https://github.com/stefanpenner)

Thank you to all who took the time to contribute!

### 1.13.1

The following changes are required if you are upgrading from the previous
version:

- Users
  + [`ember new` diff](https://github.com/kellyselden/ember-cli-output/commit/f1425c5073a33dfb7ff60d5254fd340046f578bd)
  + Upgrade your project's ember-cli version - [docs](https://ember-cli.com/user-guide/#upgrading)
- Addon Developers
  + [`ember addon` diff](https://github.com/kellyselden/ember-addon-output/commit/dc309f7655a2cde4cd81bb75d8f274087e9d82f8)
  + No changes required
- Core Contributors
  + No changes required

#### Community Contributions

- [#4398](https://github.com/ember-cli/ember-cli/pull/4398) [BUGFIX] Fixes #4397 add silentError with deprecation [@trabus](https://github.com/trabus)

Thank you to all who took the time to contribute!
### 1.13.0

The following changes are required if you are upgrading from the previous
version:

- Users
  + [`ember new` diff](https://github.com/kellyselden/ember-cli-output/commit/e83bf78f9be69a6dcedd5a7e16402c6b874efceb)
  + Upgrade your project's ember-cli version - [docs](https://ember-cli.com/user-guide/#upgrading)
  + `Brocfile.js` has been deprecated in favor of `ember-cli-build.js`. See [TRANSITION.md](https://github.com/ember-cli/ember-cli/blob/master/TRANSITION.md) for details on how to transition your `Brocfile.js` code to `ember-cli-build.js`.
  + Components are now generated with integration tests by default instead of unit tests. Component unit tests can still be generated separately with: `ember g component-test foo-bar -unit`.
  + Services can now be generated into pod structure.
- Addon Developers
  + [`ember addon` diff](https://github.com/kellyselden/ember-addon-output/commit/c8496e7574826520ead230009068a6313a9712e4)
  + `Brocfile.js` has been deprecated in favor of `ember-cli-build.js`. See [TRANSITION.md](https://github.com/ember-cli/ember-cli/blob/master/TRANSITION.md) for details on how to transition your `Brocfile.js` code to `ember-cli-build.js`.
  + Blueprints can now be generated into the `tests/dummy/app` folder with the `--dummy` flag.
  + Scoped npm dependencies are now supported.
- Core Contributors
  + fs.existsSync is deprecated, use exists-sync instead.

#### Community Contributions
- [#4378](https://github.com/ember-cli/ember-cli/pull/4378) Update Ember to 1.13.3 [@rwjblue](https://github.com/rwjblue)
- [#4395](https://github.com/ember-cli/ember-cli/pull/4395) Update ember-data to 1.13.5 [@trabus](https://github.com/trabus)
- [#4217](https://github.com/ember-cli/ember-cli/pull/4217) [BUGFIX] generating tests inside addons no longer generates addon export file [@trabus](https://github.com/trabus)
- [#4212](https://github.com/ember-cli/ember-cli/pull/4212) fix friendly test description for transforms [@csantero](https://github.com/csantero)
- [#4214](https://github.com/ember-cli/ember-cli/pull/4214) [BUGFIX] correct relative import path for nested adapters [@trabus](https://github.com/trabus)
- [#4215](https://github.com/ember-cli/ember-cli/pull/4215) extract clean-base-url to its own module [@stefanpenner](https://github.com/stefanpenner)
- [#4197](https://github.com/ember-cli/ember-cli/pull/4197) [BUGFIX] add default for path option in component blueprint locals [@trabus](https://github.com/trabus)
- [#4316](https://github.com/ember-cli/ember-cli/pull/4316) fs.existsSync deprecated, replace with exists-sync [@jasonmit](https://github.com/jasonmit)
- [#4224](https://github.com/ember-cli/ember-cli/pull/4224) extract silent-error to its own addon [@stefanpenner](https://github.com/stefanpenner)
- [#4319](https://github.com/ember-cli/ember-cli/pull/4319) Update tmp.js [@jjmiv](https://github.com/jjmiv)
- [#4228](https://github.com/ember-cli/ember-cli/pull/4228) add 0.2.7 diffs [@kellyselden](https://github.com/kellyselden)
- [#4227](https://github.com/ember-cli/ember-cli/pull/4227) Extract process relative require [@stefanpenner](https://github.com/stefanpenner)
- [#4226](https://github.com/ember-cli/ember-cli/pull/4226) extract node-modules-path as its own module [@stefanpenner](https://github.com/stefanpenner)
- [#4326](https://github.com/ember-cli/ember-cli/pull/4326) Drop unused line from app blueprint [@ef4](https://github.com/ef4)
- [#4254](https://github.com/ember-cli/ember-cli/pull/4254) [BUGFIX] Closes #4253. Add `skipHelp` as an available option to commands. [@DanielOchoa](https://github.com/DanielOchoa)
- [#4249](https://github.com/ember-cli/ember-cli/pull/4249) Passing options to tiny-lr (live reload) for HTTPS support [@dosco](https://github.com/dosco)
- [#4239](https://github.com/ember-cli/ember-cli/pull/4239) Fix JSDoc issues [@Turbo87](https://github.com/Turbo87)
- [#4242](https://github.com/ember-cli/ember-cli/pull/4242) Add devDependencies "up to date" badge to README [@truenorth](https://github.com/truenorth)
- [#4251](https://github.com/ember-cli/ember-cli/pull/4251) [BUGFIX] Fix generated addon acceptance test [@trabus](https://github.com/trabus)
- [#4240](https://github.com/ember-cli/ember-cli/pull/4240) Added ember-cli-release to app/addon devDeps blueprint for simple release cutting [@jayphelps](https://github.com/jayphelps)
- [#4286](https://github.com/ember-cli/ember-cli/pull/4286) [Deprecation] Introduce new build file [@chadhietala](https://github.com/chadhietala)
- [#4280](https://github.com/ember-cli/ember-cli/pull/4280) [ENHANCEMENT] Add pod support for services blueprint [@trabus](https://github.com/trabus)
- [#4272](https://github.com/ember-cli/ember-cli/pull/4272) [ENHANCEMENT] Generate component-tests into `tests/integration` by default [@trabus](https://github.com/trabus)
- [#4261](https://github.com/ember-cli/ember-cli/pull/4261) bump ember-cli-htmlbars [@stefanpenner](https://github.com/stefanpenner)
- [#4266](https://github.com/ember-cli/ember-cli/pull/4266) [fixes #4264] [@stefanpenner](https://github.com/stefanpenner)
- [#4270](https://github.com/ember-cli/ember-cli/pull/4270) [BUGFIX] don't allow ember init to create an application without project name [@dukex/bugfix](https://github.com/dukex/bugfix)
- [#4278](https://github.com/ember-cli/ember-cli/pull/4278) Fix 2 typos in livereload-server-test [@jrobeson](https://github.com/jrobeson)
- [#4271](https://github.com/ember-cli/ember-cli/pull/4271) Adding support for private npm modules in blueprints. Closes #4256. [@gmurphey](https://github.com/gmurphey)
- [#4263](https://github.com/ember-cli/ember-cli/pull/4263) [fixes #4260] postprocessTree hook for templates [@stefanpenner](https://github.com/stefanpenner)
- [#4347](https://github.com/ember-cli/ember-cli/pull/4347) ES3+ and for ES5+ deprecation free keys + forEach [@stefanpenner](https://github.com/stefanpenner)
- [#4292](https://github.com/ember-cli/ember-cli/pull/4292) Cleanup pr4283 [@stefanpenner](https://github.com/stefanpenner)
- [#4284](https://github.com/ember-cli/ember-cli/pull/4284) Update ember-resolver to 0.1.17. [@rwjblue](https://github.com/rwjblue)
- [#4287](https://github.com/ember-cli/ember-cli/pull/4287) [ENHANCEMENT] Add ability to generate blueprints into addon `tests/dummy/app` [@trabus](https://github.com/trabus)
- [#4290](https://github.com/ember-cli/ember-cli/pull/4290) Pass the correct port property to LiveReload server [@jrobeson](https://github.com/jrobeson)
- [#4282](https://github.com/ember-cli/ember-cli/pull/4282) Display the LiveReload server address as url [@jrobeson](https://github.com/jrobeson)
- [#4288](https://github.com/ember-cli/ember-cli/pull/4288) Update ember-cli-htmlbars to 0.7.9. [@rwjblue](https://github.com/rwjblue)
- [#4376](https://github.com/ember-cli/ember-cli/pull/4376) Update initializer-test blueprint [@quaertym](https://github.com/quaertym)
- [#4306](https://github.com/ember-cli/ember-cli/pull/4306) [ENHANCEMENT] Print notification when modifying router.js [@trabus](https://github.com/trabus)
- [#4377](https://github.com/ember-cli/ember-cli/pull/4377) Add a test-page option to the test command [@jrjohnson](https://github.com/jrjohnson)
- [#4341](https://github.com/ember-cli/ember-cli/pull/4341) Update ember-load-initializers to 0.1.5 [@jmurphyau](https://github.com/jmurphyau)
- [#4322](https://github.com/ember-cli/ember-cli/pull/4322) Update ADDON_HOOKS.md [@jjmiv](https://github.com/jjmiv)
- [#4334](https://github.com/ember-cli/ember-cli/pull/4334) Cache processed styles tree to prevent double style builds. [@rwjblue](https://github.com/rwjblue)
- [#4309](https://github.com/ember-cli/ember-cli/pull/4309) [ENHANCEMENT] Name blueprint in generate and destroy output message [@trabus](https://github.com/trabus)
- [#4327](https://github.com/ember-cli/ember-cli/pull/4327) Bring tests jshintrc closer to app jshintrc [@ef4](https://github.com/ef4)
- [#4344](https://github.com/ember-cli/ember-cli/pull/4344) [ENHANCEMENT] Fix typo in test command description. [@fabianrbz](https://github.com/fabianrbz)
- [#4362](https://github.com/ember-cli/ember-cli/pull/4362) extract preprocessor-registry -> ember-cli-preprocessor-registry [@stefanpenner](https://github.com/stefanpenner)
- [#4348](https://github.com/ember-cli/ember-cli/pull/4348) Do not pack ember-cli-build.js [@chadhietala](https://github.com/chadhietala)
- [#4343](https://github.com/ember-cli/ember-cli/pull/4343) bump to ember-resolve 0.1.18 – which fixes deprecations while continu… [@stefanpenner](https://github.com/stefanpenner)
- [#4349](https://github.com/ember-cli/ember-cli/pull/4349) enable both relative and absolute treePaths (npm v3 fix) [@stefanpenner](https://github.com/stefanpenner)
- [#4359](https://github.com/ember-cli/ember-cli/pull/4359) Update helper blueprint to use `Ember.Helper.helper` [@balinterdi](https://github.com/balinterdi)
- [#4354](https://github.com/ember-cli/ember-cli/pull/4354) Upgrade to ember-cli-app-version 0.4.0 [@taras](https://github.com/taras)
- [#4370](https://github.com/ember-cli/ember-cli/pull/4370) Remove unexpected final newline [@treyhunner](https://github.com/treyhunner)
- [#4374](https://github.com/ember-cli/ember-cli/pull/4374) Update appveyor.yml [@stefanpenner](https://github.com/stefanpenner)
- [#4382](https://github.com/ember-cli/ember-cli/pull/4382) Update ember-cli-qunit to 0.3.15. [@rwjblue](https://github.com/rwjblue)
- [#4384](https://github.com/ember-cli/ember-cli/pull/4384) [ENHANCEMENT] Add block-template assertion to generated component integration test [@trabus](https://github.com/trabus)
- [#4385](https://github.com/ember-cli/ember-cli/pull/4385) Dependency updates [@truenorth](https://github.com/truenorth)

Thank you to all who took the time to contribute!

### 0.2.7

The following changes are required if you are upgrading from the previous
version:

- Users
  + [`ember new` diff](https://github.com/kellyselden/ember-cli-output/commit/8cd6f5ee0012d3e4960dd9204c9e459f05babd15)
  + Upgrade your project's ember-cli version - [docs](https://ember-cli.com/user-guide/#upgrading)
- Addon Developers
  + [`ember addon` diff](https://github.com/kellyselden/ember-addon-output/commit/d59788f7a175376a16e8f4890ac40e6eabb7b9dd)
  + No changes required
- Core Contributors
  + No changes required

#### Community Contributions

- [#4196](https://github.com/ember-cli/ember-cli/pull/4196) [BUGFIX] Adding fileMapToken __name__ for route-addon blueprint. [@gmurphey](https://github.com/gmurphey)
- [#4203](https://github.com/ember-cli/ember-cli/pull/4203) [BUGFIX] acceptance-test blueprint no longer generates addon re-export in app folder [@trabus](https://github.com/trabus)
- [#4206](https://github.com/ember-cli/ember-cli/pull/4206) [Bugfix] Addon.prototype.compileTemplates should not use deprecated t… [@stefanpenner](https://github.com/stefanpenner)
- [#4207](https://github.com/ember-cli/ember-cli/pull/4207) [fixes #4205] allow null addonTemplates. [@stefanpenner](https://github.com/stefanpenner)
- [#4208](https://github.com/ember-cli/ember-cli/pull/4208) Drop ncp for cpr [@stefanpenner](https://github.com/stefanpenner)
- [#4210](https://github.com/ember-cli/ember-cli/pull/4210) Upgrade ember-try dependency in addon blueprint [@kategengler](https://github.com/kategengler)

Thank you to all who took the time to contribute!

### 0.2.6

The following changes are required if you are upgrading from the previous
version:

- Users
  + [`ember new` diff](https://github.com/kellyselden/ember-cli-output/commit/734a6b49d4c88ea6431d2793b49477aed70fc220)
  + Upgrade your project's ember-cli version - [docs](https://ember-cli.com/user-guide/#upgrading)
  + `ember server` can now be started over `https`. Default ssl
    certificate and ssl key paths are `ssl/server.crt` and
    `ssl/server.key` respectively. Custom paths can be added with
    `--ssl-cert` and `--ssl-key` [#3550](https://github.com/ember-cli/ember-cli/issues/3550).
  + `ember test` now accepts a `reporter` option, it passes this option to Testem with the reporter to use `[tap|dot|xunit]` [#4106](https://github.com/ember-cli/ember-cli/pull/4106).
  + `app/views` is not longer included in the default project blueprint [#4083](https://github.com/ember-cli/ember-cli/pull/4083).
  + Added again `podModulePrefix` to `app.js`. We still need
    podModulePrefix for the time being, it can be removed again when
    the state of pods has been finalized.
  + New apps include a `.watchmanconfig` which tells `watchman` to ignoring `tmp` dir [#4101](https://github.com/ember-cli/ember-cli/issues/4101).
  + Updated `ember-data` to `1.0.0-beta.18`. Install with `npm install --save-dev ember-data@1.0.0-beta.18`.
  + Unit tests for components are now flagged as such [#4177](https://github.com/ember-cli/ember-cli/pull/4177).
- Addon Developers
  + [`ember addon` diff](https://github.com/kellyselden/ember-addon-output/commit/c5db8de5351628f532535f5f6e76e6da8d259299)
  + A new hook is available: `treeForAddonTemplates` which allows you to specify the templates tree. For more info on how to use this hook see [the following issue](https://github.com/yapplabs/ember-modal-dialog/issues/34).
  + Route blueprint now works within addons [#4152](https://github.com/ember-cli/ember-cli/pull/4152).
  + A new generator is available, `ember g route-addon` allows you to create import wrappers for your addon's routes.
- Core Contributors
  + We started to merge pull-request as part of the quest to improve code quality, keep them coming! [#3730](https://github.com/ember-cli/ember-cli/issues/3730).

#### Community Contributions

- [#4143](https://github.com/ember-cli/ember-cli/pull/4143) [BUGFIX] Blueprint.load verify blueprint is in a directory [@trabus](https://github.com/trabus)
- [#4035](https://github.com/ember-cli/ember-cli/pull/4035) Add a verification step to fail the build when tests are filtered with .only [@marcioj](https://github.com/marcioj)
- [#4091](https://github.com/ember-cli/ember-cli/pull/4091) fix name of ember-cli-dependency-checker [@bantic](https://github.com/bantic)
- [#3854](https://github.com/ember-cli/ember-cli/pull/3854) [ENHANCEMENT] install:addon command will show a deprecation message before running the install command. [@DanielOchoa](https://github.com/DanielOchoa)
- [#3550](https://github.com/ember-cli/ember-cli/pull/3550) Add ability to start ember serve on https [@drogus](https://github.com/drogus)
- [#3786](https://github.com/ember-cli/ember-cli/pull/3786) Throw if templating a file fails [@davewasmer](https://github.com/davewasmer)
- [#4026](https://github.com/ember-cli/ember-cli/pull/4026) Revert "Test powershell for appveyor builds" [@stefanpenner](https://github.com/stefanpenner)
- [#4148](https://github.com/ember-cli/ember-cli/pull/4148) extract common SilentError debug/throw logic [@stefanpenner](https://github.com/stefanpenner)
- [#4104](https://github.com/ember-cli/ember-cli/pull/4104) [BUGFIX] Fix custom blueprint options for destroy command [@trabus](https://github.com/trabus)
- [#4106](https://github.com/ember-cli/ember-cli/pull/4106) [ENHANCEMENT] Adding Report option to 'ember test' [@step2yeung](https://github.com/step2yeung)
- [#4155](https://github.com/ember-cli/ember-cli/pull/4155) Updating in-addon and in-repo-addon adapters [@gmurphey](https://github.com/gmurphey)
- [#4123](https://github.com/ember-cli/ember-cli/pull/4123) Remove duplication in lib/utilities/test-info [@quaertym](https://github.com/quaertym)
- [#4114](https://github.com/ember-cli/ember-cli/pull/4114) [Bugfix] 1.4 diff displayed removal before addition. [@stefanpenner](https://github.com/stefanpenner)
- [#4108](https://github.com/ember-cli/ember-cli/pull/4108) Update ember-disable-proxy-controller to 1.0.0 [@cibernox](https://github.com/cibernox)
- [#4116](https://github.com/ember-cli/ember-cli/pull/4116) gzip served files. [@stefanpenner](https://github.com/stefanpenner)
- [#4120](https://github.com/ember-cli/ember-cli/pull/4120) [fixes #4083] remove views dir by default [@stefanpenner](https://github.com/stefanpenner)
- [#4159](https://github.com/ember-cli/ember-cli/pull/4159) Add `treeForAddonTemplates` hook. [@lukemelia](https://github.com/lukemelia)
- [#4142](https://github.com/ember-cli/ember-cli/pull/4142) Installation checker [@stefanpenner](https://github.com/stefanpenner)
- [#4132](https://github.com/ember-cli/ember-cli/pull/4132) Revert "Remove podModulePrefix from app.js" [@trabus](https://github.com/trabus)
- [#4141](https://github.com/ember-cli/ember-cli/pull/4141) ENHANCEMENT More advanced detection of whether outputPath is a parent of the project directory [@catbieber](https://github.com/catbieber)
- [#4138](https://github.com/ember-cli/ember-cli/pull/4138) Extract unknown command [@quaertym](https://github.com/quaertym)
- [#4139](https://github.com/ember-cli/ember-cli/pull/4139) [fixes #4133] warn if helper without `-` is generated [@stefanpenner](https://github.com/stefanpenner)
- [#4124](https://github.com/ember-cli/ember-cli/pull/4124) [ENHANCEMENT] Add watchmanconfig file to blueprints [@mikegrassotti](https://github.com/mikegrassotti)
- [#4152](https://github.com/ember-cli/ember-cli/pull/4152) [ENHANCEMENT] Updating route blueprint to work within addons and create route-addon… [@stefanpenner](https://github.com/stefanpenner)
- [#4157](https://github.com/ember-cli/ember-cli/pull/4157) Add Code Climate config [@chrislopresto](https://github.com/chrislopresto)
- [#4150](https://github.com/ember-cli/ember-cli/pull/4150) Code Quality: npm-install.js, npm-uninstall.js D -> A [@jkarsrud](https://github.com/jkarsrud)
- [#4146](https://github.com/ember-cli/ember-cli/pull/4146) Code Quality: addon.js, project.js D -> C [@jkarsrud](https://github.com/jkarsrud)
- [#4147](https://github.com/ember-cli/ember-cli/pull/4147) Detect ember-cli from deps as well as devDeps [@searls](https://github.com/searls)
- [#4154](https://github.com/ember-cli/ember-cli/pull/4154) remove duplication from normalize entity name [@tyleriguchi](https://github.com/tyleriguchi)
- [#4158](https://github.com/ember-cli/ember-cli/pull/4158) Allow addons to have pod based templates [@pzuraq](https://github.com/pzuraq)
- [#4160](https://github.com/ember-cli/ember-cli/pull/4160) Friendlier comments for Brocfile in addons [@igorT](https://github.com/igorT)
- [#4162](https://github.com/ember-cli/ember-cli/pull/4162) Remove unused variables [@quaertym](https://github.com/quaertym)
- [#4163](https://github.com/ember-cli/ember-cli/pull/4163) Bump ember-data to v1.0.0-beta.18 [@quaertym](https://github.com/quaertym)
- [#4166](https://github.com/ember-cli/ember-cli/pull/4166) upgrade node-require-timings [@stefanpenner](https://github.com/stefanpenner)
- [#4168](https://github.com/ember-cli/ember-cli/pull/4168) Allow internal cli parameters to be configurable by other cli tools [@rodyhaddad](https://github.com/rodyhaddad )
- [#4177](https://github.com/ember-cli/ember-cli/pull/4177) Flag component unit tests as such [@mixonic](https://github.com/mixonic)
- [#4187](https://github.com/ember-cli/ember-cli/pull/4187) isbinaryfile is used in more the just development [@stefanpenner](https://github.com/ember-clistefanpenner)
- [#4188](https://github.com/ember-cli/ember-cli/pull/4188) Fixed type annotations [@Turbo87](https://github.com/Turbo87)

Thank you to all who took the time to contribute!

### 0.2.5

The following changes are required if you are upgrading from the previous
version:

- Users
  + [`ember new` diff](https://github.com/kellyselden/ember-cli-output/commit/f49b35bbb243b6e3b8e20fb2a9c69a2fa13a6aec)
  + Upgrade your project's ember-cli version - [docs](https://ember-cli.com/user-guide/#upgrading)
  + package.json
     + Upgrade `ember-cli-qunit` to `0.3.13`.
     + Make sure that `ember-cli-dependency-checker` is using caret `^1.0.0`.
  + bower.json
     + Upgrade `ember-qunit` to `0.3.3`.
- Addon Developers
  + [`ember addon` diff](https://github.com/kellyselden/ember-addon-output/commit/8ef831d2df8abad6445ca7bfa732518c6d8777af)
  + No changes required
- Core Contributors
+ No changes required


#### Community Contributions

- [#4076](https://github.com/ember-cli/ember-cli/pull/4076) Use caret version for stable dependencies in project blueprint. [@abuiles](https://github.com/abuiles)
- [#4087](https://github.com/ember-cli/ember-cli/pull/4087) Bump ember-cli-qunit to v0.3.13 (ember-qunit@0.3.3). [@rwjblue](https://github.com/rwjblue)

### 0.2.4

The following changes are required if you are upgrading from the previous
version:

- Users
  + [`ember new` diff](https://github.com/kellyselden/ember-cli-output/commit/964c80924d665adfde3ce31acaac5c26b95a1bc0)
  + Upgrade your project's ember-cli version - [docs](https://ember-cli.com/user-guide/#upgrading)
  + Apps now have [ember-disable-proxy-controllers](https://github.com/cibernox/ember-disable-proxy-controllers)
    included by default, this ensures that autogenerated controllers
    always are regular `Ember.Controller` instead of the deprecated
    proxy ones. This does not affect explicitly created controllers.
  + Generated routes always use `this.route` (`this.resource` is no longer used).
  + The command `ember install:bower` has been removed.
  + Pod components can now be generated outside the
    `app/pods/components` (or `app/components` sans podModulePrefix)
    folder with the `--path` option. `ember g component foo-bar -p
    -path foo` generates into `app/foo/foo-bar/component.js`
  + The `ember new` command now has a `--directory` option, allowing
    you to generate into a directory that differs from your app
    name. `ember new foo -dir bar` generates an app named `foo` into a
    directory named `bar`.
  + Generated apps no longer have `podModulePrefix` in the config.
  + All blueprints have been updated to use shorthand ES6 syntax for importing and exporting.
  + package.json
     + Upgrade `ember-cli-qunit` to `0.3.12`
     + Upgrade `ember-cli-dependency-checker` to `1.0.0`
  + bower.json
     + Bundled ember `v1.12`
     + Upgrade bower.json `ember-qunit` to `0.3.2` for glimmer support.
- Addon Developers
  + [`ember addon` diff](https://github.com/kellyselden/ember-addon-output/commit/4175b66d0911c9ea454daaefb219d11b334f1bab)
  + No changes required
- Core Contributors
  + No changes required

#### Community Contributions

- [#3965](https://github.com/ember-cli/ember-cli/pull/3965) fixup doc generator test [@stefanpenner](https://github.com/stefanpenner)
- [#3822](https://github.com/ember-cli/ember-cli/pull/3822) adding 0.2.3 diffs [@kellyselden](https://github.com/kellyselden)
- [#3384](https://github.com/ember-cli/ember-cli/pull/3384) Test powershell for appveyor builds [@stefanpenner](https://github.com/stefanpenner)
- [#3771](https://github.com/ember-cli/ember-cli/pull/3771) [ENHANCEMENT] Support custom node_module paths [@jakehow](https://github.com/jakehow)
- [#3820](https://github.com/ember-cli/ember-cli/pull/3820) [ENHANCEMENT] Change blueprint command options to type String to avoid nopt transformations [@rodyhaddad](https://github.com/rodyhaddad)
- [#3698](https://github.com/ember-cli/ember-cli/pull/3698) adding docker for linux testing/debugging [@kellyselden](https://github.com/kellyselden)
- [#3973](https://github.com/ember-cli/ember-cli/pull/3973) Config cache unc share [@stefanpenner](https://github.com/stefanpenner)
- [#3836](https://github.com/ember-cli/ember-cli/pull/3836) Suggestion: Adding test coverage to pull requests [@kellyselden](https://github.com/kellyselden)
- [#3827](https://github.com/ember-cli/ember-cli/pull/3827) [BUGFIX] Fixes availableOptions in custom blueprints [@trabus](https://github.com/trabus)
- [#3825](https://github.com/ember-cli/ember-cli/pull/3825) Exclude dist/ from addon npm publishes by default [@jayphelps](https://github.com/jayphelps)
- [#3826](https://github.com/ember-cli/ember-cli/pull/3826) [fixes #3712] rethrow errors in build task [@marcioj](https://github.com/marcioj)
- [#3978](https://github.com/ember-cli/ember-cli/pull/3978) Update broccoli-es6modules [@marcioj](https://github.com/marcioj)
- [#3882](https://github.com/ember-cli/ember-cli/pull/3882) Removes bower install command. [@willrax](https://github.com/willrax)
- [#3869](https://github.com/ember-cli/ember-cli/pull/3869) [BUGFIX] Use posix path for in-repo-addons in package.json [@trabus](https://github.com/trabus)
- [#3846](https://github.com/ember-cli/ember-cli/pull/3846) [BUGFIX] Prevent addon-import blueprint from generating if entity name is undefined [@trabus](https://github.com/trabus)
- [#3851](https://github.com/ember-cli/ember-cli/pull/3851) Use shorthand ES6 syntax for addon -> app re-exports [@jayphelps](https://github.com/jayphelps)
- [#3848](https://github.com/ember-cli/ember-cli/pull/3848) writeError now looks for filename as well as file [@wagenet](https://github.com/wagenet)
- [#3858](https://github.com/ember-cli/ember-cli/pull/3858) move github to normal dependencies to hack around: https://github.com/np... [@stefanpenner](https://github.com/stefanpenner)
- [#3856](https://github.com/ember-cli/ember-cli/pull/3856) Use shorthand ES6 re-export for addon-imports as well, which landed in #3690 [@jayphelps](https://github.com/jayphelps)
- [#3842](https://github.com/ember-cli/ember-cli/pull/3842) Add remove packages [@jonathanKingston](https://github.com/jonathanKingston)
- [#3845](https://github.com/ember-cli/ember-cli/pull/3845) [BUGFIX] Fix ability to generate blueprints (blueprint, http-mock, http-proxy, and tests) inside addons [@trabus](https://github.com/trabus)
- [#3853](https://github.com/ember-cli/ember-cli/pull/3853) Cache `node_modules` and `bower_components` in CI [@seanpdoyle](https://github.com/seanpdoyle)
- [#3994](https://github.com/ember-cli/ember-cli/pull/3994) update sane + broccoli-sane-watcher [@stefanpenner](https://github.com/stefanpenner)
- [#3949](https://github.com/ember-cli/ember-cli/pull/3949) adding a shared folder with host, and fixing git PATH [@kellyselden](https://github.com/kellyselden)
- [#3937](https://github.com/ember-cli/ember-cli/pull/3937) [BUGFIX] Merge app/styles from addons with overwrite: true. Fixes #3930. [@yapplabs](https://github.com/yapplabs)
- [#3895](https://github.com/ember-cli/ember-cli/pull/3895) [Enhancement] PhantomJS 2.0 running on travis-ci [@truenorth](https://github.com/truenorth)
- [#3921](https://github.com/ember-cli/ember-cli/pull/3921) [Enhancement] Ember-try & parallel travis-ci scenario tests for addons [@truenorth](https://github.com/truenorth)
- [#3936](https://github.com/ember-cli/ember-cli/pull/3936) Replace 'this.resource' with 'this.route' in generators [@HeroicEric](https://github.com/HeroicEric)
- [#3946](https://github.com/ember-cli/ember-cli/pull/3946) [ENHANCEMENT] Add host option to `ember test`. [@wangjohn](https://github.com/wangjohn)
- [#3909](https://github.com/ember-cli/ember-cli/pull/3909) test blueprints now use consistent, less-opinionated import style [@jayphelps](https://github.com/jayphelps)
- [#3891](https://github.com/ember-cli/ember-cli/pull/3891) Fixes problem in initializer tests generated in addons [@marcioj](https://github.com/marcioj)
- [#3889](https://github.com/ember-cli/ember-cli/pull/3889) Updating dev folder to help with debugging [@kellyselden](https://github.com/kellyselden)
- [#3916](https://github.com/ember-cli/ember-cli/pull/3916) Disable directory listings on development server [@joliss](https://github.com/joliss)
- [#3887](https://github.com/ember-cli/ember-cli/pull/3887) Bump ember router generator and allow index routes [@abuiles](https://github.com/abuiles)
- [#3915](https://github.com/ember-cli/ember-cli/pull/3915) Always create addon trees when developing an addon [@marcioj](https://github.com/marcioj)
- [#3901](https://github.com/ember-cli/ember-cli/pull/3901) bump blueprints to latest released ember [@stefanpenner](https://github.com/stefanpenner)
- [#3913](https://github.com/ember-cli/ember-cli/pull/3913) Remove podModulePrefix from app.js [@knownasilya](https://github.com/knownasilya)
- [#3945](https://github.com/ember-cli/ember-cli/pull/3945) [ENHANCEMENT] Friendly test names and descriptions [@eccegordo/feature](https://github.com/eccegordo/feature)
- [#3922](https://github.com/ember-cli/ember-cli/pull/3922) Export test output dir via ENV [@ef4](https://github.com/ef4)
- [#3919](https://github.com/ember-cli/ember-cli/pull/3919) Remove connect-restreamer. [@abuiles](https://github.com/abuiles)
- [#4021](https://github.com/ember-cli/ember-cli/pull/4021) Allow custom history location types. [@stefanpenner](https://github.com/stefanpenner)
- [#3950](https://github.com/ember-cli/ember-cli/pull/3950) allow override of os.EOL in tests [@stefanpenner](https://github.com/stefanpenner)
- [#3962](https://github.com/ember-cli/ember-cli/pull/3962) Disable any file watching done by testem [@johanneswuerbach](https://github.com/johanneswuerbach)
- [#3968](https://github.com/ember-cli/ember-cli/pull/3968) node-glob doesn’t work with windows shares… [@stefanpenner](https://github.com/stefanpenner)
- [#3951](https://github.com/ember-cli/ember-cli/pull/3951) [ENHANCEMENT] Add --directory flag to `ember new` [@HeroicEric](https://github.com/HeroicEric)
- [#3956](https://github.com/ember-cli/ember-cli/pull/3956) Bump ember-route-generator to match #3936. [@abuiles](https://github.com/abuiles)
- [#3954](https://github.com/ember-cli/ember-cli/pull/3954) [ENHANCEMENT] Generate component pods outside components folder [@trabus](https://github.com/trabus)
- [#3958](https://github.com/ember-cli/ember-cli/pull/3958) Fix indentation in `crossdomain.xml` [@arthurvr](https://github.com/arthurvr)
- [#3967](https://github.com/ember-cli/ember-cli/pull/3967) allow override of os.EOL in tests [@stefanpenner](https://github.com/stefanpenner)
- [#3959](https://github.com/ember-cli/ember-cli/pull/3959) Add `Disallow:` to robots.txt [@arthurvr](https://github.com/arthurvr)
- [#3966](https://github.com/ember-cli/ember-cli/pull/3966) increase timeouts, and use mocha’s inheriting config [@stefanpenner](https://github.com/stefanpenner)
- [#4039](https://github.com/ember-cli/ember-cli/pull/4039) Update ember-qunit to support glimmer [@knownasilya](https://github.com/knownasilya)
- [#4000](https://github.com/ember-cli/ember-cli/pull/4000) use `escape-string-regexp` module [@sindresorhus](https://github.com/sindresorhus)
- [#3975](https://github.com/ember-cli/ember-cli/pull/3975) included modules is no longer needed [@stefanpenner](https://github.com/stefanpenner)
- [#3982](https://github.com/ember-cli/ember-cli/pull/3982) Changed markdown-color blue to bright-blue to be the same on all platforms [@trabus](https://github.com/trabus)
- [#3984](https://github.com/ember-cli/ember-cli/pull/3984) Allow io.js-next in development in 'valid-platform-version' [@laiso](https://github.com/laiso)
- [#3974](https://github.com/ember-cli/ember-cli/pull/3974) Resolve sync [@stefanpenner](https://github.com/stefanpenner)
- [#3976](https://github.com/ember-cli/ember-cli/pull/3976) Relative require [@stefanpenner](https://github.com/stefanpenner)
- [#3996](https://github.com/ember-cli/ember-cli/pull/3996) Warns when npm or bower dependencies aren't installed [@marcioj](https://github.com/marcioj)
- [#4024](https://github.com/ember-cli/ember-cli/pull/4024) Appveyor: Use `run` instead of `run-script` [@knownasilya](https://github.com/knownasilya)
- [#4033](https://github.com/ember-cli/ember-cli/pull/4033) Bump ember-cli-dependency-checker to v0.1.0 [@quaertym](https://github.com/quaertym)
- [#4027](https://github.com/ember-cli/ember-cli/pull/4027) Re-order postBuild hook [@chadhietala](https://github.com/chadhietala)
- [#4008](https://github.com/ember-cli/ember-cli/pull/4008) Disable leek for `ember -v` [@twokul](https://github.com/twokul)
- [#4020](https://github.com/ember-cli/ember-cli/pull/4020) Allowed failures [@stefanpenner](https://github.com/stefanpenner)
- [#4007](https://github.com/ember-cli/ember-cli/pull/4007) Hide Python on appveyor so npm won't build native extensions [@raytiley](https://github.com/raytiley)
- [#4022](https://github.com/ember-cli/ember-cli/pull/4022) Run all tests again [@marcioj](https://github.com/marcioj)
- [#4032](https://github.com/ember-cli/ember-cli/pull/4032) Update ember-cli-qunit to v0.3.2 [@HeroicEric](https://github.com/HeroicEric)
- [#4037](https://github.com/ember-cli/ember-cli/pull/4037) Add ember-disable-proxy-controllers to app blueprint [@cibernox](https://github.com/cibernox)
- [#4046](https://github.com/ember-cli/ember-cli/pull/4046) Upgrade ember-cli-htmlbars to 0.7.6 [@teddyzeenny](https://github.com/teddyzeenny)
- [#4057](https://github.com/ember-cli/ember-cli/pull/4057) [INTERNAL] Fix tests to expect single line qunit import [@trabus](https://github.com/trabus)
- [#4058](https://github.com/ember-cli/ember-cli/pull/4058) Bump ember-cli-dependency-checker to v1.0.0 [@quaertym](https://github.com/quaertym)
- [#4059](https://github.com/ember-cli/ember-cli/pull/4059) Update Ember-data to beta 17 [@cibernox](https://github.com/cibernox)
- [#4065](https://github.com/ember-cli/ember-cli/pull/4065) Update to Ember 1.12.0. [@rwjblue](https://github.com/rwjblue)

Thank you to all who took the time to contribute!


### 0.2.3

The following changes are required if you are upgrading from the previous
version:

- Users
  + [`ember new` diff](https://github.com/kellyselden/ember-cli-output/commit/0aaabc98378600e116da0fcc5b75c1a8b00ce541)
  + Upgrade your project's ember-cli version - [docs](https://ember-cli.com/user-guide/#upgrading)
  + `ember install <addon-name>` now is the correct way to install an add-on (not `ember install:npm <addon-name>`)
  + babel has been upgraded to `5.0.0`, be sure any configuration to babel is updated accordingly
  + bundled ember is now 1.11.1
  + when existing test --server, tmp files should once again be correctly cleaned up.
- Addon Developers
  + [`ember addon` diff](https://github.com/kellyselden/ember-addon-output/commit/567f9f2db157ce835c116ffde1567cc8c709ae0c)
  + No changes required
- Core Contributors
  + No changes required
  + Code Climate was added: https://codeclimate.com/github/ember-cli/ember-cli,
    we have been making steady progress in improving our code quality and coverage.
    As new code enters the system, we should ensure we continue to improve.

#### Community Contributions

- [#3782](https://github.com/ember-cli/ember-cli/pull/3782) add OS X as a CI target for travis [@stefanpenner](https://github.com/stefanpenner)
- [#3711](https://github.com/ember-cli/ember-cli/pull/3711) adding changelog diffs [@kellyselden](https://github.com/kellyselden)
- [#3703](https://github.com/ember-cli/ember-cli/pull/3703) [ENHANCEMENT] Add testem --launch option to ember test command [@jrjohnson](https://github.com/jrjohnson)
- [#3598](https://github.com/ember-cli/ember-cli/pull/3598) [ENHANCEMENT] Replace install:addon with install, remove install:bower and install:npm [@DanielOchoa](https://github.com/DanielOchoa)
- [#3690](https://github.com/ember-cli/ember-cli/pull/3690) [ENHANCEMENT] Addon-import support for built-in blueprints [@trabus](https://github.com/trabus)
- [#3700](https://github.com/ember-cli/ember-cli/pull/3700) fixes #3613 - added path.normalize [@swelham](https://github.com/swelham)
- [#3412](https://github.com/ember-cli/ember-cli/pull/3412) Changes match application regex [@twokul](https://github.com/twokul)
- [#3789](https://github.com/ember-cli/ember-cli/pull/3789) Code Quality: ember-app.js F -> D [@kellyselden](https://github.com/kellyselden)
- [#3731](https://github.com/ember-cli/ember-cli/pull/3731) Promise cleanup [@stefanpenner](https://github.com/stefanpenner)
- [#3722](https://github.com/ember-cli/ember-cli/pull/3722) Updated included hook example [@RSSchermer](https://github.com/RSSchermer)
- [#3713](https://github.com/ember-cli/ember-cli/pull/3713) The unbundling [@stefanpenner](https://github.com/stefanpenner)
- [#3725](https://github.com/ember-cli/ember-cli/pull/3725) increase timeouts, and use mocha’s inheriting config strategy to prevent... [@stefanpenner](https://github.com/stefanpenner)
- [#3727](https://github.com/ember-cli/ember-cli/pull/3727) misc cleanup [@stefanpenner](https://github.com/stefanpenner)
- [#3794](https://github.com/ember-cli/ember-cli/pull/3794) BUGFIX fixes vars-on-top error in ESLint [@jonathanKingston](https://github.com/jonathanKingston)
- [#3759](https://github.com/ember-cli/ember-cli/pull/3759) Order bower dependencies alphabetically [@pmdarrow](https://github.com/pmdarrow)
- [#3736](https://github.com/ember-cli/ember-cli/pull/3736) [fixes #3732] configure YAM with the Project.root. [@stefanpenner](https://github.com/stefanpenner)
- [#3743](https://github.com/ember-cli/ember-cli/pull/3743) no longer bundle testem, allow it to drift along semver [@stefanpenner](https://github.com/stefanpenner)
- [#3756](https://github.com/ember-cli/ember-cli/pull/3756) adding a blueprint uninstall test [@kellyselden](https://github.com/kellyselden)
- [#3750](https://github.com/ember-cli/ember-cli/pull/3750) add developer requirements to CONTRIBUTING.md [@jakehow](https://github.com/jakehow)
- [#3748](https://github.com/ember-cli/ember-cli/pull/3748) Fix wording [@jbrown](https://github.com/jbrown)
- [#3740](https://github.com/ember-cli/ember-cli/pull/3740) Remove dead code [@IanVS](https://github.com/IanVS)
- [#3747](https://github.com/ember-cli/ember-cli/pull/3747) code quality refactor of blueprint model [@kellyselden](https://github.com/kellyselden)
- [#3755](https://github.com/ember-cli/ember-cli/pull/3755) return currentURL() rather than path, ref #3719 [@mariogintili](https://github.com/mariogintili)
- [#3800](https://github.com/ember-cli/ember-cli/pull/3800) [fixes #3799] fix jshint [@stefanpenner](https://github.com/stefanpenner)
- [#3780](https://github.com/ember-cli/ember-cli/pull/3780) Upgrade to npm 2.7.6 [@davewasmer](https://github.com/davewasmer)
- [#3775](https://github.com/ember-cli/ember-cli/pull/3775) Code quality blueprint duplicates [@kellyselden](https://github.com/kellyselden)
- [#3762](https://github.com/ember-cli/ember-cli/pull/3762) Improved serializer-test blueprint [@bmac](https://github.com/bmac)
- [#3778](https://github.com/ember-cli/ember-cli/pull/3778) bump to babel 5.0 [@stefanpenner](https://github.com/stefanpenner)
- [#3764](https://github.com/ember-cli/ember-cli/pull/3764) Version bump ember-load-initializers to handle instance initializers [@jasonmit](https://github.com/jasonmit)
- [#3769](https://github.com/ember-cli/ember-cli/pull/3769) Babel 5.0 now separates codeFrame from error.{message, stack} [@stefanpenner](https://github.com/stefanpenner)
- [#3804](https://github.com/ember-cli/ember-cli/pull/3804) increase some timeouts and prefer mocha’s inheriting timers [@stefanpenner](https://github.com/stefanpenner)
- [#3798](https://github.com/ember-cli/ember-cli/pull/3798) adding coverage badge to readme [@stefanpenner](https://github.com/stefanpenner)
- [#3781](https://github.com/ember-cli/ember-cli/pull/3781) bump to a non-vulnerable semver module [@stefanpenner](https://github.com/stefanpenner)
- [#3784](https://github.com/ember-cli/ember-cli/pull/3784) Add ember-try for addons. [@rwjblue](https://github.com/rwjblue)
- [#3795](https://github.com/ember-cli/ember-cli/pull/3795) Code Climate: adding test coverage [@kellyselden](https://github.com/kellyselden)
- [#3797](https://github.com/ember-cli/ember-cli/pull/3797) Update to ember-qunit 0.3.1. [@rwjblue](https://github.com/rwjblue)
- [#3801](https://github.com/ember-cli/ember-cli/pull/3801) moving coverage repo key to travis env variable [@kellyselden](https://github.com/kellyselden)
- [#3802](https://github.com/ember-cli/ember-cli/pull/3802) remove pre-mature process.exit when existing `ember test —server` [@stefanpenner](https://github.com/stefanpenner)
- [#3803](https://github.com/ember-cli/ember-cli/pull/3803) update testem [@stefanpenner](https://github.com/stefanpenner)
- [#3809](https://github.com/ember-cli/ember-cli/pull/3809) Fix url format of isGitRepo [@stefanpenner](https://github.com/stefanpenner)
- [#3812](https://github.com/ember-cli/ember-cli/pull/3812) update ember to 1.11.1 in the default blueprint [@stefanpenner](https://github.com/stefanpenner)

Thank you to all who took the time to contribute!

### 0.2.2

The following changes are required if you are upgrading from the previous
version:

- Users
  + [`ember new` diff](https://github.com/kellyselden/ember-cli-output/commit/1c47557e629d88ec399786bd3f06995a251e6f0f)
  + updated to ember 1.11.0
  + Upgrade your project's ember-cli version - [docs](https://ember-cli.com/user-guide/#upgrading)
  + `ember init` once again works inside an addon.
  + error live-reloading now actually works!
  + npm WARN for `makeError` and `tmpl` have been fixed
  + ember-qunit was updated from `0.2.8` -> `0.3.0`, `this.render()` in a test now no-longer returns a jQuery object.

- Addon Developers
  + [`ember addon` diff](https://github.com/kellyselden/ember-addon-output/commit/4bb6c82e5411560c6d21517755d6a2276bad9a39)
  + Addons now have `ember-disable-prototype-extensions` included by default,
    this ensures add-ons are written in a way that works regardless of the
    consumers prototype extension preference.

  + the following addon API's in has been deprecated:
    * `this.mergeTrees`       -> `require('mergeTrees');`
    * `this.Funnel`           -> `require('broccoli-funnel');`
    * `this.pickFiles`        -> `require('broccoli-funnel');`
    * `this.walkSync`         -> `require('walk-sync');`
    * `this.transpileModules` -> `require('broccoli-es6modules');`

  Rather then relying on them from ember-cli, add-ons should require them via NPM.

  + We now are using broccoli v0.15.3, which is a backwards compatible upgrade,
    but it does expose the new `rebuild` api, that will soon superseed the `read`
    api. TL;DR among other things, this paves the path to having a configurable
    tmp directory.

    We recommend broccoli-plugin authors to update as soon as they are able to.

    For more information checkout: [new rebuild api](https://github.com/broccolijs/broccoli/blob/master/docs/new-rebuild-api.md)

- Core Contributors

  + Keep being awesome!

#### Community Contributions

- [#3560](https://github.com/ember-cli/ember-cli/pull/3560) fixing the formatting from one line to two [@kellyselden](https://github.com/kellyselden)
- [#3622](https://github.com/ember-cli/ember-cli/pull/3622) [BUGFIX] Fix ember init inside an existing addon [@johanneswuerbach](https://github.com/johanneswuerbach)
- [#3469](https://github.com/ember-cli/ember-cli/pull/3469) [ENHANCEMENT] Update component-test test.js blueprint [@simonprev](https://github.com/simonprev)
- [#3565](https://github.com/ember-cli/ember-cli/pull/3565) [BUGFIX] temporarily disable podModulePrefix deprecation [@trabus](https://github.com/trabus)
- [#3601](https://github.com/ember-cli/ember-cli/pull/3601) Allow Node 0.13 in platform deprecation check. [@rwjblue](https://github.com/rwjblue)
- [#3585](https://github.com/ember-cli/ember-cli/pull/3585) [ENHANCEMENT] Add in-repo-addon generate and destroy support [@trabus](https://github.com/trabus)
- [#3674](https://github.com/ember-cli/ember-cli/pull/3674) Update nock dependency [@btecu](https://github.com/btecu)
- [#3636](https://github.com/ember-cli/ember-cli/pull/3636) [fixes #3618] we will add some acceptance tests in this area soon (rushi... [@stefanpenner](https://github.com/stefanpenner)
- [#3634](https://github.com/ember-cli/ember-cli/pull/3634) Resolves #3628 postprocessTree for styles with vendor + app [@jschilli](https://github.com/jschilli)
- [#3630](https://github.com/ember-cli/ember-cli/pull/3630) Fix minor typo's [@QuantumInformation](https://github.com/QuantumInformation)
- [#3631](https://github.com/ember-cli/ember-cli/pull/3631) [Documentation] adding new ember new and ember addon diffs [@kellyselden](https://github.com/kellyselden)
- [#3680](https://github.com/ember-cli/ember-cli/pull/3680) Updates [@stefanpenner](https://github.com/stefanpenner)
- [#3645](https://github.com/ember-cli/ember-cli/pull/3645) Add ember-disable-prototype-extensions to addons by default. [@rwjblue](https://github.com/rwjblue)
- [#3642](https://github.com/ember-cli/ember-cli/pull/3642) Check if style file with project name exists [@btecu](https://github.com/btecu)
- [#3639](https://github.com/ember-cli/ember-cli/pull/3639) Bump ember-data to beta-16.1 [@bmac](https://github.com/bmac)
- [#3682](https://github.com/ember-cli/ember-cli/pull/3682) strip ansi from babel errors for now. [@stefanpenner](https://github.com/stefanpenner)
- [#3655](https://github.com/ember-cli/ember-cli/pull/3655) Uses Ember.keys instead of Object.keys in reexport [@danmcclain](https://github.com/danmcclain)
- [#3646](https://github.com/ember-cli/ember-cli/pull/3646) Add `chai` as dependency. [@rwjblue](https://github.com/rwjblue)
- [#3647](https://github.com/ember-cli/ember-cli/pull/3647) add timeouts until we improve the mocha <-> custom runner timeout stuff [@stefanpenner](https://github.com/stefanpenner)
- [#3648](https://github.com/ember-cli/ember-cli/pull/3648) Update broccoli-sane-watcher. [@rwjblue](https://github.com/rwjblue)
- [#3691](https://github.com/ember-cli/ember-cli/pull/3691) Update Ember to 1.11.0. [@rwjblue](https://github.com/rwjblue)
- [#3675](https://github.com/ember-cli/ember-cli/pull/3675) Restore addon pick files [@stefanpenner](https://github.com/stefanpenner)
- [#3673](https://github.com/ember-cli/ember-cli/pull/3673) Update Broccoli to 0.15.3 [@joliss](https://github.com/joliss)
- [#3672](https://github.com/ember-cli/ember-cli/pull/3672) Use broccoli-funnel instead of broccoli-static-compiler [@joliss](https://github.com/joliss)
- [#3666](https://github.com/ember-cli/ember-cli/pull/3666) Tweaks [@stefanpenner](https://github.com/stefanpenner)
- [#3669](https://github.com/ember-cli/ember-cli/pull/3669) Update dependencies [@btecu](https://github.com/btecu)
- [#3677](https://github.com/ember-cli/ember-cli/pull/3677) Export return value from Router.map (closes #3676). [@abuiles](https://github.com/abuiles)
- [#3681](https://github.com/ember-cli/ember-cli/pull/3681) Deprecate funnel and pickfiles [@stefanpenner](https://github.com/stefanpenner)
- [#3692](https://github.com/ember-cli/ember-cli/pull/3692) Replace lodash-node with lodash [@btecu](https://github.com/btecu)
- [#3696](https://github.com/ember-cli/ember-cli/pull/3696) Update markdown-it and markdown-it-terminal [@stefanpenner](https://github.com/stefanpenner)
- [#3704](https://github.com/ember-cli/ember-cli/pull/3704) Live reload fix [@stefanpenner](https://github.com/stefanpenner)
- [#3705](https://github.com/ember-cli/ember-cli/pull/3705) Fix initial commit message [@xymbol](https://github.com/xymbol)

Thank you to all who took the time to contribute!

### 0.2.1

The following changes are required if you are upgrading from the previous
version:

- Users
  + [`ember new` diff](https://github.com/kellyselden/ember-cli-output/commit/e4d36aa2ce99ebb288cd596270e7b38da90f535e)
  + Upgrade your project's ember-cli version - [docs](https://ember-cli.com/user-guide/#upgrading)
  + Mostly just bug-fixes and "Nice things"
  + build errors now live-reload and correctly display build failure in the browser. [more-details](https://github.com/ember-cli/ember-cli/pull/3576)
- Addon Developers
  + [`ember addon` diff](https://github.com/kellyselden/ember-addon-output/commit/5d87ed789651b1fbecf9a30d7b82eb86e0629bd2)
  + UI is now provided to the AddonDiscovery
  + ember-cli-babel is now included in the default blueprint, this is still optional but enabled by default

#### Community Contributions

- [#3555](https://github.com/ember-cli/ember-cli/pull/3555) [BUGFIX] Generate mixin in addon/mixins when inside an addon project [@trabus](https://github.com/trabus)
- [#3476](https://github.com/ember-cli/ember-cli/pull/3476) Removes initializer mention from service generator help text [@corpulentcoffee](https://github.com/corpulentcoffee)
- [#3433](https://github.com/ember-cli/ember-cli/pull/3433) [ENHANCEMENT] Prevent addon generation in existing ember-cli project [@cbrock](https://github.com/cbrock)
- [#3463](https://github.com/ember-cli/ember-cli/pull/3463) disable visual progress effect in dumb terminals [@jesse-black](https://github.com/jesse-black)
- [#3440](https://github.com/ember-cli/ember-cli/pull/3440) Enforcing newlines in template files results in unwanted Nodes [@jclem](https://github.com/jclem)
- [#3484](https://github.com/ember-cli/ember-cli/pull/3484) Component blueprint only import layout when generated inside addon [@trabus](https://github.com/trabus)
- [#3505](https://github.com/ember-cli/ember-cli/pull/3505) Update testem to 0.7.5 [@johanneswuerbach](https://github.com/johanneswuerbach)
- [#3481](https://github.com/ember-cli/ember-cli/pull/3481) BUGFIX Fixes #3472 Check for 'usePods' instead of 'pod'. [@jankrueger](https://github.com/jankrueger)
- [#3493](https://github.com/ember-cli/ember-cli/pull/3493) Fix helper test failing by default [@kimroen](https://github.com/kimroen)
- [#3488](https://github.com/ember-cli/ember-cli/pull/3488) ENHANCEMENT: update-checker.js should use environment http_proxy if detected [@xomaczar](https://github.com/xomaczar)
- [#3483](https://github.com/ember-cli/ember-cli/pull/3483) Ensure that addons pass the `ui` into their AddonDiscovery. [@rwjblue](https://github.com/rwjblue)
- [#3501](https://github.com/ember-cli/ember-cli/pull/3501) [Enhancement] Architecture Diagram [@visheshjoshi](https://github.com/visheshjoshi)
- [#3562](https://github.com/ember-cli/ember-cli/pull/3562) dist can be watched, it really is just tmp that matters. This prevents p... [@stefanpenner](https://github.com/stefanpenner)
- [#3540](https://github.com/ember-cli/ember-cli/pull/3540) [fixes #3520, #3174] disable ES3SafeFilter if babel is present, as babel... [@stefanpenner](https://github.com/stefanpenner)
- [#3508](https://github.com/ember-cli/ember-cli/pull/3508) Update ember-cli-app-version [@btecu](https://github.com/btecu)
- [#3518](https://github.com/ember-cli/ember-cli/pull/3518) [BUGFIX] Add missing bind when server already in use [@bdvholmes](https://github.com/bdvholmes)
- [#3539](https://github.com/ember-cli/ember-cli/pull/3539) add tmp dir to npmignore [@ahmadsoe](https://github.com/ahmadsoe)
- [#3515](https://github.com/ember-cli/ember-cli/pull/3515) [BUGFIX] Fixes nested component generation in addons with correct relative path for template import [@trabus](https://github.com/trabus)
- [#3517](https://github.com/ember-cli/ember-cli/pull/3517) Use node 0.12 on Windows CI [@johanneswuerbach](https://github.com/johanneswuerbach)
- [#3535](https://github.com/ember-cli/ember-cli/pull/3535) Update ADDON_HOOKS.md [@ahmadsoe](https://github.com/ahmadsoe)
- [#3533](https://github.com/ember-cli/ember-cli/pull/3533) [BUGFIX] Replace marked with markdown-it [@trabus](https://github.com/trabus)
- [#3583](https://github.com/ember-cli/ember-cli/pull/3583) Updated license copyright date range [@jayphelps](https://github.com/jayphelps)
- [#3546](https://github.com/ember-cli/ember-cli/pull/3546) [ENHANCEMENT] Add podModulePrefix deprecation for generate and destroy commands [@trabus](https://github.com/trabus)
- [#3544](https://github.com/ember-cli/ember-cli/pull/3544) Add links with watchman info to cli output [@felixbuenemann](https://github.com/felixbuenemann)
- [#3545](https://github.com/ember-cli/ember-cli/pull/3545) [BUGFIX] Ensure `package.json` `main` entry point is used for addon lookup. [@rwjblue](https://github.com/rwjblue)
- [#3541](https://github.com/ember-cli/ember-cli/pull/3541) [fixes #3520, #3174] bump es3-safe-recast [@stefanpenner](https://github.com/stefanpenner)
- [#3594](https://github.com/ember-cli/ember-cli/pull/3594) fix broken link [@kellyselden](https://github.com/kellyselden)
- [#3564](https://github.com/ember-cli/ember-cli/pull/3564) Added babel to addons package.json dependencies by default [@jayphelps](https://github.com/jayphelps)
- [#3559](https://github.com/ember-cli/ember-cli/pull/3559) [Documentation] add ref to ember-cli-output and ember-addon-output [@kellyselden](https://github.com/kellyselden)
- [#3571](https://github.com/ember-cli/ember-cli/pull/3571) [BREAKING ENHANCEMENT] Update ember-cli-content-security-policy to v0.4.0 [@sir-dunxalot/enhancement](https://github.com/sir-dunxalot/enhancement)
- [#3572](https://github.com/ember-cli/ember-cli/pull/3572) Specify node version (0.12) for CI [@quaertym](https://github.com/quaertym)
- [#3576](https://github.com/ember-cli/ember-cli/pull/3576) ensure a build-failure is “live-reloaded” to the user. [@stefanpenner](https://github.com/stefanpenner)
- [#3578](https://github.com/ember-cli/ember-cli/pull/3578) Teaches updateChecker about dev builds [@twokul](https://github.com/twokul)
- [#3579](https://github.com/ember-cli/ember-cli/pull/3579) allow for ./server to export express app [@calvinmetcalf](https://github.com/calvinmetcalf)
- [#3581](https://github.com/ember-cli/ember-cli/pull/3581) Resolves #3534 - addon postprocessTrees for styles [@jschilli](https://github.com/jschilli)
- [#3593](https://github.com/ember-cli/ember-cli/pull/3593) add command uninstall:npm [@kellyselden](https://github.com/kellyselden)
- [#3604](https://github.com/ember-cli/ember-cli/pull/3604) Testem update [@johanneswuerbach](https://github.com/johanneswuerbach)
- [#3611](https://github.com/ember-cli/ember-cli/pull/3611) Bump ember-data to beta-16 [@bmac](https://github.com/bmac)

Thank you to all who took the time to contribute!

### 0.2.0

#### Addon Formatting

Support for addon's without an entry point script (either `index.js` by default or the script specified by ember-addon main in the addon's `package.json`
has been removed. An addon must have at least the following:

```javascript
module.exports = {
  name: "addons-name-here"
};
```

This should *not* pose a problem for the vast majority of addons.

#### Addon Nesting

This release updates the way that addons can be nested, and contains some breaking changes in non-default addon configurations.

Prior versions of Ember CLI maintained a flat addon structure, so that all addons (of any depth) would be added to the consuming
application. This has led to many issues, like the inability to use preprocessors (i.e. ember-cli-htmlbars, ember-cli-sass, etc)
in nested addons.

For the majority of apps, the update from 0.1.15 to 0.2.0 is non-breaking and should not cause significant concern.

For addon creators, make sure to update to use the `setupPreprocessorRegistry` hook (documented [here](https://github.com/ember-cli/ember-cli/blob/master/ADDON_HOOKS.md))
if you need to add a preprocessor to the registry.  You can review the update process in
[ember-cli-htmlbars#38](https://github.com/ember-cli/ember-cli-htmlbars/pull/38) or [ember-cli-coffeescript#60](https://github.com/kimroen/ember-cli-coffeescript/pull/60)
which show how to maintain support for both 0.1.x and 0.2.0 in an addon.

The following changes are required if you are upgrading from the previous version:

- Users
  + [`ember new` diff](https://github.com/kellyselden/ember-cli-output/commit/d3080cd44b2b62cef45e7f723c18c862b7789f9d)
  + Upgrade your project's ember-cli version - [docs](https://ember-cli.com/user-guide/#upgrading)
  + The 6to5 project has been renamed to Babel.  See [the blog post](https://babeljs.io/blog/2015/02/15/not-born-to-die/) for more details.
  + The default blueprint has been updated to work with Ember 1.10 by default.
  + Update the following packages in your `package.json`:
    * Remove `broccoli-ember-hbs-template-compiler`. Uninstall with `npm uninstall --save-dev broccoli-ember-hbs-template-compiler`.
    * Remove `ember-cli-6to5`. Uninstall with `npm uninstall --save-dev ember-cli-6to5`.
    * Add `ember-cli-babel`. Install with `npm install --save-dev ember-cli-babel`.
    * Add `ember-cli-htmlbars`. Install with `npm install --save-dev ember-cli-htmlbars`.
    * Updated `ember-cli-qunit` to 0.3.9.  Install with `npm install --save-dev ember-cli-qunit@0.3.9`.
    * Updated `ember-data` to 1.0.0-beta.15. Install with `npm install --save-dev ember-data@1.0.0-beta.15`.
    * Updated `ember-cli-dependency-checker` to 0.0.8. Install with `npm install --save-dev ember-cli-dependency-checker@0.0.8`.
    * Updated `ember-cli-app-version` to 0.3.2. Install with `npm install --save-dev ember-cli-app-version@0.3.2`.
  + Update the following packages in your `bower.json`:
    * Removed `handlebars`. Uninstall with `bower uninstall --save handlebars`.
    * Updated `ember` to 1.10.0. Install with `bower install --save ember#1.10.0`.
    * Updated `ember-data` to 1.0.0-beta.15. Install with `bower install --save ember-data#1.0.0-beta.15`.
    * Updated `ember-cli-test-loader` to 0.1.3.  Install with `bower install --save ember-cli-test-loader#0.1.3`.
    * Updated `ember-resolver` to 0.1.12. Install with `bower install --save ember-resolver`.
    * Updated `loader.js` to 3.2.0.
- Addon Developers
  + [`ember addon` diff](https://github.com/kellyselden/ember-addon-output/commit/c78af207563593e5cb33a9a79d5d249cb134c1f9)
  + Usage of the `included` hook to add items to the `registry` will need to be refactored to use the newly added `setupPreprocessorRegistry` hook instead.
- Core Contributors
  + No changes required

#### Community Contributions

- [#3246](https://github.com/ember-cli/ember-cli/pull/3246) [ENHANCEMENT] Update the service blueprint to use `Ember.Service` (and remove usage of an initializer). [@ohcibi](https://github.com/ohcibi)
- [#3054](https://github.com/ember-cli/ember-cli/pull/3054) [ENHANCEMENT] Updated `loader.js` to the latest version. [@stefanpenner](https://github.com/stefanpenner)
- [#3216](https://github.com/ember-cli/ember-cli/pull/3216) [BUGFIX] Do not default to development asset [@martndemus](https://github.com/martndemus)
- [#3237](https://github.com/ember-cli/ember-cli/pull/3237) [BUGFIX] Blueprint templates with undefined variables should fallback to raw text [@davewasmer](https://github.com/davewasmer)
- [#3288](https://github.com/ember-cli/ember-cli/pull/3288) [ENHANCEMENT] Override default port with `PORT` env var [@knownasilya](https://github.com/knownasilya)
- [#3158](https://github.com/ember-cli/ember-cli/pull/3158) [INTERNAL] add more steps to release.md [@raytiley](https://github.com/raytiley)
- [#3160](https://github.com/ember-cli/ember-cli/pull/3160) [BUGFIX] Don't override the request's path [@dmathieu](https://github.com/dmathieu)
- [#3367](https://github.com/ember-cli/ember-cli/pull/3367) [ENHANCEMENT] Prevent spotlight from indexing `tmp`. [@stefanpenner](https://github.com/stefanpenner)
- [#3336](https://github.com/ember-cli/ember-cli/pull/3336) [ENHANCEMENT] Nested addons should be overrideable from parent. [@rwjblue](https://github.com/rwjblue)
- [#3335](https://github.com/ember-cli/ember-cli/pull/3335) [ENHANCEMENT] Allow shared nested addons to be properly discovered. [@rwjblue](https://github.com/rwjblue)
- [#3312](https://github.com/ember-cli/ember-cli/pull/3312) [BUGFIX] ADDON_HOOKS.md - fixed broken and outdated links [@leandrocp](https://github.com/leandrocp)
- [#3326](https://github.com/ember-cli/ember-cli/pull/3326) [ENHANCEMENT] Print deprecation warning for Node 0.10. [@rwjblue](https://github.com/rwjblue)
- [#3317](https://github.com/ember-cli/ember-cli/pull/3317) [ENHANCEMENT] Remove express & glob from default app package.json. [@rwjblue](https://github.com/rwjblue)
- [#3383](https://github.com/ember-cli/ember-cli/pull/3383) [ENHANCEMENT] Use Ember.HTMLBars by default in new helpers. [@maxwerr](https://github.com/maxwerr)
- [#3355](https://github.com/ember-cli/ember-cli/pull/3355) [ENHANCEMENT] Add `ui` to `Project` and `Addon` instances. [@rwjblue](https://github.com/rwjblue)
- [#3341](https://github.com/ember-cli/ember-cli/pull/3341) [ENHANCEMENT] Improve blueprint help output method (markdown support) [@trabus](https://github.com/trabus)
- [#3349](https://github.com/ember-cli/ember-cli/pull/3349) [BUGFIX] Allow deprecated lookup of invalid packages. [@rwjblue](https://github.com/rwjblue)
- [#3353](https://github.com/ember-cli/ember-cli/pull/3353) [BUGFIX] Allow generated acceptance tests to be in directories [@koriroys](https://github.com/koriroys)
- [#3345](https://github.com/ember-cli/ember-cli/pull/3345) [ENHANCEMENT] Check if blueprint exists before printing help [@trabus](https://github.com/trabus)
- [#3338](https://github.com/ember-cli/ember-cli/pull/3338) [ENHANCEMENT] Update resolver to 0.1.12 [@teddyzeenny](https://github.com/teddyzeenny)
- [#3401](https://github.com/ember-cli/ember-cli/pull/3401) [BUGFIX] Fixes accidental global Error object pollution. [@stefanpenner](https://github.com/stefanpenner)
- [#3363](https://github.com/ember-cli/ember-cli/pull/3363) [ENHANCEMENT] Bump ember-cli-dependency-checker to v0.0.8 [@quaertym](https://github.com/quaertym)
- [#3358](https://github.com/ember-cli/ember-cli/pull/3358) [ENHANCEMENT] CI=true puts the UI into `silent` writeLevel [@stefanpenner](https://github.com/stefanpenner)
- [#3361](https://github.com/ember-cli/ember-cli/pull/3361) [ENHANCEMENT] Update `loader.js` to 3.0.2 [@stefanpenner](https://github.com/stefanpenner)
- [#3356](https://github.com/ember-cli/ember-cli/pull/3356) [ENHANCEMENT] Generate blueprint inside addon generates into addon folder with re-export in app folder [@trabus](https://github.com/trabus)
- [#3378](https://github.com/ember-cli/ember-cli/pull/3378) [ENHANCEMENT] Only generate JSHint warnings for the addon being developed [@teddyzeenny](https://github.com/teddyzeenny)
- [#3375](https://github.com/ember-cli/ember-cli/pull/3375) [ENHANCEMENT] JSHint addon before preprocessing the JS [@teddyzeenny](https://github.com/teddyzeenny)
- [#3373](https://github.com/ember-cli/ember-cli/pull/3373) [ENHANCEMENT] Provide a helpful error when an addon does not have a template compiler. [@rwjblue](https://github.com/rwjblue)
- [#3386](https://github.com/ember-cli/ember-cli/pull/3386) [ENHANCEMENT] Display localhost in console instead of 0.0.0.0. [@rwjblue](https://github.com/rwjblue)
- [#3391](https://github.com/ember-cli/ember-cli/pull/3391) [ENHANCEMENT] Update ember-cli-qunit to 0.3.9. [@rwjblue](https://github.com/rwjblue)
- [#3410](https://github.com/ember-cli/ember-cli/pull/3410) [ENHANCEMENT] Use correct bound helper params for HTMLBars [@jbrown](https://github.com/jbrown)
- [#3428](https://github.com/ember-cli/ember-cli/pull/3428) [BUGFIX] Lock glob and rimraf to prevent EEXISTS errors. [@raytiley](https://github.com/raytiley)
- [#3435](https://github.com/ember-cli/ember-cli/pull/3435) [ENHANCEMENT] Update bundled npm [@stefanpenner](https://github.com/stefanpenner)
- [#3436](https://github.com/ember-cli/ember-cli/pull/3436) [ENHANCEMENT] Update Broccoli to 0.13.6 to provide errors on new API. [@rwjblue](https://github.com/rwjblue)
- [#3438](https://github.com/ember-cli/ember-cli/pull/3438) [BUGFIX] Ensure nested addon registry matches addon order. [@rwjblue](https://github.com/rwjblue)
- [#3456](https://github.com/ember-cli/ember-cli/pull/3456) [BUGFIX] Update ember-cli-app-version to 0.3.2 [@taras](https://github.com/taras)

Thank you to all who took the time to contribute!

### 0.2.0-beta.1

This release updates the way that addons can be nested, and contains some breaking changes in non-default addon configurations.

Prior versions of Ember CLI maintained a flat addon structure, so that all addons (of any depth) would be added to the consuming
application. This has led to many issues, like the inability to use preprocessors (i.e. ember-cli-htmlbars, ember-cli-sass, etc)
in nested addons.

For the majority of apps, the update from 0.1.15 to 0.2.0 is non-breaking and should not cause significant concern.

For addon creators, make sure to update to use the `setupPreprocessorRegistry` hook (documented [here](https://github.com/ember-cli/ember-cli/blob/master/ADDON_HOOKS.md))
if you need to add a preprocessor to the registry.  You can review the update process in
[ember-cli-htmlbars#38](https://github.com/ember-cli/ember-cli-htmlbars/pull/38) or [ember-cli-coffeescript#60](https://github.com/kimroen/ember-cli-coffeescript/pull/60)
which show how to maintain support for both 0.1.x and 0.2.0 in an addon.

The following changes are required if you are upgrading from the previous version:

- Users
  + [`ember new` diff](https://github.com/kellyselden/ember-cli-output/commit/d717009d95d75cee1800e8ba9f52c24d117acb12)
  + Upgrade your project's ember-cli version - [docs](https://ember-cli.com/user-guide/#upgrading)
  + The 6to5 project has been renamed to Babel.  See [the blog post](https://babeljs.io/blog/2015/02/15/not-born-to-die/) for more details.
  + The default blueprint has been updated to work with Ember 1.10 by default.
  + Update the following packages in your `package.json`:
    * Remove `broccoli-ember-hbs-template-compiler`. Uninstall with `npm uninstall --save-dev broccoli-ember-hbs-template-compiler`.
    * Remove `ember-cli-6to5`. Uninstall with `npm uninstall --save-dev ember-cli-6to5`.
    * Add `ember-cli-babel`. Install with `npm install --save-dev ember-cli-babel`.
    * Add `ember-cli-htmlbars`. Install with `npm install --save-dev ember-cli-htmlbars`.
    * Updated `ember-cli-qunit` to 0.3.8.  Install with `npm install --save-dev ember-cli-qunit@0.3.8`.
    * Updated `ember-data` to 1.0.0-beta.15. Install with `npm install --save-dev ember-data@1.0.0-beta.15`.
  + Update the following packages in your `bower.json`:
    * Removed `handlebars`. Uninstall with `bower uninstall --save handlebars`.
    * Updated `ember` to 1.10.0. Install with `bower install --save ember#1.10.0`.
    * Updated `ember-data` to 1.0.0-beta.15. Install with `bower install --save ember-data#1.0.0-beta.15`.
    * Updated `ember-cli-test-loader` to 0.1.3.  Install with `bower install --save ember-cli-test-loader#0.1.3`.
- Addon Developers
  + [`ember addon` diff](https://github.com/kellyselden/ember-addon-output/commit/c7e8a2a97ab5d508ea3f586bc97fedffa5763a75)
  + Usage of the `included` hook to add items to the `registry` will need to be refactored to use the newly added `setupPreprocessorRegistry` hook instead.
- Core Contributors
  + No changes required

#### Community Contributions

- [#3166](https://github.com/ember-cli/ember-cli/pull/3166) [BREAKING ENHANCEMENT] Addon discovery and isolation [@lukemelia](https://github.com/lukemelia) / [@chrislopresto](https://github.com/chrislopresto) / [@rwjblue](https://github.com/rwjblue)
- [#3285](https://github.com/ember-cli/ember-cli/pull/3285) [INTERNAL ENHANCEMENT] Update to Testem 0.7 [@johanneswuerbach](https://github.com/johanneswuerbach)
- [#3295](https://github.com/ember-cli/ember-cli/pull/3295) [ENHANCEMENT] Update ember-data to 1.0.0-beta.15 [@bmac](https://github.com/bmac)
- [#3297](https://github.com/ember-cli/ember-cli/pull/3297) [ENHANCEMENT] Use ember-cli-babel instead of ember-cli-6to5 [@fivetanley](https://github.com/fivetanley)
- [#3298](https://github.com/ember-cli/ember-cli/pull/3298) [BUGFIX] Update ember-cli-qunit to v0.3.8. [@rwjblue](https://github.com/rwjblue)
- [#3301](https://github.com/ember-cli/ember-cli/pull/3301) [BUGFIX] Only add Handlebars to `vendor.js` if present in `bower.json`. [@rwjblue](https://github.com/rwjblue)

Thank you to all who took the time to contribute!

### 0.1.15

This release fixes a regression in 0.1.13. See [#3271](https://github.com/ember-cli/ember-cli/issues/3271) for details.

The following changes are required if you are upgrading from the previous version:

- Users
  + [`ember new` diff](https://github.com/kellyselden/ember-cli-output/commit/1f0bc0414b460da9c924e7e750d7bc5639b62f42)
  + Upgrade your project's ember-cli version - [docs](https://ember-cli.com/user-guide/#upgrading)
- Addon Developers
  + [`ember addon` diff](https://github.com/kellyselden/ember-addon-output/commit/0ba9b5980684c48c063a3d320914db90498f684a)
  + No changes required
- Core Contributors
  + No changes required

- [#3271](https://github.com/ember-cli/ember-cli/pull/3271) [HOTFIX] Update broccoli-funnel to v0.2.2.  [@rwjblue](https://github.com/rwjblue)


### 0.1.14

This release fixes a regression in 0.1.13. See [#3267](https://github.com/ember-cli/ember-cli/issues/3267) for details.

The following changes are required if you are upgrading from the previous version:

- Users
  + [`ember new` diff](https://github.com/kellyselden/ember-cli-output/commit/1f5c865c5979d35f1aac72d00f97bda86864667f)
  + Upgrade your project's ember-cli version - [docs](https://ember-cli.com/user-guide/#upgrading)
- Addon Developers
  + [`ember addon` diff](https://github.com/kellyselden/ember-addon-output/commit/cec7a598854db05f9190ebb6ef68d570592b8e6e)
  + No changes required
- Core Contributors
  + No changes required

- [#3267](https://github.com/ember-cli/ember-cli/pull/3267) [HOTFIX] Ensure reexports work to not cause an error on rebuild. [@rwjblue](https://github.com/rwjblue)


### 0.1.13

The following changes are required if you are upgrading from the previous version:

- Users
  + [`ember new` diff](https://github.com/kellyselden/ember-cli-output/commit/15a28d18f13b68d32b635535b168d1aa7c3f6d4d)
  + Upgrade your project's ember-cli version - [docs](https://ember-cli.com/user-guide/#upgrading)
  + Update the following packages in your `package.json`:
    * Updated `ember-cli-qunit` to 0.3.7.  Install with `npm install --save-dev ember-cli-qunit@0.3.7`.
    * Updated `ember-data` to 1.0.0-beta.14.1. Install with `npm install --save-dev ember-data@1.0.0-beta.14.1`.
    * Updated `ember-export-application-global` to 1.0.2. Install with `npm install --save-dev ember-export-application-global@^1.0.2`.
  + Update the following packages in your `bower.json`:
    * Updated `ember-data` to 1.0.0-beta.14.1. Install with `bower install --save ember-data#1.0.0-beta.14.1`.
    * Updated `ember-cli-test-loader` to 0.1.1.  Install with `bower install --save ember-cli-test-loader#0.1.1`.
    * Updated `ember-qunit` to 0.2.8. Install with `bower install --save ember-qunit#0.2.8`. Please review [Ember QUnit 0.2.x](https://reefpoints.dockyard.com/2015/02/06/ember-qunit-0-2.html) for background and impact.
    * Updated `ember-qunit-notifications` to 0.0.7. Install with `bower install --save ember-qunit-notifications#0.0.7`.
- Addon Developers
  + [`ember addon` diff](https://github.com/kellyselden/ember-addon-output/commit/8c1a672e0ccf0fe3c8f709191ff130cd20abb03e)
  + No changes required
- Core Contributors
  + No changes required

#### Community Contributions

- [#3218](https://github.com/ember-cli/ember-cli/pull/3218) [ENHANCEMENT] Add JS context {{content-for}} hooks. This allows addons to inject things into `vendor.js`/`my-app-name.js` without violating CSP or having to do crazy hacks. [@rwjblue](https://github.com/rwjblue)
- [#3156](https://github.com/ember-cli/ember-cli/pull/3156) [BUGFIX] Serve static files from `/test` if they exist. [@trek](https://github.com/trek)
- [#3155](https://github.com/ember-cli/ember-cli/pull/3155) [BUGFIX] Guard against rawArgs being `undefined` [@chadhietala](https://github.com/chadhietala)
- [#3183](https://github.com/ember-cli/ember-cli/pull/3183) [BUGFIX] Use recent Esperanto update to allow ES3 safe output. [@rwjblue](https://github.com/rwjblue)
- [#3170](https://github.com/ember-cli/ember-cli/pull/3170) / [#3184](https://github.com/ember-cli/ember-cli/pull/3184) [#3255](https://github.com/ember-cli/ember-cli/pull/3255) [ENHANCEMENT] Update ember-qunit to 0.2.8. [@rwjblue](https://github.com/rwjblue) / [@jbrown](https://github.com/jbrown)
- [#3165](https://github.com/ember-cli/ember-cli/pull/3165) [BUGFIX] Fix `npm install --save-dev` ordering of default `package.json`. [@kellyselden](https://github.com/kellyselden)
- [#3164](https://github.com/ember-cli/ember-cli/pull/3164) [ENHANCEMENT] Enable asynchronous `Addon.prototype.serverMiddleware` hooks by returning a promise from the hook. [@taras](https://github.com/taras)
- [#3182](https://github.com/ember-cli/ember-cli/pull/3182) [INTERNAL ENHANCEMENT] Update `ember-router-generator` to ensure routes are injected into `router.js` with single quotes. [@abuiles](https://github.com/abuiles)
- [#3232](https://github.com/ember-cli/ember-cli/pull/3232) / [#3212](https://github.com/ember-cli/ember-cli/pull/3212) / [#3243](https://github.com/ember-cli/ember-cli/pull/3243) [INTERNAL ENHANCEMENT] Update testem to 0.6.39. [@joostdevries](https://github.com/joostdevries) / [@johanneswuerbach](https://github.com/johanneswuerbach)
- [#3203](https://github.com/ember-cli/ember-cli/pull/3203) / [#3252](https://github.com/ember-cli/ember-cli/pull/3252) [INTERNAL ENHANCEMENT] Bump broccoli-es6modules to v0.5.0. [@rwjblue](https://github.com/rwjblue)
- [#3197](https://github.com/ember-cli/ember-cli/pull/3197) [ENHANCEMENT] Update test blueprints to use [QUnit 2.0 compatible](https://qunitjs.com/upgrade-guide-2.x/) output. [@rwjblue](https://github.com/rwjblue)
- [#3199](https://github.com/ember-cli/ember-cli/pull/3199) [ENHANCEMENT] Provide locals to `Blueprint.prototype.beforeInstall`/`Blueprint.prototype.beforeUninstall` hooks. [@mattmarcum](https://github.com/mattmarcum)
- [#3188](https://github.com/ember-cli/ember-cli/pull/3188) [ENHANCEMENT] Update Ember Data version to 1.0.0-beta.14.1. [@abuiles](https://github.com/abuiles)
- [#3245](https://github.com/ember-cli/ember-cli/pull/3245) [ENHANCEMENT] Update ember-cli-qunit to v0.3.7. [@rwjblue](https://github.com/rwjblue)
- [#3231](https://github.com/ember-cli/ember-cli/pull/3231) [INTERNAL ENHANCEMENT] Remove extra Addon build steps. [@rwjblue](https://github.com/rwjblue)
- [#3236](https://github.com/ember-cli/ember-cli/pull/3236) [INTERNAL ENHANCEMENT] Remove module transpilation from Addon model. [@rwjblue](https://github.com/rwjblue)
- [#3242](https://github.com/ember-cli/ember-cli/pull/3242) [DOCS] Add `isDevelopingAddon` to `ADDON_HOOKS.md`. [@matthiasleitner](https://github.com/matthiasleitner)
- [#3244](https://github.com/ember-cli/ember-cli/pull/3244) [BUGFIX] Ensure that Blueprints are returned in a consistent order when looking them up. [@nathanpalmer](https://github.com/nathanpalmer)
- [#3251](https://github.com/ember-cli/ember-cli/pull/3251) Update ember-export-application-global to v1.0.2. [@rwjblue](https://github.com/rwjblue)
- [#3167](https://github.com/ember-cli/ember-cli/pull/3167) [ENHANCEMENT]`usePodsByDefault` in app config deprecated in favor of `usePods` in .ember-cli [@trabus](https://github.com/trabus)
- [#3260](https://github.com/ember-cli/ember-cli/pull/3260) [BUGFIX] Ensure newly generated project has an `app/styles/app.css` file (prevents a 404 on a newly generated project). [@rwjblue](https://github.com/rwjblue)

Thank you to all who took the time to contribute!

### 0.1.12

The following changes are required if you are upgrading from the previous version:

- Users
  + [`ember new` diff](https://github.com/kellyselden/ember-cli-output/commit/a9bbe9c3cebc9768bf3e239ae8b2e5b5387335bf)
  + Upgrade your project's ember-cli version - [docs](https://ember-cli.com/user-guide/#upgrading)
  + `package.json` changes:
    + Update `ember-cli-qunit` to 0.3.1.
    + Update `ember-cli-app-version` to 0.3.1.
- Addon Developers
  + [`ember addon` diff](https://github.com/kellyselden/ember-addon-output/commit/fb04f954b345a1f5a1d891b64d7a596b2f566a57)
  + No changes required
- Core Contributors
  + No changes required

#### Community Contributions

- [#3118](https://github.com/ember-cli/ember-cli/pull/3118) [BUGFIX] Fix conflicting aliases. The `serve` command `host` alias is now `H` [@taddeimania](https://github.com/taddeimania)
- [#3130](https://github.com/ember-cli/ember-cli/pull/3130) [ENHANCEMENT] Tomster looks fabulous without breaking `ember new`[@johnnyshields](https://github.com/johnnyshields)
- [#3132](https://github.com/ember-cli/ember-cli/pull/3132) [BUGFIX] Update ember-cli-qunit to v0.3.1. Fixes `tests/.jshintrc` being used instead of app `.jshintrc`. [@rwjblue](https://github.com/rwjblue)
- [#3133](https://github.com/ember-cli/ember-cli/pull/3133) [BUGFIX] Fix analytics being disabled by default. Users can opt out of anylytics with `--disable-analytics` [@stefanpenner](https://github.com/stefanpenner)
- [#3153](https://github.com/ember-cli/ember-cli/pull/3153) [ENHANCEMENT]  Remove default css from `app/styles/app.css` [@mattjmorrison](https://github.com/mattjmorrison)
- [#3132](https://github.com/ember-cli/ember-cli/pull/3157) [BUGFIX] Ensure `ember test --environment=production` runs JSHint. [@rwjblue](https://github.com/rwjblue)

Thank you to all who took the time to contribute!


### 0.1.11

* [`ember new` diff](https://github.com/kellyselden/ember-cli-output/commit/1f0fe5089efd1a28be810f261d6cd17a342fce7b)
* [`ember addon` diff](https://github.com/kellyselden/ember-addon-output/commit/52c9eca14e3d498786fc93a17e08a92688cd43a5)
* [#3126](https://github.com/ember-cli/ember-cli/pull/3126) hot-fix tomster ` -> ., prevents breaking the initial git commit

### 0.1.10

The following changes are required if you are upgrading from the previous version:

- Users
  + [`ember new` diff](https://github.com/kellyselden/ember-cli-output/commit/bc9e076e0bb2c00f183e479bf025cdce84eeca1a)
  + Upgrade your project's ember-cli version - [docs](https://ember-cli.com/user-guide/#upgrading)
  + `package.json` changes:
    + Add `ember-cli-app-version` at 0.3.0.
    + Add `ember-cli-uglify` at 1.0.1.
    + Update `ember-cli-qunit` to 0.3.0.
    + Update `ember-cli-6to5` to 3.0.0.
  + `bower.json` changes:
    + Update `ember-cli-test-loader` to 0.1.0.
- Addon Developers
  + [`ember addon` diff](https://github.com/kellyselden/ember-addon-output/commit/88b8bf1f22e47298cd79b91bf2ccc6e054d5354b)
  + No changes required
- Core Contributors
  + No changes required

#### Community Contributions

- [#2970](https://github.com/ember-cli/ember-cli/pull/2970) [ENHANCEMENT] - Added ember-cli-app-version to app blueprint - Close 2524 [@taras](https://github.com/taras)
- [#3086](https://github.com/ember-cli/ember-cli/pull/3086) [BUGFIX] Ensure that addon test-support trees are not JSHinted in the app. [@rwjblue](https://github.com/rwjblue)
- [#3085](https://github.com/ember-cli/ember-cli/pull/3085) [ENHANCEMENT] Better ASCII art [@johnnyshields](https://github.com/johnnyshields)
- [#3084](https://github.com/ember-cli/ember-cli/pull/3084) [ENHANCEMENT] Add `ember b` as `ember build` command alias. [@cbrock](https://github.com/cbrock)
- [#3092](https://github.com/ember-cli/ember-cli/pull/3092) [BUGFIX] Fix issues with running ember-cli in iojs. [@stefanpenner](https://github.com/stefanpenner)
- [#3096](https://github.com/ember-cli/ember-cli/pull/3096) [BUGFIX] Ensure that `ember g resource` uses custom blueprints (i.e. ember-cli-coffeescript or ember-cli-mocha) properly.  [@jluckyiv](https://github.com/jluckyiv)
- [#3106](https://github.com/ember-cli/ember-cli/pull/3106) [BUGFIX] Fixes file stat related crashes (i.e. using Sublime Text with atomic save enabled). [@raytiley](https://github.com/raytiley)
- [#3114](https://github.com/ember-cli/ember-cli/pull/3114) [BUGFIX] Update version of ES2015 module transpiler (Esperanto). Fixes many transpilation issues (including shadowed declarations and re-exports). [@rwjblue](https://github.com/rwjblue)
- [#3116](https://github.com/ember-cli/ember-cli/pull/3116) [Bugfix] Ensure that files starting with `app/styles*` and `app/templates*` are still available in the app tree. [@stefanpenner](https://github.com/stefanpenner)
- [#3119](https://github.com/ember-cli/ember-cli/pull/3110) [ENHANCEMENT] Update ember-cli-qunit to 0.2.0. [@rwjblue](https://github.com/rwjblue)
- [#3117](https://github.com/ember-cli/ember-cli/pull/3117) [ENHANCEMENT] Replace builtin minification with ember-cli-uglify [@jkarsrud](https://github.com/jkarsrud)
- [#3119](https://github.com/ember-cli/ember-cli/pull/3119) & [#3121](https://github.com/ember-cli/ember-cli/pull/3121) [ENHANCEMENT] Update ember-cli-qunit to v0.3.0. [@rwjblue](https://github.com/rwjblue)
- [#3122](https://github.com/ember-cli/ember-cli/pull/3122) [ENHANCEMENT] Make linting pluggable. [@ef4](https://github.com/ef4)
- [#3123](https://github.com/ember-cli/ember-cli/pull/3123) [ENHANCEMENT] Update ember-cli-6to5 to v3.0.0. [@stefanpenner](https://github.com/stefanpenner)


Thank you to all who took the time to contribute!

### 0.1.9

This release fixes a regression in 0.1.8. See [#3075](https://github.com/ember-cli/ember-cli/issues/3075) for details.

The following changes are required if you are upgrading from the previous version:

- Users
  + [`ember new` diff](https://github.com/kellyselden/ember-cli-output/commit/2275ca51593bae2f6fa91568869f36cd84c264c4)
  + Upgrade your project's ember-cli version - [docs](https://ember-cli.com/user-guide/#upgrading)
- Addon Developers
  + [`ember addon` diff](https://github.com/kellyselden/ember-addon-output/commit/d41dcf806a55056a5591dd4e81d712988be1e22f)
  + No changes required
- Core Contributors
  + No changes required

#### Community Contributions

- [#3077](https://github.com/ember-cli/ember-cli/pull/3077) [BUGFIX] Fix error `Cannot call method 'bind' of undefined` [@stefanpenner](https://github.com/stefanpenner)

Thank you to all who took the time to contribute!

### 0.1.8

The following changes are required if you are upgrading from the previous version:

- Users
  + [`ember new` diff](https://github.com/kellyselden/ember-cli-output/commit/ed4f5bcbff0641dba8eca8fe3a3ab96f1347a7cf)
  + Upgrade your project's ember-cli version - [docs](https://ember-cli.com/user-guide/#upgrading)
- Addon Developers
  + [`ember addon` diff](https://github.com/kellyselden/ember-addon-output/commit/237c74c0b5972c8ee1ef9b427809aaf93c53db6a)
  + No changes required
- Core Contributors
  + No changes required

#### Community Contributions

- [#3072](https://github.com/ember-cli/ember-cli/pull/3072) [BUGFIX] Update to app blueprint to use QUnit 1.17.1 [@rwjblue](https://github.com/rwjblue)
- [#3069](https://github.com/ember-cli/ember-cli/pull/3069) [BUGFIX] Fix style preprocessors for included addons [@pzuraq](https://github.com/pzuraq)
- [#3068](https://github.com/ember-cli/ember-cli/pull/3068) [ENHANCEMENT] Hide passed tests by default [@rwjblue](https://github.com/rwjblue)
- [#3036](https://github.com/ember-cli/ember-cli/pull/3036) [BUGFIX] Fix platform dependent path separator [@KarimBaaba](https://github.com/KarimBaaba)
- [#2754](https://github.com/ember-cli/ember-cli/pull/2754) [FEATURE] Allow addon commands to be classes [@chadhietala](https://github.com/chadhietala)
- [#2923](https://github.com/ember-cli/ember-cli/pull/2923) [ENHANCEMENT] Add disable-analytics option to all commands [@twokul](https://github.com/twokul)
- [#2901](https://github.com/ember-cli/ember-cli/pull/2901) [ENHANCEMENT] Improve boot by 300–400ms [@stefanpenner](https://github.com/stefanpenner)
- [#3049](https://github.com/ember-cli/ember-cli/pull/3049) [FEATURE] Add Test helper blueprint [@stefanpenner](https://github.com/stefanpenner)
- [#2826](https://github.com/ember-cli/ember-cli/pull/2826) [BUGFIX] Remove path.join from http-mock bluerint urls [@knownasilya](https://github.com/knownasilya)
- [#2983](https://github.com/ember-cli/ember-cli/pull/2983) [ENHANCEMENT] Update QUnit version [@wagenet](https://github.com/wagenet)
- [#2814](https://github.com/ember-cli/ember-cli/pull/2814) [ENHANCEMENT] Add listing of available addons [@rondale-sc](https://github.com/rondale-sc)
- [#3007](https://github.com/ember-cli/ember-cli/pull/3007) [FEATURE] Add a watcher option to the build command [@rauhryan](https://github.com/rauhryan)
- [#3039](https://github.com/ember-cli/ember-cli/pull/3039) [BUGFIX] Move static file check earlier so it only affects the default value [@krisselden](https://github.com/krisselden)
- [#3028](https://github.com/ember-cli/ember-cli/pull/3028) [BUGFIX] Update Testem (fixes timeouts and reloads with Pretender) [@johanneswuerbach](https://github.com/johanneswuerbach)
- [#3026](https://github.com/ember-cli/ember-cli/pull/3026) [BUGFIX] Correct comment in server blueprint [@ohcibi](https://github.com/ohcibi)
- [#3008](https://github.com/ember-cli/ember-cli/pull/3008) [BUGFIX] Clarify error message for ensuring hyphen presence in component name [@artfuldodger](https://github.com/artfuldodger)
- [#3009](https://github.com/ember-cli/ember-cli/pull/3009) [BUGFIX] Tweak error message for executing `ember unknownCommand` [@artfuldodger](https://github.com/artfuldodger)
- [#2996](https://github.com/ember-cli/ember-cli/pull/2996) [BUGFIX] Rename .npmignore in addon blueprint (fixes broken package) [@jgwhite](https://github.com/jgwhite)
- [#2995](https://github.com/ember-cli/ember-cli/pull/2995) [BUGFIX] Correct package.json ordering in app blueprint [@kellyselden](https://github.com/kellyselden)
- [#2984](https://github.com/ember-cli/ember-cli/pull/2984) [ENHANCEMENT] Add `"strict": false` to blueprint .jshintrc [@quaertym](https://github.com/quaertym)

Thank you to all who took the time to contribute!

### 0.1.7

- Users
  + [`ember new` diff](https://github.com/kellyselden/ember-cli-output/commit/22b868fb064631d9ed16e208db982ee808f05296)
  + Upgrade your project's ember-cli version - [docs](https://ember-cli.com/user-guide/#upgrading)
  + Uninstall ember-cli-esnext. It has been replaced by ember-cli-6to5 which will be added to your project from the upgrade steps.
- Addon Developers
  + [`ember addon` diff](https://github.com/kellyselden/ember-addon-output/commit/eb5319eb7fd626cc53bf0b5aee639167a031a4c5)
  + No changes required
- Core Contributors
  + No changes required

#### Using 6to5.

The module transpile step is still es3 safe, if you are concern about using
6to5 you can remove it from package.json.

#### Community Contributions

- [#2841](https://github.com/ember-cli/ember-cli/pull/2841) Add insecure-proxy option to `serve` command [@matthewlehner](https://github.com/matthewlehner)
- [#2922](https://github.com/ember-cli/ember-cli/pull/2922) 0.1.6 changelog [@stefanpenner](https://github.com/stefanpenner)
- [#2927](https://github.com/ember-cli/ember-cli/pull/2927) Cleanup badges [@knownasilya](https://github.com/knownasilya)
- [#2937](https://github.com/ember-cli/ember-cli/pull/2937) [BUGFIX] only include dependencies(not devDependencies) of included addons [@jakecraige](https://github.com/jakecraige)
- [#2951](https://github.com/ember-cli/ember-cli/pull/2951) Fix for aliases for hyphenated options [@marcioj](https://github.com/marcioj)
- [#2952](https://github.com/ember-cli/ember-cli/pull/2952) Fixes validation of shorthand commandOptions [@trabus](https://github.com/trabus)
- [#2960](https://github.com/ember-cli/ember-cli/pull/2960) Move from esnext to 6to5 [@stefanpenner](https://github.com/stefanpenner)
- [#2964](https://github.com/ember-cli/ember-cli/pull/2964) [Bugfix] when developing an add-on, it’s jshint tests would be duplicate... [@stefanpenner](https://github.com/stefanpenner)
- [#2965](https://github.com/ember-cli/ember-cli/pull/2965) Remove Hardcoded test-loader [@chadhietala](https://github.com/chadhietala)
- [#2976](https://github.com/ember-cli/ember-cli/pull/2976) debug logging for add-ons + projects [@stefanpenner](https://github.com/stefanpenner)

Thank you to all who took the time to contribute!

### 0.1.6

The following changes are required if you are upgrading from the previous version:

- Users
  + [`ember new` diff](https://github.com/kellyselden/ember-cli-output/commit/5c08ee64df8df8bd40c3e1fd9541e19c9db9b214)
  + Upgrade your project's ember-cli version - [docs](https://ember-cli.com/user-guide/#upgrading)
- Addon Developers
  + [`ember addon` diff](https://github.com/kellyselden/ember-addon-output/commit/82652c474424a118268383d429f4b054567bb966)
  + No changes required
- Core Contributors
  + Use `expect` over `assert` in tests going forward

#### Community Contributions

- [#2885](https://github.com/ember-cli/ember-cli/pull/2885) [ENHANCEMENT] NPM should use save-exact flags [@chadhietala](https://github.com/chadhietala)
- [#2840](https://github.com/ember-cli/ember-cli/pull/2840) [INTERNAL ]using 'expect' vs. assert. [@Mawaheb](https://github.com/Mawaheb)
- [#2669](https://github.com/ember-cli/ember-cli/pull/2669) [ENHANCEMENT] add .npmignore to addon blueprint [@pogopaule](https://github.com/pogopaule)
- [#2909](https://github.com/ember-cli/ember-cli/pull/2909) [INTERNAL] Use lib/ext/promise instead of RSVP directly [@zeppelin](https://github.com/zeppelin)
- [#2857](https://github.com/ember-cli/ember-cli/pull/2857) [ENHANCEMENT] Add descriptions to more Broccoli trees. [@rwjblue](https://github.com/rwjblue)
- [#2842](https://github.com/ember-cli/ember-cli/pull/2842) [INTERNAL] Prefer `expect` over `assert` for testing [@stavarotti](https://github.com/stavarotti)
- [#2847](https://github.com/ember-cli/ember-cli/pull/2847) [BUGFIX] Bump ember-router-generator (fixes WARN on description not present). [@abuiles](https://github.com/abuiles)
- [#2843](https://github.com/ember-cli/ember-cli/pull/2843) [INTERNAL] Unify using chai.expect [@twokul](https://github.com/twokul)
- [#2900](https://github.com/ember-cli/ember-cli/pull/2900) [INTERNAL] update some CI stuff [@stefanpenner](https://github.com/stefanpenner)
- [#2876](https://github.com/ember-cli/ember-cli/pull/2876) [BUGFIX] make sure adapter cannot extend from itself [@jakecraige](https://github.com/jakecraige)
- [#2869](https://github.com/ember-cli/ember-cli/pull/2869) [BUGFIX] Tolerate before & after references to missing addons [@ef4](https://github.com/ef4)
- [#2864](https://github.com/ember-cli/ember-cli/pull/2864) [ENHANCEMENT] the .gitkeep in /public can now be removed [@kellyselden](https://github.com/kellyselden)
- [#2887](https://github.com/ember-cli/ember-cli/pull/2887) [INTERNAL] I don’t think we need this anymore. [@stefanpenner](https://github.com/stefanpenner)
- [#2910](https://github.com/ember-cli/ember-cli/pull/2910) [DOCS] Update org references to ember-cli [@zeppelin](https://github.com/zeppelin)
- [#2911](https://github.com/ember-cli/ember-cli/pull/2911) [DOCS] More org updates to reference ember-cli [@Dhaulagiri](https://github.com/Dhaulagiri)
- [#2916](https://github.com/ember-cli/ember-cli/pull/2916) [BUGFIX] findAddonByName returning incorrect matches [@jakecraige](https://github.com/jakecraige)
- [#2918](https://github.com/ember-cli/ember-cli/pull/2918) [ENHANCEMENT] Updated testem [@johanneswuerbach](https://github.com/johanneswuerbach)
- [#2919](https://github.com/ember-cli/ember-cli/pull/2919) [ENHANCEMENT] implement Blueprint.prototype.addAddonToProject [@jakecraige](https://github.com/jakecraige)
- [#2920](https://github.com/ember-cli/ember-cli/pull/2920) [BUGFIX] explicitly bump broccoli-sourcemap-concat to fix #2890 [@krisselden](https://github.com/krisselden)
- [#2929](https://github.com/ember-cli/ember-cli/pull/2929) [BUGFIX] Bump ember-router-generator. [@abuiles](https://github.com/abuiles)
- [#2939](https://github.com/ember-cli/ember-cli/pull/2939) [ENHANCEMENT] Add a hook for postprocessing tests tree [@ef4](https://github.com/ef4)
- [#2941](https://github.com/ember-cli/ember-cli/pull/2941) [ENHANCEMENT] Bumped testem [@johanneswuerbach](https://github.com/johanneswuerbach)
- [#2944](https://github.com/ember-cli/ember-cli/pull/2944) [INTERNAL] update CONTRIBUTING.md [@jakecraige](https://github.com/jakecraige)

Thank you to all who took the time to contribute!

### 0.1.5

### Applications

- [`ember new` diff](https://github.com/kellyselden/ember-cli-output/commit/feb4dd773e2d68c8576b060c2973062ba83ed66a)

- [#2727](https://github.com/ember-cli/ember-cli/pull/2727) Added
  sourcemap support to the JS concatenation and minification steps of
  the build. This eliminates the need for the wrapInEval hack. Any
  Javascript preprocessors that produce sourcemaps will also be
  automatically incorporated into the final result. Sourcemaps are
  enabled by default in dev, to enable them in production pass
  `{sourcemaps: { enabled: true, extensions: ['js']}}` to your
  EmberApp constructor.

- [#2777](https://github.com/ember-cli/ember-cli/pull/2777) allowed
  the creation of components with slashes in their names since this is
  supported in Handlebars 2.0.

- [#2800](https://github.com/ember-cli/ember-cli/pull/2800) Added 3 new commands

  ```
  ember install
  ember install:bower moment
  ember install:npm ember-browserify
  ```

  They behave exactly as you'd expect. Install runs npm and bower
  install on the project. The last two simply pass in the package names
  you give it to the underlying task to do it.

- [#2805](https://github.com/ember-cli/ember-cli/pull/2805) Added the
  `install:addon` command, which installs an addon with NPM and then
  runs the included generator of the same name  if it provides one.

  If the blueprint for the installed addon requires arguments, then
  you can pass them too, for example, the `ember-cli-cordova` addon
  needs an extra argument which you can pass running the command as
  follows: `ember install:addon ember-cli-cordova com.myapp.app`.

- [#2565](https://github.com/ember-cli/ember-cli/pull/2565) added
  support for command options aliases, as well as aliases for
  predefined options, this means that some commands can use aliases
  for their existing options, for example, instead of running `ember g
  route foo --type route` we can now use the -route alias: `ember g
  route foo -route`.

  You can see available aliases for each command running `ember help`,
  they will show as `aliases: ` follow by the alias.

- [#2668](https://github.com/ember-cli/ember-cli/pull/2668) added the
  `prepend` flag to `app.import` in `Brocfile.js`, allowing to prepend
  a file to the vendor bundle rather than appended which is the
  default behavior.

   ```
   // Brocfile.js
   app.import('bower_components/es5-shim/es5-shim.js', {
     type: 'vendor',
     prepend: true
   });
   ```

- [#2694](https://github.com/ember-cli/ember-cli/pull/2694) disabled
  default lookup & active generation logging in
  `config/environment.js`.

- [#2748](https://github.com/ember-cli/ember-cli/pull/2748) improved
  the router generator to support properly nested routes and
  resources, previously if you had a route similar like:

  ```
  Router.map(function() {
    this.route("foo");
  });
  ```

  And you did `ember g route foo/bar` the generated routes would be

  ```
  Router.map(function() {
    this.route("foo");
    this.route("foo/bar");
  });
  ```

  Now it keeps manages nested routes properly so the result would be:

  ```
  Router.map(function() {
    this.route("foo", function() {
      this.route("bar");
    });
  });
  ```

  Additionally the option `--path` was added so you can do things like
  `ember g route friends/edit --path=:friend_id/id` creating a nested
  route under `friends` like: `this.route('edit', {path: ':friend_id/edit'})`

- [#2734](https://github.com/ember-cli/ember-cli/pull/2734) changed
  the options for editorconfig so it won't remove trailing whitespace
  on .diff files.

- [#2788](https://github.com/ember-cli/ember-cli/pull/2788) added an
  `on('error')` handler to the proxy blueprint, with this your `ember
  server` won't be killed when receiving `socket hang up` from the
  `http-proxy`.

- [#2741](https://github.com/stefanpenner/ember-cli/pull/2741) updated `broccoli-asset-rev` to 2.0.0.

- [#2779](https://github.com/ember-cli/ember-cli/pull/2779) fixed a
  bug in your `.ember-cli` file, if you had a liveReloadPort of say
  "4200" it would not actually end up as that port. This casts the
  string to a number so that the port is set correctly.

- [#2817](https://github.com/ember-cli/ember-cli/pull/2817) added a
  new feature so [Leek](https://github.com/twokul/leek) can be
  configured through your `.ember-cli` file. It means you will be able
  to configure the URLs Leek sends requests to, with this you can plug
  internal tools and track usage patterns.

- [#2828](https://github.com/ember-cli/ember-cli/pull/2828) added the
  option to consume `app.env` before app instance creation in your
  Brocfile, this is useful if you want to pass environment-dependent
  options to the EmberApp constructor in your Brocfile:

  ```
  new EmberApp({
    someOption: EmberApp.env() === 'production' ? 'foo' : 'bar';
  });
  ```
- [#2829](https://github.com/ember-cli/ember-cli/pull/2829) fixed an
  issue on the model-test blueprint which was causing the build to fail
  when the options `needs` wasn't present.

- [#2832](https://github.com/ember-cli/ember-cli/pull/2832) added a
  buildError hook which will be called when an error occurs during the
  `preBuild` or `postBuild` hooks for addons, or when `builder#build`
  fails hook.

- [#2836](https://github.com/ember-cli/ember-cli/pull/2836) added a
  check when passing `--proxy` to `ember server`. If the URL doesn't
  include `http` or `https` then the command will fail since it
  requires the protocol in order to get the proxy working correctly.

#### Addons

- [`ember addon` diff](https://github.com/kellyselden/ember-addon-output/commit/1df573947070214b058e830e962a673fc9819925)

- [#2693](https://github.com/ember-cli/ember-cli/pull/2693) fixed an
  issue with blueprints ensuring that last loaded blueprint takes
  precedence.

- [#2805](https://github.com/ember-cli/ember-cli/pull/2805) Added the
  `install:addon` command, which installs an addon with NPM and then
  runs the included generator of the same name if it provides one,
  additionally if you addon generator's name is different to the addon
  name, you can pass the option `defaultBlueprint` in your
  `package.json` and the command will run the generator after
  installed. The following will run `ember g cordova-starter-kit`
  after it has successfully installed `ember-cli-cordova`

  ```
  name: 'ember-cli-cordova',
  'ember-addon': {
    defaultBlueprint: 'cordova-starter-kit'
  }
  ```
- [#2775](https://github.com/ember-cli/ember-cli/pull/2775) added a
  default `.jshintrc` for `in-repo-addons` so they are treated as
  `Node` applications.

### 0.1.4

#### Applications

* [`ember new` diff](https://github.com/kellyselden/ember-cli-output/commit/94439eb22e76e7e71be472c264bef40235583fa9)
* [BUGFIX] Use the container from the created Ember.Application for initializer tests. [#2582](https://github.com/stefanpenner/ember-cli/pull/2582)
* [ENHANCEMENT] Add extra contentFor hooks [#2588](https://github.com/stefanpenner/ember-cli/pull/2592)
  * `{{content-for 'head-footer'}}`
  * `{{content-for 'test-head-footer'}}`
  * `{{content-for 'body-footer'}}`
  * `{{content-for 'test-body-footer'}}`
* [BUGFIX] Create separate server blueprint to stop http-{mock,proxy} removing files [#2610](https://github.com/stefanpenner/ember-cli/pull/2610)
* [BUGFIX] Fixes `--proxy` so it proxies correctly to API's under subdomains [#2615](https://github.com/stefanpenner/ember-cli/pull/2615)
* [BUGFIX] Ensure `watchman` does not conflict with NPM's `watchman` package. [#2645](https://github.com/stefanpenner/ember-cli/pull/2645)
* [BUGFIX] Ensure that the generated meta tag is now self closing. [#2661](https://github.com/stefanpenner/ember-cli/pull/2661)

#### Addons

* [`ember addon` diff](https://github.com/kellyselden/ember-addon-output/commit/1ba17bff6003dd176a038113f412fc24a26b03d2)

### 0.1.3

#### Applications

  * [`ember new` diff](https://github.com/kellyselden/ember-cli-output/commit/25323aef6cd8a4e277dc451aa4fa0d80a1715acd)
  * [#2586](https://github.com/stefanpenner/ember-cli/pull/2586) Set locationType to none in tests.
  * [#2573](https://github.com/stefanpenner/ember-cli/pull/2574) Added --silent option for quieter UI
  * [#2458](https://github.com/stefanpenner/ember-cli/pull/2458) Added additional file watching mechanism: [Watchman](https://facebook.github.io/watchman/)
    This helps resolve the recent Node + Yosemite file watching issues, but also improves file watching (when available) for all `*nix` systems

    What is Watchman?

    Watchman runs as a standalone service, this allows it to manage file-watching for multiple consumers (in our case ember-cli apps)

    How do I used it?
      homebrew: `brew install watchman`
      other: https://facebook.github.io/watchman/docs/install.html
      windows: not supported yet, but it [may happen](https://github.com/facebook/watchman/issues/19)

    What happens if its not installed?

    We fall back to the existing watcher NodeWatcher

    How do I force it to fallback to NodeWatch

    ```sh
    ember <command> --watcher=node
    ```

    Common problem: `invalid watchman found, version: [2.9.8] did not satisfy [^3.0.0]` this basically means you have an older version of watchman installed. Be sure to install `3.0.0` and run `watchman shutdown-server` before re-starting your ember server.

  * [#2265](https://github.com/stefanpenner/ember-cli/pull/2265) Added auto-restarting of server and triggering of LR on `server/*` file changes
  * [#2535](https://github.com/stefanpenner/ember-cli/pull/2535) Updated broccoli-asset-rev to 1.0.0
  * [#2452](https://github.com/stefanpenner/ember-cli/pull/2452) Including [esnext](https://github.com/esnext/esnext) via `ember-cli-esnext` per default
  * [#2518](https://github.com/stefanpenner/ember-cli/pull/2518) improved HTTP logging when using http-mocks and proxy by using [morgan](https://www.npmjs.org/package/morgan)
  * [#2532](https://github.com/stefanpenner/ember-cli/pull/2532) Added support to run specific tests via `ember test --module` and `ember test --filter`
  * [#2514](https://github.com/stefanpenner/ember-cli/pull/2514) Added config.usePodsByDefault for users who wish to have blueprints run in `pod` mode all the time
  * Warn on invalid command options
  * Allow array of paths to the preprocessCss phase
  * Adding --pods support for adapters, serializers, and transforms
  * As part of the Ember 2.0 push  remove controller types.
  * http-mock now follows ember-data conventions
  * many of ember-cli internals now are instrumented with [debug]
    usage: `DEBUG=ember-cli:* ember <command>` to see ember-cli specific verbose logging.
  * Added ember-cli-dependency-checker to app's package.json
  * Added option to disable auto-start of ember app.
  * Added optional globbing to init with `ember init <glob-pattern>`, this allows you to re-blueprint a single file like: `ember init app/index.html`
  * Added support to test the app when built with `--env production`.
  * Update to Ember 1.8.1
  * Update to Ember Data v1.0.0-beta.11
  * [#2351](https://github.com/stefanpenner/ember-cli/pull/2351) Fix automatic generated model belongs-to and has-many relations to resolve test lookup.
  * [#1888](https://github.com/stefanpenner/ember-cli/pull/1888) Allow multiple SASS/LESS files to be built by populating `outputPaths.app.css` option
  * [#2523](https://github.com/stefanpenner/ember-cli/pull/2523) Added `outputPaths.app.html` option
  * [#2472](https://github.com/stefanpenner/ember-cli/pull/2472) Added Pod support for test blueprints.

  Add much more: [view entire diff](https://github.com/stefanpenner/ember-cli/compare/v0.1.2...v0.1.3)

#### Addons

  * [`ember addon` diff](https://github.com/kellyselden/ember-addon-output/commit/b75bc2c5e0d8d5f954d6c7adcb108f71fdef9ebf)
  * [#2505](https://github.com/stefanpenner/ember-cli/pull/2505) Added ability to dynamic add/remove module whitelist entries so that the [ember-browserify](https://github.com/ef4/ember-browserify) addon can work
  * [#2505](https://github.com/stefanpenner/ember-cli/pull/2505) Added an addon postprocess hook for all javascript
  * [#2271](https://github.com/stefanpenner/ember-cli/pull/2271) Added Addon.prototype.isEnabled for an addon to exclude itself from the project at runtime.
  * [#2451](https://github.com/stefanpenner/ember-cli/pull/2451) Ensure that in-repo addons are watched.
  * [#2411](https://github.com/stefanpenner/ember-cli/pull/2411) Add preBuild hook for addons.

### 0.1.2

#### Applications

* [`ember new` diff](https://github.com/kellyselden/ember-cli-output/commit/0e6a6834b46df72658225490073980c44413892f)
* [BREAKING ENHANCEMENT] Remove hard-coded support for `broccoli-less-single`, use `ember-cli-less` for `.less` support now. [#2210](https://github.com/stefanpenner/ember-cli/pull/2210)
* [ENHANCEMENT] Provide a helpful error if the configuration info cannot be read from the proper `<meta>` tag. [#2219](https://github.com/stefanpenner/ember-cli/pull/2219)
* [ENHANCEMENT] Allow test filtering from the command line. Running `ember test --filter "foo bar"` or `ember test --server --filter "foo bar"` will limit test runs
  to tests that contain "foo bar" in their module name or test name. [#2223](https://github.com/stefanpenner/ember-cli/pull/2223)
* [ENHANCEMENT] Add a few more `content-for` hooks to `index.html` and `tests/index.html`. [#2236](https://github.com/stefanpenner/ember-cli/pull/2236)
* [ENHANCEMENT] Properly display the file causing build errors in `ember build --watch` and `ember serve` commands. [#2237](https://github.com/stefanpenner/ember-cli/pull/2237), [#2246](https://github.com/stefanpenner/ember-cli/pull/2246), and [#2297](https://github.com/stefanpenner/ember-cli/pull/2297)
* [ENHANCEMENT] Update `broccoli-asset-rev` to 0.3.1. [#2250](https://github.com/stefanpenner/ember-cli/pull/2250)
* [ENHANCEMENT] Add `ember-export-application-global` to allow easier debugging. [#2270](https://github.com/stefanpenner/ember-cli/pull/2270)
* [BUGFIX] Fix default `.gitignore` to properly match `bower_components`. [#2285](https://github.com/stefanpenner/ember-cli/pull/2285)
* [ENHANCEMENT] Display `baseURL` in `ember serve` startup messages. [#2291](https://github.com/stefanpenner/ember-cli/pull/2291)
* [BUGFIX] Fix issues resulting in files outside of `tmp/` being removed due to following of symlinks. [#2290](https://github.com/stefanpenner/ember-cli/pull/2290) and [#2301](https://github.com/stefanpenner/ember-cli/pull/2301)
* [ENHANCEMENT] Add --watcher=polling option to `ember test --server`. This provides a work around for folks having `EMFILE` errors in some scenarios. [#2296](https://github.com/stefanpenner/ember-cli/pull/2296)
* [ENHANCEMENT] Allow opting out of storing the applications configuration in the generated `index.html` via `storeConfigInMeta` option in the `Brocfile.js`. [#2298](https://github.com/stefanpenner/ember-cli/pull/2298)
* [BUGFIX] Update ember-cli-content-security-policy and ember-cli-inject-live-reload packages to latest version. Allows livereload to function properly regardless
  of host (0.1.0 always assumed `localhost` for the livereload server). [#2306](https://github.com/stefanpenner/ember-cli/pull/2306)
* [ENHANCEMENT] Update internal dependencies to latest versions. [#2307](https://github.com/stefanpenner/ember-cli/pull/2307)
* [BUGFIX] Allow overriding of vendor files to not loose required ordering. [#2312](https://github.com/stefanpenner/ember-cli/pull/2312)
* [ENHANCEMENT] Add `bowerDirectory` to `Project` model (discovered on initialization). [#2287](https://github.com/stefanpenner/ember-cli/pull/2287)

#### Addons

* [`ember addon` diff](https://github.com/kellyselden/ember-addon-output/commit/333ec703fba364bf5d2dcb3cc1d04a7b65c246f0)
* [ENHANCEMENT] Allow addons to inject middleware into testem. [#2128](https://github.com/stefanpenner/ember-cli/pull/2128)
* [ENHANCEMENT] Add {{content-for 'body'}} to `app/index.html` and `tests/index.html`. [#2236](https://github.com/stefanpenner/ember-cli/pull/2236)
* [ENHANCEMENT] Add {{content-for 'test-head'}} to `tests/index.html`. [#2236](https://github.com/stefanpenner/ember-cli/pull/2236)
* [ENHANCEMENT] Add {{content-for 'test-body'}} to `tests/index.html`. [#2236](https://github.com/stefanpenner/ember-cli/pull/2236)
* [ENHANCEMENT] Allow adding multiple bower packages at once via `Blueprint.prototype.addBowerPackagesToProject`. [#2222](https://github.com/stefanpenner/ember-cli/pull/2222)
* [ENHANCEMENT] Allow adding multiple NPM packages at once via `Blueprint.prototype.addPackagesToProject`. [#2245](https://github.com/stefanpenner/ember-cli/pull/2245)
* [ENHANCEMENT] Ensure generated addons are in strict mode. [#2295](https://github.com/stefanpenner/ember-cli/pull/2295)
* [BUGFIX] Ensure that addon's with `addon/styles/app.css` are able to compile properly (copying contents of `addon/styles/app.css` into `vendor.css`). [#2301](https://github.com/stefanpenner/ember-cli/pull/2301)
* [ENHANCEMENT] Provide the `httpServer` instance to `serverMiddleware` (and `./server/index.js`). [#2302](https://github.com/stefanpenner/ember-cli/issues/2302)

#### Blueprints

* [ENHANCEMENT] Tweak helper blueprint to make it easier to test. [#2257](https://github.com/stefanpenner/ember-cli/pull/2257)
* [ENHANCEMENT] Streamline initializer and service blueprints. [#2260](https://github.com/stefanpenner/ember-cli/pull/2260)

### 0.1.1

#### Applications

* [`ember new` diff](https://github.com/kellyselden/ember-cli-output/commit/c97633f87717074986403e3ad87149d3bd8d1ee3)
* [BUGFIX] Fix symlink regression in Windows (update broccoli-file-remover to 0.3.1). [#2204](https://github.com/stefanpenner/ember-cli/pull/2204)

#### Addons

* [`ember addon` diff](https://github.com/kellyselden/ember-addon-output/commit/decc6c6c87071d271ee4b86dc292b7a353ead0e1)

### 0.1.0

#### Applications

* [`ember new` diff](https://github.com/kellyselden/ember-cli-output/commit/d35102254aeac097405167f2abeef57b92def518)
* [ENHANCEMENT] Add symlinking to speed up Broccoli builds. [#2125](https://github.com/stefanpenner/ember-cli/pull/2125)
* [BUGFIX] Fix issue with livereload in 0.0.47. [#2176](https://github.com/stefanpenner/ember-cli/pull/2176)
* [BUGFIX] Change content security policy addon to use report only mode by default. [#2190](https://github.com/stefanpenner/ember-cli/pull/2190)
* [ENHANCEMENT] Allow addons to customize their ES6 module prefix (for `addon` tree). [#2189](https://github.com/stefanpenner/ember-cli/pull/2189)
* [BUGFIX] Ensure all addon hooks are executed in addon test harness. [#2195](https://github.com/stefanpenner/ember-cli/pull/2195)

#### Addons

* [`ember addon` diff](https://github.com/kellyselden/ember-addon-output/commit/84fd1c523407e9fa7df7d2a664a14ddb543ea5e0)

### 0.0.47

#### Applications

* [`ember new` diff](https://github.com/kellyselden/ember-cli-output/commit/7c59cf59fa42a9bf585b52455e424e2553aeb2aa)
* [ENHANCEMENT] Add `--pod` option to blueprints for generate and destroy. Add `fileMapTokens` hook to blueprints, and optional
  blueprint file tokens `__path__` and `__test__` for pod support. [#1994](https://github.com/stefanpenner/ember-cli/pull/1994)
* [ENHANCEMENT] Provide better error messages when uncaught errors occur during `ember build` and `ember serve`. [#2043](https://github.com/stefanpenner/ember-cli/pull/2043)
* [ENHANCEMENT] Do not use inline `<script>` tags.  Set the stage for enabling content security policy. [#2058](https://github.com/stefanpenner/ember-cli/pull/2058)
* [ENHANCEMENT] Add [ember-cli-content-security-policy](https://github.com/rwjblue/ember-cli-content-security-policy) addon
  when running development server (see [content-security-policy.com](https://content-security-policy.com/) for details). [#2065](https://github.com/stefanpenner/ember-cli/pull/2065)
* [BREAKING] Remove `environment` and `getJSON` options to `EmberApp` (in the `Brocfile.js`).
* [ENHANCEMENT] Add `configPath` option to `EmberApp` (in the `Brocfile.js`) to allow using a custom file for obtaining configuration
  information. [#2068](https://github.com/stefanpenner/ember-cli/pull/2068)
* [BUGFIX] Use url.parse instead of manually checking baseURL. This allows `app://localhost/` URLs needed for node-webkit. [#2088](https://github.com/stefanpenner/ember-cli/pull/2088)
* [BUGFIX] Remove duplicate warning when generating controllers. [#2066](https://github.com/stefanpenner/ember-cli/pull/2066)
* [BREAKING ENHANCEMENT] Move `config` information out of the `assets/my-app-name.js` file and into a `<meta>` tag in the document `head`. [#2086](https://github.com/stefanpenner/ember-cli/pull/2086)
  * Removes `<my-app-name>/config/environments/*` from module system output.
  * Makes build output the same regardless of environment config.
  * Makes injection of custom config information as simple as adding/modifying/customizing the meta contents.
* [BREAKING BUGFIX] Update `loader.js` entry in `bower.json` to use the proper name.

  This requires editing `bower.json` to change:

```
  "loader": "stefanpenner/loader.js#1.0.1",
```

To:

```
  "loader.js": "stefanpenner/loader.js#1.0.1",
```
* [BREAKING ENHANCEMENT] Replace `{{BASE_TAG}}` in `index.html` with `{{content-for 'head'}}`. [#2153](https://github.com/stefanpenner/ember-cli/pull/2153)

#### Addons

* [`ember addon` diff](https://github.com/kellyselden/ember-addon-output/commit/de0caa4385998250786a975a32208ebff7fcbf87)
* [BUGFIX] `addon/` directory is no longer required when running local development server inside an addon. [#2044](https://github.com/stefanpenner/ember-cli/pull/2044)
* [BUGFIX] Use the specified name for the addon (was previously using `dummy` for all addon's names). [#2042](https://github.com/stefanpenner/ember-cli/pull/2042)
* [ENHANCEMENT] Add `Registry.prototype.remove` to make it easier to remove preprocessor plugins. [#2048](https://github.com/stefanpenner/ember-cli/pull/2048)
* [ENHANCEMENT] Add `Registry.prototype.extensionsForType` to make it easier to detect what extensions are support for a given type
  of file (`js`, `css`, or `template` files). [#2050](https://github.com/stefanpenner/ember-cli/pull/2050)
* [BUGFIX] Allow `addon` tree to contain any filetype that is known by the JS preprocessor registry. [#2054](https://github.com/stefanpenner/ember-cli/pull/2054)
* [BUGFIX] Ensure that addons cannot override the application configuration (in the `config` hook). [#2133](https://github.com/stefanpenner/ember-cli/pull/2133)
* [ENHANCEMENT] Allow addons to implement `contentFor` method to add string output into the associated
  `{{content-for 'foo'}}` section in `index.html`. [#2153](https://github.com/stefanpenner/ember-cli/pull/2153)

#### Blueprints

* [ENHANCEMENT] Add `description` for blueprints created by `ember generate blueprint`. [#2062](https://github.com/stefanpenner/ember-cli/pull/2062)
* [ENHANCEMENT] Add `in-repo-addon` generator. [#2072](https://github.com/stefanpenner/ember-cli/pull/2072)
* [ENHANCEMENT] Add `before` and `after` options to `Blueprint.prototype.insertIntoFile`. [#2122](https://github.com/stefanpenner/ember-cli/pull/2122)
* [ENHANCEMENT] Allow `git` based application blueprints. [#2103](https://github.com/stefanpenner/ember-cli/pull/2103)

### 0.0.46

#### Applications

* [`ember new` diff](https://github.com/kellyselden/ember-cli-output/commit/4127ceb7851f28dc32fe50eaeb618754b7fa6027)
* [BUGFIX] Addons shared the same `treePaths` and `treeForMethods` listing. This meant that an addon changing `this.treePaths.vendor` (for example) would modify where
  ALL addons looked for their vendor trees. [#2035](https://github.com/stefanpenner/ember-cli/pull/2035)

#### Addons

* [`ember addon` diff](https://github.com/kellyselden/ember-addon-output/commit/176915ef4c5b01e898db8a85cd2e11a83b7117c3)

### 0.0.45

#### Applications

* [`ember new` diff](https://github.com/kellyselden/ember-cli-output/commit/02106d8aa7873a07c05bf05f5c6ed08f7bb30311)
* [BREAKING ENHANCEMENT] Moved `modulePrefix` to `config/environment.js`. [#1933](https://github.com/stefanpenner/ember-cli/pull/1933)
* [BREAKING ENHANCEMENT] Remove `window.MyAppNameENV`. You will now need to import the configuration instead of relying on using the global.  [#1903](https://github.com/stefanpenner/ember-cli/pull/1903).

```javascript
import ENV from '<appName>/config/environment';
ENV.API_HOST; // example.com
```

* [ENHANCEMENT] Allowing config of asset output paths. [#1904](https://github.com/stefanpenner/ember-cli/pull/1904)
* [ENHANCEMENT] Add a default `.ember-cli` file and document disableAnalytics. [#1801](https://github.com/stefanpenner/ember-cli/pull/1801)
* [BUGFIX] Add location type for test environment. This generally makes using `ember test` with a custom baseURL work properly. [#1915](https://github.com/stefanpenner/ember-cli/pull/1915)
* [ENHANCEMENT] Allow multiple pre-processors per type (for example, using `broccoli-sass` AND `broccoli-less` is now possible). [#1918](https://github.com/stefanpenner/ember-cli/pull/1918)
* [ENHANCEMENT] Update `startApp` to provide app configuration. [#1329](https://github.com/stefanpenner/ember-cli/pull/1329)
* [BUGFIX] Remove manual `env === 'production'` checks. [#1929](https://github.com/stefanpenner/ember-cli/pull/1929)
* [BUGFIX] Fixed an issue where project.config() could be called with undefined environment when starting express server. [#1959](https://github.com/stefanpenner/ember-cli/pull/1959)
* [ENHANCEMENT] Improve blueprint self-documentation by adding additional details to `ember help generate`. [#1279](https://github.com/stefanpenner/ember-cli/pull/1279)
* [ENHANCEMENT] Update `broccoli-asset-rev`to `0.1.1`. [#1945](https://github.com/stefanpenner/ember-cli/pull/1945)
* [ENHANCEMENT] Update app blueprint's `package.json`/`bower.json` to depend on ember-data. [#1873](https://github.com/stefanpenner/ember-cli/pull/1873)
* [BUGFIX] Ensure that things loaded by server/index.js override addons. This changes the middleware ordering so that the app's middlewares are loaded *before*
  the internal middlewares. [#2008](https://github.com/stefanpenner/ember-cli/pull/2008)
* [BUGFIX] Removed broccoli-sweetjs from the internal preprocessor registry. [#2014](https://github.com/stefanpenner/ember-cli/pull/2014)
* [ENHANCEMENT] Pull `podModulePrefix` from config/environment.js. [#2024](https://github.com/stefanpenner/ember-cli/pull/2024)
* [BUGFIX] Exit with a non-zero exit code (to indicate failure), and provide a nice error message if `ember test` runs nothing. [#2025](https://github.com/stefanpenner/ember-cli/pull/2025)

#### Addons

* [`ember addon` diff](https://github.com/kellyselden/ember-addon-output/commit/d217efb35368ae89897896d4e4817711e01b2f6c)
* [ENHANCEMENT] Allow addons to return a public tree. By default anything in an addon's `public/` folder will be copied into a folder for that addon's name
in the output path. [#1930](https://github.com/stefanpenner/ember-cli/pull/1930)
* [BUGFIX] Remove extra nesting of `addon/styles` tree. Previously, the addon styles tree was looking for `addon/styles/styles/`. [#1964](https://github.com/stefanpenner/ember-cli/pull/1964)
* [ENHANCEMENT] Add `config` hook for addons. [#1972](https://github.com/stefanpenner/ember-cli/pull/1972)
* [BUGFIX] Ensure we do not add `ember-addon` twice when running `ember init` (to upgrade an addon). [#1982](https://github.com/stefanpenner/ember-cli/pull/1982)
* [BUGFIX] Allow `addon/templates` to be properly available inside the `my-addon-name.js` file with the correct module name. [#1983](https://github.com/stefanpenner/ember-cli/pull/1983)

#### Blueprints

* [ENHANCEMENT] Add empty function to resource blueprint when resource is singular. [#1946](https://github.com/stefanpenner/ember-cli/pull/1946)
* [BUGFIX] Do not inject application route into app/router.js. [#1953](https://github.com/stefanpenner/ember-cli/pull/1953)
* [ENHANCEMENT] Add `Blueprint.prototype.lookupBlueprint` which allows a blueprint to lookup other Blueprints. This makes it much easier to provide Blueprints that
  augment existing internal blueprints without having to copy and override them completely. [#2016](https://github.com/stefanpenner/ember-cli/pull/2016)

### 0.0.44

#### Applications

* [`ember new` diff](https://github.com/kellyselden/ember-cli-output/commit/d2bf0aa8e1868c45cff88b379b79d062646d1a62)
* [BUGFIX] Provide useful error message when `app/styles/app.ext` is not found. [#1866](https://github.com/stefanpenner/ember-cli/pull/1866) and [#1894](https://github.com/stefanpenner/ember-cli/pull/1894)
* [ENHANCEMENT] Updated dependency broccoli-es3-safe-recast. [#1891](https://github.com/stefanpenner/ember-cli/pull/1898) and [#1898](https://github.com/stefanpenner/ember-cli/pull/1898)
* [ENHANCEMENT] Updated dependency broccoli-merge-trees. [#1891](https://github.com/stefanpenner/ember-cli/pull/1898) and [#1898](https://github.com/stefanpenner/ember-cli/pull/1898)
* [ENHANCEMENT] Updated dependency fs-extra. [#1891](https://github.com/stefanpenner/ember-cli/pull/1898) and [#1898](https://github.com/stefanpenner/ember-cli/pull/1898)
* [ENHANCEMENT] Updated dependency proxy-middleware. [#1891](https://github.com/stefanpenner/ember-cli/pull/1898) and [#1898](https://github.com/stefanpenner/ember-cli/pull/1898)
* [ENHANCEMENT] Updated dependency tiny-lr. [#1891](https://github.com/stefanpenner/ember-cli/pull/1898) and [#1898](https://github.com/stefanpenner/ember-cli/pull/1898)
* [BUGFIX] Update `broccoli-caching-writer` to fix performance regression. [#1901](https://github.com/stefanpenner/ember-cli/pull/1901)
* [BUGFIX] Ensure that a `.bowerrc` without `directory` specified does not error. [#1902](https://github.com/stefanpenner/ember-cli/pull/1902)

#### Addons

* [`ember addon` diff](https://github.com/kellyselden/ember-addon-output/commit/56bc291bde44a0907284da0bfe10de69e3c0f876)
* [BUGFIX] Allow addons with styles to function properly. [#1892](https://github.com/stefanpenner/ember-cli/pull/1892)

#### Blueprints

* [BUGFIX] Fix `ember g http-mock foo` output to pass JSHint. [#1896](https://github.com/stefanpenner/ember-cli/pull/1896)

### 0.0.43

#### Applications

* [`ember new` diff](https://github.com/kellyselden/ember-cli-output/commit/a84279b975a550dc1f0befd2b066d4b1e7ff5c07)
* [BUGFIX] Fix ember init command in empty directory. [#1779](https://github.com/stefanpenner/ember-cli/pull/1779)
* [ENHANCEMENT] Add triggerEvent to `tests/.jshintrc`. [#1782](https://github.com/stefanpenner/ember-cli/pull/1782)
* [ENHANCEMENT] Allow opting out of analytics via `.ember-cli` config file. [#1797](https://github.com/stefanpenner/ember-cli/pull/1797)
* Bump `ember-cli-qunit` version.
* [BUGFIX] Update broccoli-caching-writer dependents to allow linking fallback (enables easier usage of ember-cli from within Vagrant). [#1799](https://github.com/stefanpenner/ember-cli/pull/1799)
* [BUGFIX] Avoid issue where `ember init` stalls on fresh system due to `bower install` prompting for permission to use analytics. [#1805](https://github.com/stefanpenner/ember-cli/pull/1805)
* [BUGFIX] Allow usage of standard Node.js functionality in `config/environments.js` (fixes a regression in 0.0.42). [#1809](https://github.com/stefanpenner/ember-cli/pull/1809)
* [ENHANCEMENT] Make current environment available modules. [#1820](https://github.com/stefanpenner/ember-cli/pull/1820)
* [BUGFIX] Ensures that AppNameENV and EmberENV are setup before the vendor files have been loaded (changes in 0.0.42 caused enabling Ember feature flags impossible from `config/environments.js`). [#1825](https://github.com/stefanpenner/ember-cli/pull/1825)
* [ENHANCEMENT] Ensures that the `<base>` tag changes when the config file is updated. [#1825](https://github.com/stefanpenner/ember-cli/pull/1825)
* [ENHANCEMENT] Injects the `/tests/index.html` with the test environment configuration (was previously whatever server was running). [#1825](https://github.com/stefanpenner/ember-cli/pull/1825)
* [ENHANCEMENT] `bower_components` and `vendor` are kept separate for import purposes. When we moved to separate directories for
  `bower_components/` and `vendor/` in 0.0.41, to allow for users to upgrade easier we merged those two folders into one single `vendor`
  tree.  This meant that you would still `app.import('vendor/baz/foo.js')` and `import Foo from 'vendor';` even if the file actually resides in
  `bower_components/`. This lead to much confusion and forced users to understand the internals that are going on (merging the two directories into `vendor/`).
  Now you would import things from `bower_components/` or `vendor/` if that is where they were on disk. [#1836](https://github.com/stefanpenner/ember-cli/pull/1836)
* [BUGFIX] Allow nested output path, if path does not previously exist. [#1872](https://github.com/stefanpenner/ember-cli/pull/1872)
* [ENHANCEMENT] Update `ember-cli-qunit` to 0.1.0. To avoid vendoring files in the addon and prevent having to run `bower install` within the addon
  itself (in a `postinstall` hook) the addon now installs its required packages directly into the applications `bower.json` file.
  This speeds up the build and make addon development much easier.  [#1877](https://github.com/stefanpenner/ember-cli/pull/1877)

#### Blueprints

* [BUGFIX] `ember g http-proxy` does not truncate the base path on proxied requests. [#1874](https://github.com/stefanpenner/ember-cli/pull/1874)
* [ENHANCEMENT] Add empty function to `ember g resource` generator. [#1817](https://github.com/stefanpenner/ember-cli/pull/1817)
* [ENHANCEMENT] Add {{outlet}} by default when generating a route template. [#1819](https://github.com/stefanpenner/ember-cli/pull/1819)
* [ENHANCEMENT] Remove use of deprecated `view.state` property. [#1826](https://github.com/stefanpenner/ember-cli/pull/1826)
* [BUGFIX] Allow blueprints without files. [#1829](https://github.com/stefanpenner/ember-cli/pull/1829)
* [ENHANCEMENT] Make `ember g adapter` extend from application adapter if present. [#1831](https://github.com/stefanpenner/ember-cli/pull/1831)
* [ENHANCEMENT] Add --base-class options to `ember g adapter`. [#1831](https://github.com/stefanpenner/ember-cli/pull/1831)
* [BUGFIX] Quote module name in object literal for `ember g http-mock`. [#1823](https://github.com/stefanpenner/ember-cli/pull/1823)
* [ENHANCEMENT] Add `Blueprint.prototype.addBowerPackageToProject`. [#1830](https://github.com/stefanpenner/ember-cli/pull/1830)
* [ENHANCEMENT] Add `Blueprint.prototype.insertIntoFile`. [#1857](https://github.com/stefanpenner/ember-cli/pull/1857)

#### Addons

* [`ember addon` diff](https://github.com/kellyselden/ember-addon-output/commit/165ee8069d32fc41bacb943bcb82acc691d0c628)
* [ENHANCEMENT] Expose Addon.prototype.isDevelopingAddon function. [#1785](https://github.com/stefanpenner/ember-cli/pull/1785)
* [ENHANCEMENT] Expose Addon.prototype.treeGenerator function, that automatically handles the
  returning an unwatchedTree vs the bare directory (therefore causing it to be watched). [#1785](https://github.com/stefanpenner/ember-cli/pull/1785)
* [ENHANCEMENT] Add default `Addon.prototype.blueprintsPath` implementation. Now if an addon has a `blueprints/` folder, it will be automatically used
  as the `blueprintsPath`. [#1876](https://github.com/stefanpenner/ember-cli/pull/1876)

### 0.0.42

#### Applications

* [`ember new` diff](https://github.com/kellyselden/ember-cli-output/commit/0e09ae86aa742450d4d88e72fc875a82c524e11f)
* [ENHANCEMENT] Throw an error if an Addon does not specify a name. [#1741](https://github.com/stefanpenner/ember-cli/pull/1741)
* [ENHANCEMENT] Extract `CoreObject` into a standalone package (`core-object`). [#1752](https://github.com/stefanpenner/ember-cli/pull/1752)
* [ENHANCEMENT] Set a default `baseURL` in `test` to allow `testem` to function properly with a custom `baseURL` specified. [#1748](https://github.com/stefanpenner/ember-cli/pull/1748)
* [BUGFIX] Update `broccoli-concat` to solve a performance issue with the recent addon changes (allows better caching when no changes are detected). [#1757](https://github.com/stefanpenner/ember-cli/pull/1757) and [#1766](https://github.com/stefanpenner/ember-cli/pull/1766)
* [BUGFIX] Bring `.bowerrc` file back for `app` blueprint. Helps alleviate upgrade issues, and ensures a parent directories `.bowerrc` cannot break an ember-cli app. [#1761](https://github.com/stefanpenner/ember-cli/pull/1761)
* [ENHANCEMENT] Update and clarify the default project README. [#1768](https://github.com/stefanpenner/ember-cli/pull/1768)
* [BUGFIX] Ensure that `app.import`'ed assets can be properly watched (and trigger a reload upon change). [#1774](https://github.com/stefanpenner/ember-cli/pull/1774)
* [BUGFIX] Ensure that `postBuild` hook is called on addons during `ember build`. [#1775](https://github.com/stefanpenner/ember-cli/pull/1775)
* [BREAKING ENHANCEMENT] Enabled automatic reloads on `config/environment.js` changes. [#1777](https://github.com/stefanpenner/ember-cli/pull/1777)
* [BREAKING ENHANCEMENT] Export the current configuration to a module (`my-app-name/config/environment'). [#1777](https://github.com/stefanpenner/ember-cli/pull/1777)

#### Addons

* [`ember addon` diff](https://github.com/kellyselden/ember-addon-output/commit/e716909c49c3b017385f4e128d3e5aa73a4558b6)

### 0.0.41

* [ENHANCEMENT] Allow calling `this._super.someMethodName()` in subclasses of CoreObject. [#1721](https://github.com/stefanpenner/ember-cli/pull/1721)
* [ENHANCEMENT] `.jshintrc`: disable esnext Promise global (prevents issues when RSVP Promise was intended but
  (non-universally-implemented) global Promise was used instead. [#1723](https://github.com/stefanpenner/ember-cli/pull/1723)
* [BUGFIX] Prevent deletion of files when invalid output-path is provided. [#1649](https://github.com/stefanpenner/ember-cli/pull/1649)
* [BUGFIX] Fix the /tests URL in IE8. [#1707](https://github.com/stefanpenner/ember-cli/pull/1707)
* [ENHANCEMENT] Remove `.bowerrc` file from application blueprint (will still use directory specified in `.bowerrc`, but uses the default
  of `bower_components/` if no `.bowerrc` exists). [#1679](https://github.com/stefanpenner/ember-cli/pull/1679)
* [BUGFIX] Fixes support for `.ember-cli` settings file. [#1676](https://github.com/stefanpenner/ember-cli/pull/1676)
* [BUGFIX] Blueprint: replace multiple occurrences of `__name__` with module name. [#1658](https://github.com/stefanpenner/ember-cli/pull/1658)
* [ENHANCEMENT] Replace internal live-reload middleware with addon. [#1643](https://github.com/stefanpenner/ember-cli/pull/1643)
* [ENHANCEMENT] Add .travis.yml to app blueprint. [#1636](https://github.com/stefanpenner/ember-cli/pull/1636)
* [ENHANCEMENT] Allow individual Blueprints to determine if an entity name is required. [#1631](https://github.com/stefanpenner/ember-cli/pull/1631)
* [ENHANCEMENT] Move `qunit` support into an addon. [#1295](https://github.com/stefanpenner/ember-cli/pull/1295)
* [BUGFIX] Running `ember new foo-bar --dry-run` does not create new directory. [#1602](https://github.com/stefanpenner/ember-cli/pull/1602)
* [ENHANCEMENT] Allow addons to return an `addon` tree that will be namespaced with the addons name. [#1544](https://github.com/stefanpenner/ember-cli/pull/1544)
* [BUGFIX] Ensure non `assets/` files can be served from `public/` or when added via `app.import` (using the `destDir`). [#1549](https://github.com/stefanpenner/ember-cli/pull/1549)
* [ENHANCEMENT] Update `ember-resolver` version (allows for components and their templates to be grouped together). [#1540](https://github.com/stefanpenner/ember-cli/pull/1540)
* [ENHANCEMENT] Update `testem` version. [#1539](https://github.com/stefanpenner/ember-cli/pull/1539)
* [ENHANCEMENT] Remove `originate` from application blueprint.
* [ENHANCEMENT] Add EditorConfig file to blueprints. [#1507](https://github.com/stefanpenner/ember-cli/pull/1507)
* [ENHANCEMENT] Add `Blueprint#beforeInstall". [#1498](https://github.com/stefanpenner/ember-cli/pull/1498)
* [ENHANCEMENT] Add `--type` option (and check) to `controller` and `route` generators. [#1498](https://github.com/stefanpenner/ember-cli/pull/1498)
* [BUGFIX] Call `normalizeEntityName` hook before `locals` hook [#1717](https://github.com/stefanpenner/ember-cli/pull/1717)
* [ENHANCEMENT] replace multiple instances of __name__ in blueprints.
* [ENHANCEMENT] adds http-proxy for explicit, multi proxy use[#1474](https://github.com/stefanpenner/ember-cli/pull/1530)
* [BREAKING ENHANCEMENT] renames apiStub to http-mock to match other http-related generators [#1474] (https://github.com/stefanpenner/ember-cli/pull/1530)
* [ENHANCEMENT] Log proxy server traffic when using `ember serve --proxy` [#1583](https://github.com/stefanpenner/ember-cli/pull/1583)
* [ENHANCEMENT] Remove chain from express server [#1474](https://github.com/stefanpenner/ember-cli/pull/1474)
* [ENHANCEMENT] Remove Blueprint lookup failure stacktrace [#1476](https://github.com/stefanpenner/ember-cli/pull/1476)
* [ENHANCEMENT] --verbose errors option to have SilentError output stacktrace [#1480](https://github.com/stefanpenner/ember-cli/pull/1480)
* [BUGFIX] Modify service blueprint to create explicit injection [#1493](https://github.com/stefanpenner/ember-cli/pull/1493)
* [ENHANCEMENT] Generating a helper now also generates a test [#1503](https://github.com/stefanpenner/ember-cli/pull/1503)
* [BUGFIX] Do not run JSHint against trees returned from an addon.
* [BREAKING ENHANCEMENT] Addons can pull in test assets into test tree [#1453](https://github.com/stefanpenner/ember-cli/pull/1453)
* [BREAKING ENHANCEMENT] Addon model's \_root renamed to root [#1537](https://github.com/stefanpenner/ember-cli/pull/1537)
* [ENHANCEMENT] Addons can recursively add other addons [#1509](https://github.com/stefanpenner/ember-cli/pull/1509)
* [ENHANCEMENT] Upgrade `loader.js` to `1.0.1`. [#1543](https://github.com/stefanpenner/ember-cli/pull/1543)
* [BUGFIX] Allow `public/` to contain files in the root of the project. [#1549](https://github.com/stefanpenner/ember-cli/pull/1549)
* [ENHANCEMENT] Add `robots.txt` and `crossdomain.xml` files in the root of the project. [#1550](https://github.com/stefanpenner/ember-cli/pull/1550)
* [BUGFIX] Generating mixins and utils with several levels of nesting no longer produces a failing test. [#1551](https://github.com/stefanpenner/ember-cli/pull/1551)
* [BREAKING ENHANCEMENT] bower assets moved to bower_components instead of vendor [#1436](https://github.com/stefanpenner/ember-cli/pull/1436)
* [ENHANCEMENT] Move history support into a separate internal addon. [#1552](https://github.com/stefanpenner/ember-cli/pull/1552)
* [ENHANCEMENT] don't assume value of bowerrc.directory [#1553](https://github.com/stefanpenner/ember-cli/pull/1553)
* [ENHANCEMENT] es6 namespaced addons [#1544](https://github.com/stefanpenner/ember-cli/pull/1544)
* [ENHANCEMENT] Removed use of `memoize` from EmberApp. Allows multiple EmberApps to be instantiated [#1361](https://github.com/stefanpenner/ember-cli/issues/1361)
* [ENHANCEMENT] Add `ember destroy` command (removes files added by `generate` command). [#1547](https://github.com/stefanpenner/ember-cli/pull/1547)
* [BUGFIX] Ensure router.js is not modified when ember g route foo --dry-run [#1570](https://github.com/stefanpenner/ember-cli/pull/1570)
* [ENHANCEMENT] Add possibility to hide #ember-testing-container while testing [#1579](https://github.com/stefanpenner/ember-cli/pull/1579)
* [BUGFIX] Fix EmberAddon vendor tree [#1606](https://github.com/stefanpenner/ember-cli/pull/1606)
* [ENHANCEMENT] Addon blueprint [#1374](https://github.com/stefanpenner/ember-cli/pull/1374)
* [BUGFIX] Fix addons with empty directories [#]()
* [BUGFIX] Fix tests/helpers/start-app.js location from addon generator [#1626](https://github.com/stefanpenner/ember-cli/pull/1626)
* [BUGFIX] Allow addons to use history support middleware [#1632](https://github.com/stefanpenner/ember-cli/pull/1632)
* [ENHANCEMENT] Upgrade `broccoli-ember-hbs-template-compiler` to `1.6.1`.
* [ENHANCEMENT] Allow file patterns to be ignored by LiveReload [#1706](https://github.com/stefanpenner/ember-cli/pull/1706)
* [BUGFIX] Switch to OS-friendly line endings [#1718](https://github.com/stefanpenner/ember-cli/pull/1718)
* [BUGFIX] Prevent file deletions when the build `--output-path` is a parent directory [#1730](https://github.com/stefanpenner/ember-cli/pull/1730)

### 0.0.40

* [BUGFIX] fix detection of static files to allow periods in urls [#1399](https://github.com/stefanpenner/ember-cli/pull/1399)
* [BUGFIX] fix processing of import statements in css [#1400](https://github.com/stefanpenner/ember-cli/pull/1400)
* [BUGFIX] fix detection of requests to be proxied [#1263](https://github.com/stefanpenner/ember-cli/pull/1263)
* [BUGFIX] fix ember update (broken promises) [#1265](https://github.com/stefanpenner/ember-cli/pull/1265)
* [BUGFIX] eagerly requireing inquirer was costing ~100ms -> 150ms on boot [https://github.com/stefanpenner/ember-cli/commit/0ae78df5b4772b126facfed1d3203e9c695e80a1)
* [BUGFIX] Fix issue with invalid warnings (regarding files in the root of `vendor/`) on Windows. [#1264](https://github.com/stefanpenner/ember-cli/issues/1264)
* [BUGFIX] Fix addons being unable to use `app.import` to pull in non-js/css assets from their own `vendor/` tree. [#1159](https://github.com/stefanpenner/ember-cli/pull/1159)
* [ENHANCEMENT] When using `app.import` to import non-js/css assets, you can now specify the destination of the asset. [#1159](https://github.com/stefanpenner/ember-cli/pull/1159)
* [BUGFIX] Fix issue with `ember build` failing if the public/ folder was deleted. [#1270](https://github.com/stefanpenner/ember-cli/issues/1270)
* [BREAKING ENHANCEMENT] CoffeeScript support is now brought in by `ember-cli-coffeescript`. To use CoffeeScript with future versions run `npm install --save-dev ember-cli-coffeescript` (and `broccoli-coffee` is no longer needed as a direct dependency). [#1289](https://github.com/stefanpenner/ember-cli/pull/1289)
* [BUGFIX] `Blueprint.prototype.normalizeEntityName`'s return value should update the entity name. [#1283](https://github.com/stefanpenner/ember-cli/issues/1283)
* [BREAKING ENHANCEMENT] Move test only js/css assets into test-vendor.js and test-vendor.css respectively. [#1288](https://github.com/stefanpenner/ember-cli/pull/1288)
* [ENHANCEMENT] Update default Ember version to 1.6.0.
* [ENHANCEMENT] Display friendly error message when the server fails to start (e.g. address in use). [#1306](https://github.com/stefanpenner/ember-cli/pull/1306)
* [BREAKING ENHANCEMENT] Rename test-vendor.{css,js} to test-support.{css,js} to better reflect its role. [#1320](https://github.com/stefanpenner/ember-cli/pull/1320)
* [BUGFIX] Store version check information correctly, and only change the `lastVersionCheckAt` timestamp when the version is checked from npm. [#1323](https://github.com/stefanpenner/ember-cli/pull/1323)
* [BUGFIX] Update `broccoli-es3-safe-recast` to fix bugs with incorrectly replaced segments. [#1340](https://github.com/stefanpenner/ember-cli/pull/1340)
* [ENHANCEMENT] EmberApp can take jshintrc path options for app and test jshintrc files. [#1341](https://github.com/stefanpenner/ember-cli/pull/1341)
* [ENHANCEMENT] Using broccoli-sass > 0.2.0 now allows you to use .sass files. [#1367](https://github.com/stefanpenner/ember-cli/pull/1367)
* [ENHANCEMENT] EmberAddon constructor to build an EmberApp object with defaults for addon projects. [#1343](https://github.com/stefanpenner/ember-cli/pull/1343)
* [ENHANCEMENT] Allow addons to be vendored outside of node modules [#1370](https://github.com/stefanpenner/ember-cli/pull/1370)
* [ENHANCEMENT] Make "ember version" show NPM and Node version (versions of all loaded modules with "--verbose" switch). [#1307](https://github.com/stefanpenner/ember-cli/pull/1307)
* [BUGFIX] Duplicate-checking for generating routes now accounts for `"`-syntax. [#1371](https://github.com/stefanpenner/ember-cli/pull/1371)
* [BREAKING BUGFIX] Standard variables passed in to Blueprints now handle slashes better. Breaking if you relied on the old behavior. [#1278](https://github.com/stefanpenner/ember-cli/pull/1278)
* [BUGFIX] Generating a route named 'basic' no longer adds it to router.js. [#1390](https://github.com/stefanpenner/ember-cli/pull/1390)
* [ENHANCEMENT] EmberAddon constructor defaults `process.env.EMBER_ADDON_ENV` to "development". [#]()
* [ENHANCEMENT] Tests now run with the "test" environment by default, `config/environment.js` contains an (empty) section for the "test" environment [#1401](https://github.com/stefanpenner/ember-cli/pull/1401)
* [ENHANCEMENT] Add Git initialization to `ember new` command [#1369](https://github.com/stefanpenner/ember-cli/pull/1369)
* [ENHANCEMENT] Addons can export an object instead of a function [#1377](https://github.com/stefanpenner/ember-cli/pull/1377)
* [ENHANCEMENT] Addons will automatically load a generic addon constructor that includes app/vendor trees based on treesFor property if no main key is specified in package.json. [#1377](https://github.com/stefanpenner/ember-cli/pull/1377)
* [ENHANCEMENT] Disable `LOG_RESOLVER` flag to reduce console.log noise by default. [#1431](https://github.com/stefanpenner/ember-cli/pull/1431)
* [ENHANCEMENT] Update `broccoli-asset-rev`to `0.0.17`
* [ENHANCEMENT] Upgrade `ember-qunit` to `0.1.8`. [#1427](https://github.com/stefanpenner/ember-cli/pull/1427)
* [BUGFIX] Fix pod based templates (was broken with the advent of the `templates` tree). [#4138](https://github.com/stefanpenner/ember-cli/pull/1438)
* [ENHANCEMENT] ExpressServer middleware extracted to addons that are always pulled into every Project first [#1446](https://github.com/stefanpenner/ember-cli/pull/1446)

### 0.0.39

* [BUGFIX] `ember build --watch` should run until SIGTERM. [#1197](https://github.com/stefanpenner/ember-cli/issues/1197)
* [BUGFIX] Failed build should return non-zero exit code. [#1169](https://github.com/stefanpenner/ember-cli/pull/1169)
* [BUGFIX] improve startup time by up to 3x
* [BUGFIX] Ensure `ember generate` always operate in relation to project root. [#1165](https://github.com/stefanpenner/ember-cli/pull/1165)
* [ENHANCEMENT] Upgrade `ember-cli-ember-data` to `0.1.0`. [#1178](https://github.com/stefanpenner/ember-cli/pull/1178)
* [BUGFIX] Update `ember-cli-ic-ajax` to prevent warnings. [#1180](https://github.com/stefanpenner/ember-cli/pull/1180)
* [BUGFIX] Throw error when trailing slash present in argument to `ember generate`. [#1184](https://github.com/stefanpenner/ember-cli/pull/1184)
* [ENHANCEMENT] Don't expect `Ember` or `Em` to be global in tests. `Ember` or `Em` needs to be imported. [#1201](https://github.com/stefanpenner/ember-cli/pull/1201)
* [BUGFIX] Make behavior of `--dry-run` more obvious & add `--skip-npm` and `--skip-bower`. [#1205](https://github.com/stefanpenner/ember-cli/pull/1205)
* [ENHANCEMENT] Remove .gitkeep files from `ember init` inside an existing project [#1209](https://github.com/stefanpenner/ember-cli/pull/1209)
* [ENHANCEMENT] Addons can add commands to the local `ember` command. [#1196](https://github.com/stefanpenner/ember-cli/pull/1196)
* [ENHANCEMENT] Addons can implement a postBuild hook. [#1215](https://github.com/stefanpenner/ember-cli/pull/1215)
* [ENHANCEMENT] Addons can add post-processing steps to the `Brocfile.js` process. [#1214](https://github.com/stefanpenner/ember-cli/pull/1214)
* [ENHANCEMENT] `broccoli-asset-rev` has been moved to an addon using the standard addon post-processing hooks. [#1214](https://github.com/stefanpenner/ember-cli/pull/1214)
* [ENHANCEMENT] Allow `app.toTree` to accept an array of additional trees to merge in the final output. [#1214](https://github.com/stefanpenner/ember-cli/pull/1214)
* [BUGFIX] Only run JSHint after preprocessing. [#1221](https://github.com/stefanpenner/ember-cli/pull/1221)
* [ENHANCEMENT] Addons can add blueprints. [#1222](https://github.com/stefanpenner/ember-cli/pull/1222)
* [ENHANCEMENT] Allow testing of production assets. [#1230](https://github.com/stefanpenner/ember-cli/pull/1230)
* [ENHANCEMENT] Provide Ember CLI version to Project model. [#1239](https://github.com/stefanpenner/ember-cli/pull/1239)
* [BREAKING ENHANCEMENT] Split `app/templates` into its own tree to prevent preprocessing template files as if they were JavaScript. [#1238](https://github.com/stefanpenner/ember-cli/pull/1238)
* [ENHANCEMENT] Print a warning when using `app.import` for assets in the root of `vendor/` (this is a significant performance penalty).
* [ENHANCEMENT] Model generation no longer requires an attribute type. [#1252](https://github.com/stefanpenner/ember-cli/pull/1252)
* [ENHANCEMENT] Allow vendor files to be configurable. [#1187](https://github.com/stefanpenner/ember-cli/pull/1187)


### 0.0.38

* accidentally deploy with node v0.0.11 which builds an invalid package

### 0.0.37

* [BREAKING BUGFIX] ensure the CLI exits with the correct status, fixes hanging tests and some non-graceful exit cleanups [#1150](https://github.com/stefanpenner/ember-cli/pull/1150)
* [BUGFIX] Ensure EDITOR is set before allowing edit in ember init. [#1090](https://github.com/stefanpenner/ember-cli/pull/1090)
* [BUGFIX] Display message to user when diff cannot be applied cleanly [#1091](https://github.com/stefanpenner/ember-cli/pull/1091)
* [ENHANCEMENT] Notify when an ember-cli update is available, and add `ember update` command. [#899](https://github.com/stefanpenner/ember-cli/pull/899)
* [BUGFIX] Ensure that build output directory is cleaned up properly. [#1122](https://github.com/stefanpenner/ember-cli/pull/1122)
* [BUGFIX] Ensure that non-zero exit code is used when running `ember test` with failing tests. [#1123](https://github.com/stefanpenner/ember-cli/pull/1123)
* [BREAKING ENHANCEMENT] Change the expected interface for the `./server/index.js` file. It now receives the instantiated `express` server. [#1097](https://github.com/stefanpenner/ember-cli/pull/1097)
* [ENHANCEMENT] Allow addons to provide server side middlewares. [#1097](https://github.com/stefanpenner/ember-cli/pull/1097)
* [ENHANCEMENT] Automatically pluralize the attribute when generating a model. [#1120](https://github.com/stefanpenner/ember-cli/pull/1120)
* [BUGFIX] Make sure non-dasherized model attributes are also added to generated tests. [#1120](https://github.com/stefanpenner/ember-cli/pull/1120)
* [ENHANCEMENT] Upgrade `ember-qunit-notifications` to `0.0.3`. [#1117](https://github.com/stefanpenner/ember-cli/pull/1117)
* [ENHANCEMENT] Allow addons to specify load ordering. [#1132](https://github.com/stefanpenner/ember-cli/pull/1132)
* [ENHANCEMENT] Adds `ember build --watch` [#1131](https://github.com/stefanpenner/ember-cli/pull/1131)
* [BREAKING ENHANCEMENT] Accept options as second parameter of ember-app#import. Pass modules as exports. [#1121](https://github.com/stefanpenner/ember-cli/pull/1121)

### 0.0.36

* deployed bundled package with outdated bundled depds... Likely user
  error (by @stefanpenner)

### 0.0.35

* [BUGFIX] Ensure that vendored JS files are concatted in a safe way (to prevent issues with ASI). [#988](https://github.com/stefanpenner/ember-cli/pull/988)
* [ENHANCEMENT] Use the `Project` model to load the project name and environment configuration (removes boilerplate from `Brocfile.js`). [#989](https://github.com/stefanpenner/ember-cli/pull/989)
* [BUGFIX] Pass `--port` option through when calling `ember test --port 8987` (allows overriding the port when running concurrent `ember test` commands). [#991](https://github.com/stefanpenner/ember-cli/pull/991)
* [ENHANCEMENT] Add `.ember-cli` configuration file. [#563](https://github.com/stefanpenner/ember-cli/pull/563)
* [ENHANCEMENT] Add edit capability to `ember init`. [#1000](https://github.com/stefanpenner/ember-cli/pull/1000)
* [ENHANCEMENT] Add the current environment to the application config (the `MyApplicationENV` global). [#1017](https://github.com/stefanpenner/ember-cli/pull/1017)
* [BUGFIX] Ensure that the project `.jshintrc` file is looked up in the project's root. [#1019](https://github.com/stefanpenner/ember-cli/pull/1019)
* [ENHANCEMENT] Allow addons to hook into the application build process. [#1025](https://github.com/stefanpenner/ember-cli/pull/1025)
* [ENHANCEMENT] Allow addons to register custom preprocessors. [#1030](https://github.com/stefanpenner/ember-cli/pull/1030)
* [BUGFIX] Prevent route blueprint adding duplicate entries to router.js [#1042](https://github.com/stefanpenner/ember-cli/pull/1042)
* [ENHANCEMENT] Add blueprint listing in ember help generate. [#952](https://github.com/stefanpenner/ember-cli/pull/952)
* [BUGFIX] Add missing descriptions for `build`, `serve`, and `test` commands. [#1045](https://github.com/stefanpenner/ember-cli/issues/1045)
* [ENHANCEMENT] Do not remove output directory. This allows easier cross-project symlinking (previous behavior broke the link when the output path was destroyed). [#1034](https://github.com/stefanpenner/ember-cli/pull/1034)
* [ENHANCEMENT] Keep output path (`/dist` by default) up to date with both `ember server` and `ember build`. [#1034](https://github.com/stefanpenner/ember-cli/pull/1034)
* [ENHANCEMENT] Use the `ember-cli-ic-ajax` addon to bring in ic-ajax. [#1047](https://github.com/stefanpenner/ember-cli/issues/1047)
* [ENHANCEMENT] Use the `ember-cli-ember-data` addon to bring in ember-data. [#1047](https://github.com/stefanpenner/ember-cli/issues/1047)
* [BUGFIX] Allow fingerprinting to be enabled/disabled in a more custom way. [#1066](https://github.com/stefanpenner/ember-cli/pull/1066)
* [ENHANCEMENT] Use `ember-addon` as the "addon" keyword. [#1071](https://github.com/stefanpenner/ember-cli/pull/1071)
* [ENHANCEMENT] loader should now support CJS mode of AMD.
* [ENHANCEMENT] Upgrade broccoli-asset-rev to 0.0.6 and allow passing a `customHash` in fingerprint options. [#1024](https://github.com/stefanpenner/ember-cli/pull/1024)

### 0.0.34

* [BUGFIX] broccoli-es6-safe-recast now once again has one-at-a-time semantics this improves incremental rebuild performance
* [BUGFIX] upgrade broccoli-sane-watcher to include better error messages when attempting to watch non-existent files
* [ENHANCEMENT] Allow opting out of `ES3SafeFilter`. [#966](https://github.com/stefanpenner/ember-cli/pull/966)
* [ENHANCEMENT] Provide `--watcher` option for switching between polling and events-based file watching. [#970](https://github.com/stefanpenner/ember-cli/pull/970)
* [BUGFIX] Ensure that tmp/ is cleaned up after running `ember server` or `ember test --server`. [#971](https://github.com/stefanpenner/ember-cli/pull/971)
* [BUGFIX] Fix errors with certain `generate` commands that depend on `inflection`. [f016820](https://github.com/stefanpenner/ember-cli/commit/f016820)
* [BUGFIX] Do not wrap `vendor` assets in eval when `wrapInEval` is set. [#983](https://github.com/stefanpenner/ember-cli/pull/983)
* [ENHANCEMENT] Use `wrapInEval` by default for application assets when running in development. [#983](https://github.com/stefanpenner/ember-cli/pull/983)
* [ENHANCEMENT] Add integration-test blueprint [#985](https://github.com/stefanpenner/ember-cli/pull/985)

### 0.0.33

* [BUGFIX] broccoli-sane-watcher now recovers after filters throw [#940](https://github.com/stefanpenner/ember-cli/pull/940)
* [ENHANCEMENT] Use ember-data.prod.js when ENV=production [#909](https://github.com/stefanpenner/ember-cli/pull/909).
* [BUGFIX] Ensure that config/environment is findable and required when setting up baseURL for server. [#916](https://github.com/stefanpenner/ember-cli/pull/916)
* [BUGFIX] Fix importing of non-JS/CSS [#915](https://github.com/stefanpenner/ember-cli/pull/915)
* [ENHANCEMENT] Use `window.MyProjectNameENV` instead of `window.ENV`. [#922](https://github.com/stefanpenner/ember-cli/pull/922)
* [BUGFIX] Disallow projects with periods in their name. [#927](https://github.com/stefanpenner/ember-cli/pull/927)
* [ENHANCEMENT] Allow customization of Javascript minification options. [#928](https://github.com/stefanpenner/ember-cli/pull/928)
* [BUGFIX] TestServer now waits until the build is done before starting. [#932](https://github.com/stefanpenner/ember-cli/pull/932)
* [ENHANCEMENT] Upgrade `leek` to `0.0.6`. [#934](https://github.com/stefanpenner/ember-cli/pull/934)
* [BUGFIX] `leek` upgrade fixes [#642](https://github.com/stefanpenner/ember-cli/issues/642), [#709](https://github.com/stefanpenner/ember-cli/issues/709)
* [ENHANCEMENT] Allow disabling of automatic fingerprinting. [#930](https://github.com/stefanpenner/ember-cli/pull/930)
* [ENHANCEMENT] Update ember-cli-shims to add `ember-data` shim. [#941](https://github.com/stefanpenner/ember-cli/pull/941)
* [ENHANCEMENT] Update default jshint settings to require importing Ember. [#941](https://github.com/stefanpenner/ember-cli/pull/941)
* [ENHANCEMENT] Bring generators in-house via blueprints. [#747](https://github.com/stefanpenner/ember-cli/pull/747)
* [BUGFIX] Only process application code with ES3SafeFilter. [#949](https://github.com/stefanpenner/ember-cli/pull/949)
* [ENHANCEMENT] Separate application code from vendor code. Generate `/assets/vendor.js` for vendored code. [#949](https://github.com/stefanpenner/ember-cli/pull/949)
* [ENHANCEMENT] Provide `registry` access from `EmberApp`. [#955](https://github.com/stefanpenner/ember-cli/pull/955)
* [BUGFIX] Ensure that `EmberENV` is setup (to allow enabling flagged features). [#958](https://github.com/stefanpenner/ember-cli/pull/958)

### 0.0.29

* [ENHANCEMENT] less CPU intensive watching thanks to @krisselden's https://github.com/krisselden/broccoli-sane-watcher and @amasad's https://github.com/amasad/sane
* [BUGFIX] Upgrade broccoli-es6-concatenator to 0.1.6 to fix a concatenation issue. [broccoli-es6-concatenator#17](https://github.com/joliss/broccoli-es6-concatenator/pull/17)
* [BUGFIX] prevent pointless event emitter memory leak warning [#850](https://github.com/stefanpenner/ember-cli/pull/850)
* [ENHANCEMENT] add and es3 safe transpile step: specifically promise.catch and promise.finally -> promise['catch'] & promise['finally']. In addition we cover afew more variables see: https://github.com/stefanpenner/es3-safe-recast [#823](https://github.com/stefanpenner/ember-cli/pull/823)
* [ENHANCEMENT] Load the vendor.css in the rendered HTML. [#728](https://github.com/stefanpenner/ember-cli/pull/728)
* [ENHANCEMENT] Allow `testem` port to be specified when running `ember test --server`. [#729](https://github.com/stefanpenner/ember-cli/pull/729)
* [BUGFIX] Use EMBER_ENV if specified in ENV_VARIABLES `EMBER_ENV=production ember build`. [#753](https://github.com/stefanpenner/ember-cli/pull/753)
* [ENHANCEMENT] If both EMBER_ENV and --environment are specified, use EMBER_ENV. [#753](https://github.com/stefanpenner/ember-cli/pull/753)
* [ENHANCEMENT] Update broccoli-jshint to 0.5.0 (more efficient caching for faster rebuilds). [#758](https://github.com/stefanpenner/ember-cli/pull/758)
* [ENHANCEMENT] Ensure that the `app/templates/components` directory is created automatically. [#761](https://github.com/stefanpenner/ember-cli/pull/761)
* [BUGFIX] For `ember-init`, Use app name if specified, over package.json or cwd name. [#792](https://github.com/stefanpenner/ember-cli/pull/792)
* [ENHANCEMENT] Add support for Web Notifications for QUnit test suite with ember-qunit-notifications. [#804](https://github.com/stefanpenner/ember-cli/pull/804)
* [BUGFIX] Ensure that files in app/ are JSHinted properly. [#832](https://github.com/stefanpenner/ember-cli/pull/832)
* [ENHANCEMENT] Update ember-load-initializers to 0.0.2.
* [ENHANCEMENT] Add broccoli-asset-rev for fingerprinting + source re-writing. [#814](https://github.com/stefanpenner/ember-cli/pull/814)
* [BUGFIX] Prevent broccoli from watching `node_modules/ember-cli/lib/broccoli/`. [#857](https://github.com/stefanpenner/ember-cli/pull/857)
* [BUGFIX] Prevent collision between running `ember server` and `ember test --server` simultaneously. [#862](https://github.com/stefanpenner/ember-cli/pull/862)
* [ENHANCEMENT] Show timing and slow tree listing for each rebuild. [#860](https://github.com/stefanpenner/ember-cli/pull/860) & [#865](https://github.com/stefanpenner/ember-cli/pull/865)
* [BUGFIX] Disable `wrapInEval` by default. [#866](//github.com/stefanpenner/ember-cli/pull/866)
* [ENHANCEMENT] Allow passing `tests` and `hinting` to `new EmberApp()`. [#876](https://github.com/stefanpenner/ember-cli/pull/876)
* [BUGFIX] Prevent slow tree printout during `ember test --server` from bleeding through `testem` UI.[#877](https://github.com/stefanpenner/ember-cli/pull/877)
* [ENHANCEMENT] Remove unused `vendor/_loader.js` file. [#880](https://github.com/stefanpenner/ember-cli/pull/880)
* [ENHANCEMENT] Allow disabling JSHint tests from within QUnit UI. [#878](https://github.com/stefanpenner/ember-cli/pull/878)
* [ENHANCEMENT] Upgrade `ember-resolver` to `0.1.1` (and lock down version in `bower.json`). [#885](https://github.com/stefanpenner/ember-cli/pull/885)

### 0.0.28

* [FEATURE] The `baseURL` in your `environment.js` now gets the leading and trailing slash automatically if you omit them. [#683](https://github.com/stefanpenner/ember-cli/pull/683)
* [FEATURE] The development server now serves the site under the specified `baseURL`. [#683](https://github.com/stefanpenner/ember-cli/pull/683)
* [FEATURE] Expose server: Bring back the API stub's functionality, give users the opportunity to add their own middleware. [#683](https://github.com/stefanpenner/ember-cli/pull/683)
* [ENHANCEMENT] `project.require()` can now be used to require files from the user's project. [#683](https://github.com/stefanpenner/ember-cli/pull/683)
* [ENHANCEMENT] Plugins can fall back to alternate file extensions (i.e scss, sass)
* [BUGFIX] Fix incorrect generation of all `vendor/` assets in build output. [#645](https://github.com/stefanpenner/ember-cli/pull/645)
* [ENHANCEMENT] Update to Broccoli 0.12. Prevents double initial rebuilds when running `ember server`. [#648](https://github.com/stefanpenner/ember-cli/pull/648)
* [BREAKING ENHANCEMENT] The generated `app.js` and `app.css` files are now named for your application name. [#638](https://github.com/stefanpenner/ember-cli/pull/638)
* [ENHANCEMENT] added first iteration of a slow but thorough acceptance
  test. A new app is generated, dependencies resolve, and the test for
  that base app are run.  [#614](https://github.com/stefanpenner/ember-cli/pull/614)
* [ENHANCEMENT] Use handlebars-runtime in production. [#675](https://github.com/stefanpenner/ember-cli/pull/675)
* [BUGFIX] Do not watch `vendor/` for changes (watching vendor dramatically increases CPU usage). [#693](https://github.com/stefanpenner/ember-cli/pull/693)
* [ENHANCEMENT] Minify CSS [#688](https://github.com/stefanpenner/ember-cli/pull/688)
* [ENHANCEMENT] Allows using app.import for things other than JS and CSS (i.e. fonts, images, json, etc). [#699](https://github.com/stefanpenner/ember-cli/pull/699)
* [BUGFIX] Fix `ember --help` output for test and version commands. [#701](https://github.com/stefanpenner/ember-cli/pull/701)
* [BUGFIX] Fix package.json preprocessor dependencies not being included in the registry. [#703](https://github.com/stefanpenner/ember-cli/pull/703)
* [BUGFIX] Update `testem` version to fix error thrown for certain assertions when running `ember test`, also fixes issue with `ember test --server` in Node 0.10. [#714](https://github.com/stefanpenner/ember-cli/pull/714)

### 0.0.27

* [BUGFIX] ` ENV.LOG_MODULE_RESOLVER` must be set pre-1.6 to get better container logging.
* [FEATURE] Added support for ember-scripts preprocessing.
* [ENHANCEMENT] Refactor `blueprint.js` to remove unnecessary variable assignment, change double iteration to simple reduce, and remove function that only swapped arguments and called through. [#537](https://github.com/stefanpenner/ember-cli/pull/537)
* [ENHANCEMENT] Refactor `test-loader.js` for readability and to prevent unnecessary iterations [#524](https://github.com/stefanpenner/ember-cli/pull/524)
* [ENHANCEMENT] Remove `Ember.setupForTesting` and
  `Router.reopen({location: 'none'});` from test helpers [#516](https://github.com/stefanpenner/ember-cli/pull/516).
* [ENHANCEMENT] Update loom-generators-ember-appkit to `^1.1.1`.
* [BUGFIX] Whitelist `ic-ajax` exports to prevent import validation warnings. [#533](https://github.com/stefanpenner/ember-cli/pull/533)
* [BUGFIX] `ember init` fails on `NULL_PROJECT` ([#546](https://github.com/stefanpenner/ember-cli/pull/546))
* [ENHANCEMENT] Files added by ember-cli should not needed to be specified in `Brocfile.js`. [#536](https://github.com/stefanpenner/ember-cli/pull/536)
* [ENHANCEMENT] Ensure minified output is using `compress` and `mangle` options with `uglify-js`. [#564](https://github.com/stefanpenner/ember-cli/pull/564)
* [BUGFIX] Update to Broccoli 0.10.0. This should resolve the primary issue `ember-cli` has on `Windows`. [#578](https://github.com/stefanpenner/ember-cli/pull/578)
* [ENHANCEMENT] Always Precompile Handlebars templates. [#574](https://github.com/stefanpenner/ember-cli/pull/574)
* [ENHANCEMENT] Update to Broccoli 0.11.0. This provides better timing information for `Watcher`. [#587](https://github.com/stefanpenner/ember-cli/pull/587)
* [ENHANCEMENT] Track rebuild timing. [#588](https://github.com/stefanpenner/ember-cli/pull/587)
* [ENHANCEMENT] Remove global defined helpers in favor of https://api.qunitjs.com/equal https://api.qunitjs.com/strictEqual/, etc. [#579](https://github.com/stefanpenner/ember-cli/pull/579)
* [BREAKING BUGFIX] No longer rely on `broccoli-bower` to automatically import vendored files. Use `app.import` to import dependencies and specify modules to whitelist. [#562](https://github.com/stefanpenner/ember-cli/pull/562)
* [ENHANCEMENT] Removed `proxy-url` and `proxy-host` parameters and introduced `proxy` param with full proxy url. ([#567](https://github.com/stefanpenner/ember-cli/pull/567))
* [BREAKING ENHANCEMENT] Update to jQuery 1.11.1. ** updates `bower.json`
* [ENHANCEMENT] When using non-NPM installed package (aka "running on master") the branch name and SHA are now printed along with the prior version number. [#634](https://github.com/stefanpenner/ember-cli/pull/634)

### 0.0.25

* [BUGFIX] The blueprinted application's `package.json` forces an older version of `ember-cli`. Fixed in [#518](https://github.com/stefanpenner/ember-cli/pull/518).

### 0.0.24

* Changes to `index.html`: Script tags were moved into body, `ENV` and the app are now defined in the same script tag.
* introduce NULL Project, to gracefully handle out-of-project
  invocations of the cli. Like new/init [fixes #502]
* pre 1.0.0 dependency are now locked down to exact versions, post 1.0.0 deps are in good faith semver locked.
* patch to quickfix some broccoli + Windows IO issues. We expect a proper solution soon, but this will hold us over (#493)[https://github.com/stefanpenner/ember-cli/pull/493]
* Add a custom watcher to make broccoli more usable on windows by catching file errors ([493](https://github.com/stefanpenner/ember-cli/pull/493)).
* Allow `ember new` and `ember init` to receive a `blueprint` argument to allow for alternative project scaffolding ([462](https://github.com/stefanpenner/ember-cli/pull/462))
* Add `ember test` with Testem integration ([388](https://github.com/stefanpenner/ember-cli/pull/388)).
* some improvements to bower dependency management, unfortunately until bower.json stabilizes broccoli-bower stability is at the whim of bower component authors.
* introduce maintainable + upgradable ember app specific brocfile filter
  ([396](https://github.com/stefanpenner/ember-cli/pull/396))
* ember cli now attempts to use the project-local ember-cli if
  available, this should help with people who have multiple versions of
  the cli installed. ([5a3c9a](https://github.com/stefanpenner/ember-cli/commit/5a3c9a97e407c128939feb5bd8cd98db2a8e3181))
* Complete restructuring of how ember-cli works internally
* `ember help` now offers nicely colored output
* Extracts shims in vendor into bower package ([#342](https://github.com/stefanpenner/ember-cli/pull/342))
  * locks it to version `0.0.1`
* Extracts initializers autoloading into bower package ([#337](https://github.com/stefanpenner/ember-cli/pull/337))
  * locks it to version `0.0.1`
* Introduces broccoli-bower ([#333](https://github.com/stefanpenner/ember-cli/pull/333))
  * locks it to version `0.2.0`
* Fix issue where app.js files are appended to tests.js ([#347](https://github.com/stefanpenner/ember-cli/pull/347))
* upgrade broccoli to `0.9.0` [v0.9.0 brocfile changes](https://gist.github.com/joliss/15630762fa0f43976418)
* Use configuration from `config/environments.js` to pass options to `Ember.Application.create`. ([#370](https://github.com/stefanpenner/ember-cli/pull/370))
* Adds `ic-ajax` to the list of ignored modules for tests([#378](https://github.com/stefanpenner/ember-cli/pull/378))
* Adds per command help output ([#376](https://github.com/stefanpenner/ember-cli/pull/376))
* Ensures that the broccoli trees are cleaned up properly. ([#444](https://github.com/stefanpenner/ember-cli/pull/444))
* Integrate leek package for ember-cli usage analytics reporting. ([#448](https://github.com/stefanpenner/ember-cli/pull/448))
* Generate current live build to `tmp/output/` when running `ember server`. This is very useful for
  debugging the current Broccoli tree without manually running `ember build`. ([#457](https://github.com/stefanpenner/ember-cli/pull/457))
* Use `tmp/output/` directory created in [#457](https://github.com/stefanpenner/ember-cli/pull/457) for Testem setup.
  This allows using the `testem` command to run Testem in server mode (allowing capturing multiple browsers and other goodies). [#463](https://github.com/stefanpenner/ember-cli/pull/463)
* Added `ember test --server` to run the `testem` command line server. `ember test --server` will automatically re-run your tests after a rebuild. [#474](https://github.com/stefanpenner/ember-cli/pull/474)
* Add JSHinting for `app/` and `test/` trees when building in development. This generates console logs as well as QUnit tests (so that `ember test` shows failures). [#482](https://github.com/stefanpenner/ember-cli/pull/482)
* Use the name specified in `package.json` while doing `ember init`. This allows you to use a different application name than your folder name. [#491](https://github.com/stefanpenner/ember-cli/pull/491)
* Allow disabling live reload via `ember server --live-reload=false`. [#510](https://github.com/stefanpenner/ember-cli/pull/510)

### 0.0.23

* Adds ES6 import validation ([#209](https://github.com/stefanpenner/ember-cli/pull/209))
* CSS broccoli fixes ([#325](https://github.com/stefanpenner/ember-cli/pull/325))
* Speed up boot ([#273](https://github.com/stefanpenner/ember-cli/pull/273))

### 0.0.22

* Makes sure that user cannot create an application named `test`([#256](https://github.com/stefanpenner/ember-cli/pull/256))
* Adds broccoli-merge-trees dependency and updates Brocfile to use it
* Locks blueprint to particular version of ember-cli, broccoli & friends:
  * ember-cli 0.0.21
  * broccoli (v0.7.2)
  * broccoli-es6-concatenator (v0.1.4)
  * broccoli-static-compiler (v0.1.4)
  * broccoli-replace version (v0.1.5)

### 0.0.21

* Use `loader.js` from `bower` ([0c1e8d28](https://github.com/stefanpenner/ember-cli/commit/0c1e8d28ca4bf6d24dc28af1fa4736690394eb5a))
* Drops implementation files ([54df0288](https://github.com/twokul/ember-cli/commit/54df0288cd456aec782f0cbda269c603fe7be005))
* Drop boilerplate tests ([c6f7475e](https://github.com/twokul/ember-cli/commit/c6f7475e0c8b3013b4af8ea5139aa25818aedeaf))
* Use named-amd version of `ic-ajax` ([#225](https://github.com/stefanpenner/ember-cli/pull/225))
* Separate `tests` and `app` code. Tests are now within 'assets/tests.js' (#220).
* Implement `--proxy-port` and `--proxy-host` parameters to `ember server` command (#40)
* Add support for `.ember-cli` file to provide default flags to commands ([7b90bd9](https://github.com/stefanpenner/ember-cli/commit/dfac84ffd27acedfd18189a0e4b0b5d3fb13bd7b))
* Ember initializers are required automatically ([#242](https://github.com/stefanpenner/ember-cli/pull/242))
* Supports alternate preprocessors (eg. broccoli-sass vs. broccoli-ruby-sass) ([59ddbd](https://github.com/stefanpenner/ember-cli/commit/59ddbdf4ce14e8f514d124e158cfdc9708026623))
* Also exposes `registerPlugin` method on preprocessor module that allows anyone to register additional plugins ([59ddbd](https://github.com/stefanpenner/ember-cli/commit/59ddbdf4ce14e8f514d124e158cfdc9708026623))

### 0.0.20

* Run tests through /tests.
* Integrate ember-qunit.
* Makes sure `livereload` reports error from `watcher` ([a1d447fe](https://github.com/stefanpenner/ember-cli/commit/a1d447fe654271f6cf4ea1e6b092a17bc6beed3a))
* Support multiple CSS Preprocessors ([LESS](http://lesscss.org/), [Sass](http://sass-lang.com/) and [Stylus](http://learnboost.github.io/stylus/))
* upgrade broccoli to 0.5.0. slight Brocfile syntax change:

  ```js
  var foo = makeTree("foo")
  // is now just
  var foo = "foo";
  ```<|MERGE_RESOLUTION|>--- conflicted
+++ resolved
@@ -1,33 +1,21 @@
 # ember-cli Changelog
 
-<<<<<<< HEAD
 ## 2.15.0-beta.1
-=======
-## 2.14.2
->>>>>>> b28efa53
-
-The following changes are required if you are upgrading from the previous
-version:
-
-- Users
-<<<<<<< HEAD
+
+The following changes are required if you are upgrading from the previous
+version:
+
+- Users
   + [`ember new` diff](https://github.com/ember-cli/ember-new-output/compare/v2.14.0...v2.15.0-beta.1)
   + Upgrade your project's ember-cli version - [docs](https://ember-cli.com/user-guide/#upgrading)
 - Addon Developers
   + [`ember addon` diff](https://github.com/ember-cli/ember-addon-output/compare/v2.14.0...v2.15.0-beta.1)
-=======
-  + [`ember new` diff](https://github.com/ember-cli/ember-new-output/compare/v2.14.1...v2.14.2)
-  + Upgrade your project's ember-cli version - [docs](https://ember-cli.com/user-guide/#upgrading)
-- Addon Developers
-  + [`ember addon` diff](https://github.com/ember-cli/ember-addon-output/compare/v2.14.1...v2.14.2)
->>>>>>> b28efa53
-  + No changes required
-- Core Contributors
-  + No changes required
-
-#### Community Contributions
-
-<<<<<<< HEAD
+  + No changes required
+- Core Contributors
+  + No changes required
+
+#### Community Contributions
+
 - [#6988](https://github.com/ember-cli/ember-cli/pull/6988) update addon lts testing [@kellyselden](https://github.com/kellyselden)
 - [#7132](https://github.com/ember-cli/ember-cli/pull/7132) Bump ember-cli-eslint [@rwwagner90](https://github.com/rwwagner90)
 - [#7026](https://github.com/ember-cli/ember-cli/pull/7026) explain node 4 in addons [@kellyselden](https://github.com/kellyselden)
@@ -91,13 +79,28 @@
 
 Thank you to all who took the time to contribute!
 
-=======
+
+## 2.14.2
+
+The following changes are required if you are upgrading from the previous
+version:
+
+- Users
+  + [`ember new` diff](https://github.com/ember-cli/ember-new-output/compare/v2.14.1...v2.14.2)
+  + Upgrade your project's ember-cli version - [docs](https://ember-cli.com/user-guide/#upgrading)
+- Addon Developers
+  + [`ember addon` diff](https://github.com/ember-cli/ember-addon-output/compare/v2.14.1...v2.14.2)
+  + No changes required
+- Core Contributors
+  + No changes required
+
+#### Community Contributions
+
 - [#7273](https://github.com/ember-cli/ember-cli/pull/7273) Fix --json option for asset sizes command [@simplabs](https://github.com/simplabs)
 
 Thank you to all who took the time to contribute!
 
 
->>>>>>> b28efa53
 ## 2.14.1
 
 The following changes are required if you are upgrading from the previous
