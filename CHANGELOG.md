# ember-cli Changelog

<<<<<<< HEAD
## 2.18.0-beta.2
=======
## 2.17.2
>>>>>>> 826c48c7

The following changes are required if you are upgrading from the previous
version:

- Users
<<<<<<< HEAD
  + [`ember new` diff](https://github.com/ember-cli/ember-new-output/compare/v2.18.0-beta.1...v2.18.0-beta.2)
  + Upgrade your project's ember-cli version - [docs](https://ember-cli.com/user-guide/#upgrading)
- Addon Developers
  + [`ember new` diff](https://github.com/ember-cli/ember-addon-output/compare/v2.18.0-beta.1...v2.18.0-beta.2)
- Core Contributors
  + No changes required

#### Community Contributions

- [#7474](https://github.com/ember-cli/ember-cli/pull/7474) Give plugins and extends their own lines [@rwwagner90](https://github.com/rwwagner90)
- [#7475](https://github.com/ember-cli/ember-cli/pull/7475) don't treat strings as regex in insertIntoFile [@kellyselden](https://github.com/kellyselden)
- [#7477](https://github.com/ember-cli/ember-cli/pull/7477) Restore `separator: '\n;'` to vendor JS concat [@kellyselden/lenny](https://github.com/kellyselden/lenny)
- [#7478](https://github.com/ember-cli/ember-cli/pull/7478) Remove obsolete CONFIG_CACHING feature flag [@Turbo87](https://github.com/Turbo87)
- [#7481](https://github.com/ember-cli/ember-cli/pull/7481) NpmInstallTask: `useYarn` from constructor args [@lennyburdette](https://github.com/lennyburdette)

Thank you to all who took the time to contribute!


## 2.18.0-beta.1

The following changes are required if you are upgrading from the previous
version:

- Users
  + [`ember new` diff](https://github.com/ember-cli/ember-new-output/compare/v2.17.0...v2.18.0-beta.1)
  + Upgrade your project's ember-cli version - [docs](https://ember-cli.com/user-guide/#upgrading)
- Addon Developers
  + [`ember new` diff](https://github.com/ember-cli/ember-addon-output/compare/v2.17.0...v2.18.0-beta.1)
=======
  + [`ember new` diff](https://github.com/ember-cli/ember-new-output/compare/v2.17.1...v2.17.2)
  + Upgrade your project's ember-cli version - [docs](https://ember-cli.com/user-guide/#upgrading)
- Addon Developers
  + [`ember addon` diff](https://github.com/ember-cli/ember-addon-output/compare/v2.17.1...v2.17.2)
  + No changes required
>>>>>>> 826c48c7
- Core Contributors
  + No changes required

#### Community Contributions

<<<<<<< HEAD
- [#7395](https://github.com/ember-cli/ember-cli/pull/7395) Make "testdouble" dependency optional in MockProcess class [@ro0gr](https://github.com/ro0gr)
- [#7382](https://github.com/ember-cli/ember-cli/pull/7382) add option to not create file [@kellyselden](https://github.com/kellyselden)
- [#7385](https://github.com/ember-cli/ember-cli/pull/7385) remove node 7 testing [@kellyselden](https://github.com/kellyselden)
- [#6955](https://github.com/ember-cli/ember-cli/pull/6955) Discover dependencies of npm-linked addons [@ef4](https://github.com/ef4)
- [#7164](https://github.com/ember-cli/ember-cli/pull/7164) Fix generate command when both usePods option and --pod argument is used [@emrekutlu](https://github.com/emrekutlu)
- [#7428](https://github.com/ember-cli/ember-cli/pull/7428) Fix bad recursion in ember-cli-shims detection [@cibernox](https://github.com/cibernox)
- [#7419](https://github.com/ember-cli/ember-cli/pull/7419) Delete crossdomain.xml [@sandstrom](https://github.com/sandstrom)
- [#7424](https://github.com/ember-cli/ember-cli/pull/7424) Adding documentation for experiments [@sangm](https://github.com/sangm)
- [#7414](https://github.com/ember-cli/ember-cli/pull/7414) Fixes Project#hasDependencies to only check for dependencies instead … [@MiguelMadero/mmadero](https://github.com/MiguelMadero/mmadero)
- [#7406](https://github.com/ember-cli/ember-cli/pull/7406) Remove livereload url from output [@topaxi](https://github.com/topaxi)
- [#7401](https://github.com/ember-cli/ember-cli/pull/7401) Resolve node modules correctly [@ef4](https://github.com/ef4)
- [#7443](https://github.com/ember-cli/ember-cli/pull/7443) Use `overrides` for a single `.eslintrc.js`. [@rwjblue](https://github.com/rwjblue)
- [#7435](https://github.com/ember-cli/ember-cli/pull/7435) add ember-try ignores to npmignore [@kellyselden](https://github.com/kellyselden)
- [#7432](https://github.com/ember-cli/ember-cli/pull/7432) Avoid publishing massive temp folder leaked by ember-try [@ef4](https://github.com/ef4)
- [#7438](https://github.com/ember-cli/ember-cli/pull/7438) skip uninstall if no matching package is installed [@makepanic](https://github.com/makepanic)
- [#7455](https://github.com/ember-cli/ember-cli/pull/7455) Add eslint-plugin-ember to default linting config. [@rwjblue](https://github.com/rwjblue)
- [#7456](https://github.com/ember-cli/ember-cli/pull/7456) Use fs-extra's `ensureDir` to avoid race condition in `mk-tmp-dir-in`. [@rwjblue](https://github.com/rwjblue)
- [#7457](https://github.com/ember-cli/ember-cli/pull/7457) Avoid directly requiring `blueprints/app/files/package.json`. [@rwjblue](https://github.com/rwjblue)

Thank you to all who took the time to contribute!


=======
- [#7489](https://github.com/ember-cli/ember-cli/pull/7489) Fix regression with scoped package name mismatches [@rwwagner90](https://github.com/rwwagner90)
- [#7507](https://github.com/ember-cli/ember-cli/pull/7507) Ensure testing honors config/environment settings. [@rwjblue](https://github.com/rwjblue)
- [#7513](https://github.com/ember-cli/ember-cli/pull/7513) fix alpha ordering in npmignore [@kellyselden](https://github.com/kellyselden)
- [#7516](https://github.com/ember-cli/ember-cli/pull/7516) Fix `ember new --yarn` not using yarn [@Turbo87](https://github.com/Turbo87)

Thank you to all who took the time to contribute!

>>>>>>> 826c48c7
## 2.17.1

The following changes are required if you are upgrading from the previous
version:

- Users
  + [`ember new` diff](https://github.com/ember-cli/ember-new-output/compare/v2.17.0...v2.17.1)
  + Upgrade your project's ember-cli version - [docs](https://ember-cli.com/user-guide/#upgrading)
- Addon Developers
  + [`ember addon` diff](https://github.com/ember-cli/ember-addon-output/compare/v2.17.0...v2.17.1)
  + No changes required
- Core Contributors
  + No changes required

#### Community Contributions

- [#7475](https://github.com/ember-cli/ember-cli/pull/7475) don't treat strings as regex in insertIntoFile [@kellyselden](https://github.com/kellyselden)
- [#7477](https://github.com/ember-cli/ember-cli/pull/7477) Restore `separator: '\n;'` to vendor JS concat [@lennyburdette](https://github.com/lennyburdette)
- [#7478](https://github.com/ember-cli/ember-cli/pull/7478) Remove obsolete CONFIG_CACHING feature flag [@Turbo87](https://github.com/Turbo87)
- [#7481](https://github.com/ember-cli/ember-cli/pull/7481) NpmInstallTask: `useYarn` from constructor args [@lennyburdette](https://github.com/lennyburdette)

Thank you to all who took the time to contribute!


## 2.17.0

The following changes are required if you are upgrading from the previous
version:

- Users
  + [`ember new` diff](https://github.com/ember-cli/ember-new-output/compare/v2.16.2...v2.17.0)
  + Upgrade your project's ember-cli version - [docs](https://ember-cli.com/user-guide/#upgrading)
- Addon Developers
  + [`ember addon` diff](https://github.com/ember-cli/ember-addon-output/compare/v2.16.2...v2.17.0)
- Core Contributors
  + No changes required

#### Community Contributions

- [#7232](https://github.com/ember-cli/ember-cli/pull/7232) don't compress responses with the x-no-compression response header [@akatov](https://github.com/akatov)
- [#7272](https://github.com/ember-cli/ember-cli/pull/7272) Fixes `undefined` values in merged aliases [@twokul](https://github.com/twokul)
- [#7342](https://github.com/ember-cli/ember-cli/pull/7342) Updating testem.js for the app blueprint [@scalvert](https://github.com/scalvert)
- [#7360](https://github.com/ember-cli/ember-cli/pull/7360) "server" -> "serve" in package.json blueprint [@kellyselden](https://github.com/kellyselden)
- [#7353](https://github.com/ember-cli/ember-cli/pull/7353) remove ember-cli-shim warning [@NullVoxPopuli](https://github.com/NullVoxPopuli)
- [#7369](https://github.com/ember-cli/ember-cli/pull/7369) Fix issue with linting within an addon without an `app/` directory. [@rwjblue](https://github.com/rwjblue)
- [#7372](https://github.com/ember-cli/ember-cli/pull/7372) Fix travis.yml in addon blueprint [@simonihmig](https://github.com/simonihmig)
- [#7377](https://github.com/ember-cli/ember-cli/pull/7377) Invoke transform registeration before included hook is called. [@kratiahuja](https://github.com/kratiahuja)
- [#7378](https://github.com/ember-cli/ember-cli/pull/7378) Ensure test-support and addon-test-support are linted. [@rwjblue](https://github.com/rwjblue)
- [#7381](https://github.com/ember-cli/ember-cli/pull/7381) Changes default Chrome remote debugging port. [@Oreoz](https://github.com/Oreoz)
- [#7409](https://github.com/ember-cli/ember-cli/pull/7409) cherry pick #7382 into beta [@kellyselden](https://github.com/kellyselden)
- [#7416](https://github.com/ember-cli/ember-cli/pull/7416) Add support for Node 9. [@rwjblue](https://github.com/rwjblue)
- [#7417](https://github.com/ember-cli/ember-cli/pull/7417) Issue warning for Node 7. [@rwjblue](https://github.com/rwjblue)
- [#7427](https://github.com/ember-cli/ember-cli/pull/7427) Remove emoji alias [@tristanpemble](https://github.com/tristanpemble)
- [#7430](https://github.com/ember-cli/ember-cli/pull/7430) ember-try: Add `useYarn` flag if necessary [@Turbo87](https://github.com/Turbo87)
- [#7436](https://github.com/ember-cli/ember-cli/pull/7436) retire 2.8, introduce 2.16 [@kellyselden](https://github.com/kellyselden)
- [#7437](https://github.com/ember-cli/ember-cli/pull/7437) Update to ember-cli-qunit@4.1.1. [@rwjblue](https://github.com/rwjblue)
- [#7439](https://github.com/ember-cli/ember-cli/pull/7439) Cherry pick #7432 and #7435 to release [@kellyselden](https://github.com/kellyselden)
- [#7449](https://github.com/ember-cli/ember-cli/pull/7449) Update `ember-cli-shims` to v1.2.0 [@Turbo87](https://github.com/Turbo87)
- [#7460](https://github.com/ember-cli/ember-cli/pull/7460) remove trailing comma from testem.js [@ember-cli](https://github.com/ember-cli)

Thank you to all who took the time to contribute!


## 2.17.0-beta.2

The following changes are required if you are upgrading from the previous
version:

- Users
  + [`ember new` diff](https://github.com/ember-cli/ember-new-output/compare/v2.17.0-beta.1...v2.17.0-beta.2)
  + Upgrade your project's ember-cli version - [docs](https://ember-cli.com/user-guide/#upgrading)
- Addon Developers
  + [`ember addon` diff](https://github.com/ember-cli/ember-addon-output/compare/v2.17.0-beta.1...v2.17.0-beta.2)
- Core Contributors
  + No changes required

#### Community Contributions

- [#7353](https://github.com/ember-cli/ember-cli/pull/7353) remove ember-cli-shim warning [@NullVoxPopuli](https://github.com/NullVoxPopuli)
- [#7369](https://github.com/ember-cli/ember-cli/pull/7369) Fix issue with linting within an addon without an `app/` directory. [@rwjblue](https://github.com/rwjblue)
- [#7372](https://github.com/ember-cli/ember-cli/pull/7372) Fix travis.yml in addon blueprint [@simonihmig](https://github.com/simonihmig)
- [#7377](https://github.com/ember-cli/ember-cli/pull/7377) Invoke transform registeration before included hook is called. [@kratiahuja](https://github.com/kratiahuja)
- [#7378](https://github.com/ember-cli/ember-cli/pull/7378) Ensure test-support and addon-test-support are linted. [@rwjblue](https://github.com/rwjblue)
- [#7381](https://github.com/ember-cli/ember-cli/pull/7381) Changes default Chrome remote debugging port. [@Oreoz](https://github.com/Oreoz)
- [#7409](https://github.com/ember-cli/ember-cli/pull/7409) cherry pick #7382 into beta [@kellyselden](https://github.com/kellyselden)
- [#7416](https://github.com/ember-cli/ember-cli/pull/7416) Add support for Node 9. [@rwjblue](https://github.com/rwjblue)
- [#7417](https://github.com/ember-cli/ember-cli/pull/7417) Issue warning for Node 7. [@rwjblue](https://github.com/rwjblue)

Thank you to all who took the time to contribute!


## 2.17.0-beta.1

The following changes are required if you are upgrading from the previous
version:

- Users
  + [`ember new` diff](https://github.com/ember-cli/ember-new-output/compare/v2.16.0...v2.17.0-beta.1)
  + Upgrade your project's ember-cli version - [docs](https://ember-cli.com/user-guide/#upgrading)
- Addon Developers
  + [`ember addon` diff](https://github.com/ember-cli/ember-addon-output/compare/v2.16.0...v2.17.0-beta.1)
  + No changes required
- Core Contributors
  + No changes required

#### Community Contributions

- [#7344](https://github.com/ember-cli/ember-cli/pull/7344) Update mocha to the latest version 🚀 [@ember-cli/greenkeeper](https://github.com/ember-cli/greenkeeper)
- [#7322](https://github.com/ember-cli/ember-cli/pull/7322) [INTERNAL] Update NPM to npm [@kimroen](https://github.com/kimroen)
- [#7232](https://github.com/ember-cli/ember-cli/pull/7232) ENHANCEMENT - don't compress responses with the x-no-compression response header [@akatov](https://github.com/akatov)
- [#7272](https://github.com/ember-cli/ember-cli/pull/7272) Fixes `undefined` values in merged aliases [@twokul](https://github.com/twokul)
- [#7317](https://github.com/ember-cli/ember-cli/pull/7317) [INTERNAL] Introduce `broccoli-assembler` [@twokul](https://github.com/twokul)
- [#7338](https://github.com/ember-cli/ember-cli/pull/7338) [INTERNAL] Port test helpers to class syntax [@twokul](https://github.com/twokul)
- [#7340](https://github.com/ember-cli/ember-cli/pull/7340) bump `rsvp` [@bekzod](https://github.com/bekzod)
- [#7342](https://github.com/ember-cli/ember-cli/pull/7342) Updating testem.js for the app blueprint [@scalvert](https://github.com/scalvert)
- [#7345](https://github.com/ember-cli/ember-cli/pull/7345) correct `rsvp` version in yarn.lock [@bekzod](https://github.com/bekzod)
- [#7360](https://github.com/ember-cli/ember-cli/pull/7360) "server" -> "serve" in package.json blueprint [@kellyselden](https://github.com/kellyselden)
- [#7363](https://github.com/ember-cli/ember-cli/pull/7363) Update to ember-cli-qunit@4.1.0-beta.1. [@rwjblue](https://github.com/rwjblue)
- [#7367](https://github.com/ember-cli/ember-cli/pull/7367) Bump ember-source to 2.17.0-beta.1. [@rwjblue](https://github.com/rwjblue)


Thank you to all who took the time to contribute!

## 2.16.2

The following changes are required if you are upgrading from the previous
version:

- Users
  + [`ember new` diff](https://github.com/ember-cli/ember-new-output/compare/v2.16.1...v2.16.2)
  + Upgrade your project's ember-cli version - [docs](https://ember-cli.com/user-guide/#upgrading)
- Addon Developers
  + [`ember addon` diff](https://github.com/ember-cli/ember-addon-output/compare/v2.16.1...v2.16.2)
  + No changes required
- Core Contributors
  + No changes required

#### Community Contributions

- [#7372](https://github.com/ember-cli/ember-cli/pull/7372) [BUGFIX] Fix travis.yml in addon blueprint [@simonihmig](https://github.com/simonihmig)
- [#7377](https://github.com/ember-cli/ember-cli/pull/7377) [BUGFIX] Invoke transform registeration before included hook is called. [@kratiahuja](https://github.com/kratiahuja)

Thank you to all who took the time to contribute!

## 2.16.1

The following changes are required if you are upgrading from the previous
version:

- Users
  + [`ember new` diff](https://github.com/ember-cli/ember-new-output/compare/v2.16.0...v2.16.1)
  + Upgrade your project's ember-cli version - [docs](https://ember-cli.com/user-guide/#upgrading)
- Addon Developers
  + [`ember addon` diff](https://github.com/ember-cli/ember-addon-output/compare/v2.16.0...v2.16.1)
  + No changes required
- Core Contributors
  + No changes required

#### Community Contributions

- [#7369](https://github.com/ember-cli/ember-cli/pull/7369) Fix issue with linting within an addon without an `app/` directory. [@rwjblue](https://github.com/rwjblue)

Thank you to all who took the time to contribute!

## 2.16.0

The following changes are required if you are upgrading from the previous
version:

- Users
  + [`ember new` diff](https://github.com/ember-cli/ember-new-output/compare/v2.15.1...v2.16.0)
  + Upgrade your project's ember-cli version - [docs](https://ember-cli.com/user-guide/#upgrading)
- Addon Developers
  + [`ember addon` diff](https://github.com/ember-cli/ember-addon-output/compare/v2.15.1...v2.16.0)
  + No changes required
- Core Contributors
  + No changes required

#### Community Contributions

- [#7341](https://github.com/ember-cli/ember-cli/pull/7341) tasks/npm-task: Adjust version constraints to not warn for npm@5 [@Turbo87](https://github.com/Turbo87)
- [#7346](https://github.com/ember-cli/ember-cli/pull/7346) Use "ci" mode for testem.js [@Turbo87](https://github.com/Turbo87)
- [#7348](https://github.com/ember-cli/ember-cli/pull/7348) Update "ember-cli-uglify" to v2.0.0 [@Turbo87](https://github.com/Turbo87)
- [#7349](https://github.com/ember-cli/ember-cli/pull/7349) Limit allowed concurrency in CI environments. [@rwjblue](https://github.com/rwjblue)
- [#7361](https://github.com/ember-cli/ember-cli/pull/7361) Update "ember-data" to v2.16.2 [@Turbo87](https://github.com/Turbo87)
- [#7364](https://github.com/ember-cli/ember-cli/pull/7364) preserve final newline in addon's package.json [@kellyselden](https://github.com/kellyselden)
- [#7316](https://github.com/ember-cli/ember-cli/pull/7316) Bump blueprint to Ember Data 2.15.0 [@locks](https://github.com/locks)
- [#7320](https://github.com/ember-cli/ember-cli/pull/7320) move "private" key in package.json [@kellyselden](https://github.com/kellyselden)
- [#7333](https://github.com/ember-cli/ember-cli/pull/7333) models/project: Use deep cloning instead of freezing the config [@Turbo87](https://github.com/Turbo87)
- [#7178](https://github.com/ember-cli/ember-cli/pull/7178) readme npm/yarn updates with tests [@kellyselden](https://github.com/kellyselden)
- [#6908](https://github.com/ember-cli/ember-cli/pull/6908) Several fixes for the module unification feature flag [@mixonic](https://github.com/mixonic)
- [#7137](https://github.com/ember-cli/ember-cli/pull/7137) add in-app testing page reference [@kellyselden](https://github.com/kellyselden)
- [#7086](https://github.com/ember-cli/ember-cli/pull/7086) Mock process [@ro0gr](https://github.com/ro0gr)
- [#7108](https://github.com/ember-cli/ember-cli/pull/7108) remove unnecessary `.push` [@bekzod](https://github.com/bekzod)
- [#7033](https://github.com/ember-cli/ember-cli/pull/7033) Ensure addon blueprint calls `this.filesPath` [@status200](https://github.com/status200)
- [#7109](https://github.com/ember-cli/ember-cli/pull/7109) Fix `ember install` for scoped packages [@ef4](https://github.com/ef4)
- [#6963](https://github.com/ember-cli/ember-cli/pull/6963) Preserve header key case when serving with proxy [@jpadilla](https://github.com/jpadilla)
- [#7119](https://github.com/ember-cli/ember-cli/pull/7119) added `app` directory for linting [@bekzod](https://github.com/bekzod)
- [#7074](https://github.com/ember-cli/ember-cli/pull/7074) Fix eslint warning on generated config/environment.js [@morhook](https://github.com/morhook)
- [#7065](https://github.com/ember-cli/ember-cli/pull/7065) Set the basePort for livereload from 49153 -> 7020 [@eriktrom](https://github.com/eriktrom)
- [#7239](https://github.com/ember-cli/ember-cli/pull/7239) Remove private `_mergeTrees` function [@twokul](https://github.com/twokul)
- [#7221](https://github.com/ember-cli/ember-cli/pull/7221) Bumps `broccoli-builder` version to include stack traces fix [@twokul](https://github.com/twokul)
- [#7233](https://github.com/ember-cli/ember-cli/pull/7233) Convert blueprints to use modules and bump ember-cli-babel [@rwwagner90](https://github.com/rwwagner90)
- [#7235](https://github.com/ember-cli/ember-cli/pull/7235) bump `ember-cli-lodash-subset` [@bekzod](https://github.com/bekzod)
- [#7227](https://github.com/ember-cli/ember-cli/pull/7227) Don't merge `emberCLITree` twice [@twokul](https://github.com/twokul)
- [#7294](https://github.com/ember-cli/ember-cli/pull/7294) Fix --test-port description [@akashdsouza](https://github.com/akashdsouza)
- [#7259](https://github.com/ember-cli/ember-cli/pull/7259) Convert MarkdownColor to class syntax [@locks](https://github.com/locks)
- [#7244](https://github.com/ember-cli/ember-cli/pull/7244) Using shorthands for functions [@twokul](https://github.com/twokul)
- [#7248](https://github.com/ember-cli/ember-cli/pull/7248) Bump `amd-name-resolver` version to enable parallel babel transpile [@mikrostew](https://github.com/mikrostew)
- [#7245](https://github.com/ember-cli/ember-cli/pull/7245) Add API to allow addons to define and use custom transform with app.import [@kratiahuja](https://github.com/kratiahuja)
- [#7266](https://github.com/ember-cli/ember-cli/pull/7266) Fix JSON format of asset sizes report [@simplabs](https://github.com/simplabs)
- [#7264](https://github.com/ember-cli/ember-cli/pull/7264) Introduces Bundler [@twokul](https://github.com/twokul)
- [#7262](https://github.com/ember-cli/ember-cli/pull/7262) Convert to classes [@twokul](https://github.com/twokul)
- [#7261](https://github.com/ember-cli/ember-cli/pull/7261) double test timeout for install-test-slow [@ro0gr](https://github.com/ro0gr)
- [#7275](https://github.com/ember-cli/ember-cli/pull/7275) Allow server middleware to answer non-get (POST/PATCH...) requests [@cibernox](https://github.com/cibernox)
- [#7269](https://github.com/ember-cli/ember-cli/pull/7269) Extract vendor generation into bundler [@twokul](https://github.com/twokul)
- [#7292](https://github.com/ember-cli/ember-cli/pull/7292) Add Documentation Link and Supported Versions [@CrshOverride](https://github.com/CrshOverride)
- [#7296](https://github.com/ember-cli/ember-cli/pull/7296) Drop un-needed Ember import [@mixonic](https://github.com/mixonic)
- [#7300](https://github.com/ember-cli/ember-cli/pull/7300) Refactor Custom Transformation logic [@sangm](https://github.com/sangm)
- [#7303](https://github.com/ember-cli/ember-cli/pull/7303) Introduces a way to debug application/add-on trees [@twokul](https://github.com/twokul)
- [#7314](https://github.com/ember-cli/ember-cli/pull/7314) Removes babel module transform [@twokul](https://github.com/twokul)
- [#7315](https://github.com/ember-cli/ember-cli/pull/7315) fix image uri [@xg-wang](https://github.com/xg-wang)

Thank you to all who took the time to contribute!


## 2.15.1

The following changes are required if you are upgrading from the previous
version:

- Users
  + [`ember new` diff](https://github.com/ember-cli/ember-new-output/compare/v2.15.0...v2.15.1)
  + Upgrade your project's ember-cli version - [docs](https://ember-cli.com/user-guide/#upgrading)
- Addon Developers
  + [`ember addon` diff](https://github.com/ember-cli/ember-addon-output/compare/v2.15.0...v2.15.1)
  + No changes required
- Core Contributors
  + No changes required

#### Community Contributions

- [#7316](https://github.com/ember-cli/ember-cli/pull/7316) Bump blueprint to Ember Data 2.15.0 [@locks](https://github.com/locks)
- [#7320](https://github.com/ember-cli/ember-cli/pull/7320) move "private" key in package.json [@kellyselden](https://github.com/kellyselden)

Thank you to all who took the time to contribute!


## 2.15.0

The following changes are required if you are upgrading from the previous
version:

- Users
  + [`ember new` diff](https://github.com/ember-cli/ember-new-output/compare/v2.14.2...v2.15.0)
  + Upgrade your project's ember-cli version - [docs](https://ember-cli.com/user-guide/#upgrading)
- Addon Developers
  + [`ember addon` diff](https://github.com/ember-cli/ember-addon-output/compare/v2.14.2...v2.15.0)
  + No changes required
- Core Contributors
  + No changes required

#### Community Contributions

- [#7286](https://github.com/ember-cli/ember-cli/pull/7286) Update `amd-name-resolver` version to enable parallel babel transpile [@mikrostew](https://github.com/mikrostew)
- [#7309](https://github.com/ember-cli/ember-cli/pull/7309) model/project: Freeze app config before caching it [@Turbo87](https://github.com/Turbo87)
- [#7310](https://github.com/ember-cli/ember-cli/pull/7310) models/project: Hide app config caching behind CONFIG_CACHING feature flag [@Turbo87](https://github.com/Turbo87)

Thank you to all who took the time to contribute!


## 2.15.0-beta.2

The following changes are required if you are upgrading from the previous
version:

- Users
  + [`ember new` diff](https://github.com/ember-cli/ember-new-output/compare/v2.15.0-beta.1...v2.15.0-beta.2)
  + Upgrade your project's ember-cli version - [docs](https://ember-cli.com/user-guide/#upgrading)
- Addon Developers
  + [`ember addon` diff](https://github.com/ember-cli/ember-addon-output/compare/v2.15.0-beta.1...v2.15.0-beta.2)
  + No changes required
- Core Contributors
  + No changes required

#### Community Contributions

- [#7210](https://github.com/ember-cli/ember-cli/pull/7210) Ember try remove test [@kellyselden](https://github.com/kellyselden)
- [#7186](https://github.com/ember-cli/ember-cli/pull/7186) node 8 [@stefanpenner](https://github.com/stefanpenner)
- [#7136](https://github.com/ember-cli/ember-cli/pull/7136) ember test work with both —server and —path [@stefanpenner](https://github.com/stefanpenner)
- [#7224](https://github.com/ember-cli/ember-cli/pull/7224) context issue fix [@bekzod](https://github.com/bekzod)
- [#7206](https://github.com/ember-cli/ember-cli/pull/7206) release] remove MODEL_FACTORY_INJECTIONS [@kellyselden](https://github.com/kellyselden)
- [#7205](https://github.com/ember-cli/ember-cli/pull/7205) release] 2 12 lts testing [@kellyselden](https://github.com/kellyselden)
- [#7193](https://github.com/ember-cli/ember-cli/pull/7193) cherry pick "install npm 4 in addon travis using npm" [@kellyselden](https://github.com/kellyselden)
- [#7194](https://github.com/ember-cli/ember-cli/pull/7194) stay in sync with editorconfig and other blueprints regarding newlines [@kellyselden](https://github.com/kellyselden)
- [#7204](https://github.com/ember-cli/ember-cli/pull/7204) release] explain node 4 in addons [@kellyselden](https://github.com/kellyselden)
- [#7208](https://github.com/ember-cli/ember-cli/pull/7208) Fixes typo in babel transpilation options [@pzuraq/bugfix](https://github.com/pzuraq/bugfix)
- [#7231](https://github.com/ember-cli/ember-cli/pull/7231) Don't merge `emberCLITree` twice [@twokul](https://github.com/twokul)
- [#7246](https://github.com/ember-cli/ember-cli/pull/7246) cherry-pick "Bumps `broccoli-builder` version to include stack traces fix [@twokul](https://github.com/twokul)
- [#7270](https://github.com/ember-cli/ember-cli/pull/7270) Cache Project model config. [@ember-cli](https://github.com/ember-cli)
- [#7273](https://github.com/ember-cli/ember-cli/pull/7273) Asset sizes [@simplabs](https://github.com/simplabs)

Thank you to all who took the time to contribute!


## 2.15.0-beta.1

The following changes are required if you are upgrading from the previous
version:

- Users
  + [`ember new` diff](https://github.com/ember-cli/ember-new-output/compare/v2.14.0...v2.15.0-beta.1)
  + Upgrade your project's ember-cli version - [docs](https://ember-cli.com/user-guide/#upgrading)
- Addon Developers
  + [`ember addon` diff](https://github.com/ember-cli/ember-addon-output/compare/v2.14.0...v2.15.0-beta.1)
  + No changes required
- Core Contributors
  + No changes required

#### Community Contributions

- [#6988](https://github.com/ember-cli/ember-cli/pull/6988) update addon lts testing [@kellyselden](https://github.com/kellyselden)
- [#7132](https://github.com/ember-cli/ember-cli/pull/7132) Bump ember-cli-eslint [@rwwagner90](https://github.com/rwwagner90)
- [#7026](https://github.com/ember-cli/ember-cli/pull/7026) explain node 4 in addons [@kellyselden](https://github.com/kellyselden)
- [#7002](https://github.com/ember-cli/ember-cli/pull/7002) update from npm 2 when using node 4 [@kellyselden](https://github.com/kellyselden)
- [#7014](https://github.com/ember-cli/ember-cli/pull/7014) fixup #6941 [@stefanpenner](https://github.com/stefanpenner)
- [#7025](https://github.com/ember-cli/ember-cli/pull/7025) remove MODEL_FACTORY_INJECTIONS [@stefanpenner](https://github.com/stefanpenner)
- [#7003](https://github.com/ember-cli/ember-cli/pull/7003) Allow node 7.x on Windows [@btecu](https://github.com/btecu)
- [#7090](https://github.com/ember-cli/ember-cli/pull/7090) Documentation around error propagation & version bumps [@twokul](https://github.com/twokul)
- [#7048](https://github.com/ember-cli/ember-cli/pull/7048) Update yarn.lock with latest allowed dependencies. [@rwjblue](https://github.com/rwjblue)
- [#7046](https://github.com/ember-cli/ember-cli/pull/7046) Pass only packages to npm uninstall task that exist [@raido](https://github.com/raido)
- [#7041](https://github.com/ember-cli/ember-cli/pull/7041) Revert rawMode to original value during windows signals cleanup [@ro0gr](https://github.com/ro0gr)
- [#7045](https://github.com/ember-cli/ember-cli/pull/7045) Make app.import() work with files inside `node_modules` [@Turbo87](https://github.com/Turbo87)
- [#7032](https://github.com/ember-cli/ember-cli/pull/7032) BUGFIX Corrected a typo in Windows elevation test error message. [@jpschober](https://github.com/jpschober)
- [#7068](https://github.com/ember-cli/ember-cli/pull/7068) Remove reference to "lib/ext/promise" from docs [@ro0gr](https://github.com/ro0gr)
- [#7057](https://github.com/ember-cli/ember-cli/pull/7057) Use https in references to emberjs website [@ahmadsoe](https://github.com/ahmadsoe)
- [#7056](https://github.com/ember-cli/ember-cli/pull/7056) fix_typos [@fixTypos](https://github.com/fixTypos)
- [#7064](https://github.com/ember-cli/ember-cli/pull/7064) remove the implied npm install and test from travis [@kellyselden](https://github.com/kellyselden)
- [#7054](https://github.com/ember-cli/ember-cli/pull/7054) Allow imports from scoped packages [@dfreeman](https://github.com/dfreeman)
- [#7150](https://github.com/ember-cli/ember-cli/pull/7150) fix typo [@stefanpenner](https://github.com/stefanpenner)
- [#7102](https://github.com/ember-cli/ember-cli/pull/7102) use `.test` instead of `.match` when appropriate [@bekzod](https://github.com/bekzod)
- [#7095](https://github.com/ember-cli/ember-cli/pull/7095) loggers `let` => `const` [@bekzod](https://github.com/bekzod)
- [#7084](https://github.com/ember-cli/ember-cli/pull/7084) change var to let in ARCHITECTURE.md [@ro0gr](https://github.com/ro0gr)
- [#7100](https://github.com/ember-cli/ember-cli/pull/7100) use native `Object.assign` [@bekzod](https://github.com/bekzod)
- [#7101](https://github.com/ember-cli/ember-cli/pull/7101) use `.reduce` in `addonPackages` [@bekzod](https://github.com/bekzod)
- [#7094](https://github.com/ember-cli/ember-cli/pull/7094) concat instead of `unshift each` in `_processedExternalTree` [@bekzod](https://github.com/bekzod)
- [#7080](https://github.com/ember-cli/ember-cli/pull/7080) Node support doc [@stefanpenner](https://github.com/stefanpenner)
- [#7099](https://github.com/ember-cli/ember-cli/pull/7099) use native `[].any` and `Object.keys` [@bekzod](https://github.com/bekzod)
- [#7096](https://github.com/ember-cli/ember-cli/pull/7096) removed redundant `self` references [@bekzod](https://github.com/bekzod)
- [#7081](https://github.com/ember-cli/ember-cli/pull/7081) update deps [@stefanpenner](https://github.com/stefanpenner)
- [#7093](https://github.com/ember-cli/ember-cli/pull/7093) use arrow function in `discoverFromDependencies` [@bekzod](https://github.com/bekzod)
- [#7085](https://github.com/ember-cli/ember-cli/pull/7085) remove "Aligned require statements" style guide [@ro0gr](https://github.com/ro0gr)
- [#7092](https://github.com/ember-cli/ember-cli/pull/7092) avoid extra iteration, use `reduce` instead of `map/filter` combination [@bekzod](https://github.com/bekzod)
- [#7161](https://github.com/ember-cli/ember-cli/pull/7161) Use headless chrome in addon build config [@sivakumar-kailasam](https://github.com/sivakumar-kailasam)
- [#7123](https://github.com/ember-cli/ember-cli/pull/7123) double mocha-eslint test timeout [@ro0gr](https://github.com/ro0gr)
- [#7118](https://github.com/ember-cli/ember-cli/pull/7118) cleanup `appAndDependencies` [@bekzod](https://github.com/bekzod)
- [#7105](https://github.com/ember-cli/ember-cli/pull/7105) use `const` where appropriate [@bekzod](https://github.com/bekzod)
- [#7106](https://github.com/ember-cli/ember-cli/pull/7106) cleanup tangled promise [@bekzod](https://github.com/bekzod)
- [#7114](https://github.com/ember-cli/ember-cli/pull/7114) explain the old code in bin/ember [@kellyselden](https://github.com/kellyselden)
- [#7104](https://github.com/ember-cli/ember-cli/pull/7104) cleanup `addon/dependencies` [@bekzod](https://github.com/bekzod)
- [#7107](https://github.com/ember-cli/ember-cli/pull/7107) cleanup promise chain [@bekzod](https://github.com/bekzod)
- [#7113](https://github.com/ember-cli/ember-cli/pull/7113) simplified promise chain in `git-init` [@bekzod](https://github.com/bekzod)
- [#7110](https://github.com/ember-cli/ember-cli/pull/7110) convert to RSVP promise inside `utilities/execa` [@bekzod](https://github.com/bekzod)
- [#7152](https://github.com/ember-cli/ember-cli/pull/7152) Remove redundant chrome installation since appveyor has latest chrome [@sivakumar-kailasam](https://github.com/sivakumar-kailasam)
- [#7151](https://github.com/ember-cli/ember-cli/pull/7151) Change `broccoli-middleware` to `1.0.0` :tada: [@twokul](https://github.com/twokul)
- [#7148](https://github.com/ember-cli/ember-cli/pull/7148) Replace phantom.js usage with headless chrome [@sivakumar-kailasam](https://github.com/sivakumar-kailasam)
- [#7147](https://github.com/ember-cli/ember-cli/pull/7147) Add Replacer to FileInfo [@stefanpenner](https://github.com/stefanpenner)
- [#7133](https://github.com/ember-cli/ember-cli/pull/7133) ember-cli-dependency-checker major version bump [@kellyselden](https://github.com/kellyselden)
- [#7175](https://github.com/ember-cli/ember-cli/pull/7175) mention chrome is required now [@kellyselden](https://github.com/kellyselden)
- [#7160](https://github.com/ember-cli/ember-cli/pull/7160) link + integrity is currently causing double loads [@stefanpenner](https://github.com/stefanpenner)
- [#7153](https://github.com/ember-cli/ember-cli/pull/7153) Update yarn.lock [@rwjblue](https://github.com/rwjblue)
- [#7180](https://github.com/ember-cli/ember-cli/pull/7180) install npm 4 in addon travis using npm [@kellyselden](https://github.com/kellyselden)
- [#7167](https://github.com/ember-cli/ember-cli/pull/7167) Upgrade testem to allow browser_args in testem.json [@sivakumar-kailasam](https://github.com/sivakumar-kailasam)
- [#7169](https://github.com/ember-cli/ember-cli/pull/7169) Travis multiple blank line cleanup and if block code consolidation [@kellyselden](https://github.com/kellyselden)
- [#7173](https://github.com/ember-cli/ember-cli/pull/7173) Removed unused dependencies [@t-sauer](https://github.com/t-sauer)
- [#7177](https://github.com/ember-cli/ember-cli/pull/7177) verify npm/yarn logic in travis files [@kellyselden](https://github.com/kellyselden)
- [#7181](https://github.com/ember-cli/ember-cli/pull/7181) node 8 but with npm4 [@stefanpenner](https://github.com/stefanpenner)
- [#7195](https://github.com/ember-cli/ember-cli/pull/7195) fix  --non-interactive test regression [@kellyselden](https://github.com/kellyselden)
- [#7196](https://github.com/ember-cli/ember-cli/pull/7196) fix a bad merge conflict resolution [@kellyselden](https://github.com/kellyselden)
- [#7197](https://github.com/ember-cli/ember-cli/pull/7197) use newer yarn on travis [@kellyselden](https://github.com/kellyselden)
- [#7200](https://github.com/ember-cli/ember-cli/pull/7200) verify welcome page logic [@kellyselden](https://github.com/kellyselden)

Thank you to all who took the time to contribute!


## 2.14.2

The following changes are required if you are upgrading from the previous
version:

- Users
  + [`ember new` diff](https://github.com/ember-cli/ember-new-output/compare/v2.14.1...v2.14.2)
  + Upgrade your project's ember-cli version - [docs](https://ember-cli.com/user-guide/#upgrading)
- Addon Developers
  + [`ember addon` diff](https://github.com/ember-cli/ember-addon-output/compare/v2.14.1...v2.14.2)
  + No changes required
- Core Contributors
  + No changes required

#### Community Contributions

- [#7273](https://github.com/ember-cli/ember-cli/pull/7273) Fix --json option for asset sizes command [@simplabs](https://github.com/simplabs)

Thank you to all who took the time to contribute!


## 2.14.1

The following changes are required if you are upgrading from the previous
version:

- Users
  + [`ember new` diff](https://github.com/ember-cli/ember-new-output/compare/v2.14.0...v2.14.1)
  + Upgrade your project's ember-cli version - [docs](https://ember-cli.com/user-guide/#upgrading)
- Addon Developers
  + [`ember addon` diff](https://github.com/ember-cli/ember-addon-output/compare/v2.14.0...v2.14.1)
  + No changes required
- Core Contributors
  + No changes required

#### Community Contributions

- [#7186](https://github.com/ember-cli/ember-cli/pull/7186) [release] node 8 [@stefanpenner](https://github.com/stefanpenner)
- [#7193](https://github.com/ember-cli/ember-cli/pull/7193) cherry pick "install npm 4 in addon travis using npm" [@kellyselden](https://github.com/kellyselden)
- [#7194](https://github.com/ember-cli/ember-cli/pull/7194) stay in sync with editorconfig and other blueprints regarding newlines [@kellyselden](https://github.com/kellyselden)
- [#7204](https://github.com/ember-cli/ember-cli/pull/7204) [bugfix release] explain node 4 in addons [@kellyselden](https://github.com/kellyselden)
- [#7205](https://github.com/ember-cli/ember-cli/pull/7205) [bugfix release] 2 12 lts testing [@kellyselden](https://github.com/kellyselden)
- [#7206](https://github.com/ember-cli/ember-cli/pull/7206) [bugfix release] remove MODEL_FACTORY_INJECTIONS [@kellyselden](https://github.com/kellyselden)
- [#7208](https://github.com/ember-cli/ember-cli/pull/7208) bugfix(legacy-addons): Fixes typo in babel transpilation options [@pzuraq](https://github.com/pzuraq)
- [#7210](https://github.com/ember-cli/ember-cli/pull/7210) [bugfix release] Ember try remove test [@kellyselden](https://github.com/kellyselden)
- [#7246](https://github.com/ember-cli/ember-cli/pull/7246) [BUGFIX release] cherry-pick "Bumps `broccoli-builder` version to include stack traces fix" [@twokul](https://github.com/twokul)

## 2.14.0

The following changes are required if you are upgrading from the previous
version:

- Users
  + [`ember new` diff](https://github.com/ember-cli/ember-new-output/compare/v2.13.3...v2.14.0)
  + Upgrade your project's ember-cli version - [docs](https://ember-cli.com/user-guide/#upgrading)
- Addon Developers
  + [`ember addon` diff](https://github.com/ember-cli/ember-addon-output/compare/v2.13.3...v2.14.0)
  + No changes required
- Core Contributors
  + No changes required

#### Community Contributions

- [#6937](https://github.com/ember-cli/ember-cli/pull/6937) various blueprint cleanup and consistency [@kellyselden](https://github.com/kellyselden)
- [#6862](https://github.com/ember-cli/ember-cli/pull/6862) Update minimum ember-try version. [@rwjblue](https://github.com/rwjblue)
- [#6932](https://github.com/ember-cli/ember-cli/pull/6932) make blueprint files public [@kellyselden](https://github.com/kellyselden)
- [#6874](https://github.com/ember-cli/ember-cli/pull/6874) Add .eslintrc.js files to blueprints [@rwwagner90](https://github.com/rwwagner90)
- [#6868](https://github.com/ember-cli/ember-cli/pull/6868) Add --welcome option to `new` and `init` so that it can be skipped with --no-welcome [@romulomachado](https://github.com/romulomachado)
- [#6873](https://github.com/ember-cli/ember-cli/pull/6873) Add ~ to ember-cli in package.json in blueprints [@rwwagner90](https://github.com/rwwagner90)
- [#6934](https://github.com/ember-cli/ember-cli/pull/6934) missed node 4 - es6 updates in blueprints [@kellyselden](https://github.com/kellyselden)
- [#6890](https://github.com/ember-cli/ember-cli/pull/6890) Replace lib/utilities/DAG.js with dag-map package [@rwwagner90](https://github.com/rwwagner90)
- [#6888](https://github.com/ember-cli/ember-cli/pull/6888) Print out `yarn install` when yarn.lock file is present [@samdemaeyer](https://github.com/samdemaeyer)
- [#6883](https://github.com/ember-cli/ember-cli/pull/6883) broccoli/ember-app: Make app/index.html optional [@Turbo87](https://github.com/Turbo87)
- [#6886](https://github.com/ember-cli/ember-cli/pull/6886) Handle addon constructor errors gracefully [@jsturgis](https://github.com/jsturgis)
- [#6889](https://github.com/ember-cli/ember-cli/pull/6889) Use const/let in all blueprints [@simonihmig](https://github.com/simonihmig)
- [#6938](https://github.com/ember-cli/ember-cli/pull/6938) Add ESLint config to "server" and "lib" blueprints [@kellyselden](https://github.com/kellyselden)
- [#6910](https://github.com/ember-cli/ember-cli/pull/6910) [BUGFIX] Add yuidocs for the addon:init method [@mattmarcum](https://github.com/mattmarcum)
- [#6896](https://github.com/ember-cli/ember-cli/pull/6896) Removed all references to Bower in blueprint README. [@michielboekhoff](https://github.com/michielboekhoff)
- [#6903](https://github.com/ember-cli/ember-cli/pull/6903) remove npm experiment refs [@tylerturdenpants](https://github.com/tylerturdenpants)
- [#6907](https://github.com/ember-cli/ember-cli/pull/6907) Ignore files created by Ember-Try [@elwayman02](https://github.com/elwayman02)
- [#6898](https://github.com/ember-cli/ember-cli/pull/6898) Update ember-export-application-global to babel@6 version. [@rwjblue](https://github.com/rwjblue)
- [#6915](https://github.com/ember-cli/ember-cli/pull/6915) Run YUIDoc on single `it` [@sduquej](https://github.com/sduquej)
- [#6912](https://github.com/ember-cli/ember-cli/pull/6912) Stop creating recursive symlink (addon requiring itself) [@clekstro](https://github.com/clekstro)
- [#6911](https://github.com/ember-cli/ember-cli/pull/6911) Fix dirty git state [@clekstro](https://github.com/clekstro)
- [#6966](https://github.com/ember-cli/ember-cli/pull/6966) ENHANCEMENT: throw when converting `npm install foo` to `yarn install foo` [@pichfl](https://github.com/pichfl)
- [#6940](https://github.com/ember-cli/ember-cli/pull/6940) remove lint filter [@kellyselden](https://github.com/kellyselden)
- [#6936](https://github.com/ember-cli/ember-cli/pull/6936) use RSVP.resolve shorthand [@kellyselden](https://github.com/kellyselden)
- [#6919](https://github.com/ember-cli/ember-cli/pull/6919) Do not use `chalk.white` when displaying asset sizes [@lucasmazza](https://github.com/lucasmazza)
- [#6939](https://github.com/ember-cli/ember-cli/pull/6939) replace ': function(' with '(' [@kellyselden](https://github.com/kellyselden)
- [#6935](https://github.com/ember-cli/ember-cli/pull/6935) use our string style since converted from json [@kellyselden](https://github.com/kellyselden)
- [#6942](https://github.com/ember-cli/ember-cli/pull/6942) object shorthand blueprint cleanup [@kellyselden](https://github.com/kellyselden)
- [#6984](https://github.com/ember-cli/ember-cli/pull/6984) Fix perf-guide to have correct file names for build visualization [@kratiahuja](https://github.com/kratiahuja)
- [#7007](https://github.com/ember-cli/ember-cli/pull/7007) Updated npm version for ember-data to use ~ instead of ^ [@fushi](https://github.com/fushi)
- [#7038](https://github.com/ember-cli/ember-cli/pull/7038) Update "ember-cli-htmlbars" [@stefanpenner](https://github.com/stefanpenner)
- [#7059](https://github.com/ember-cli/ember-cli/pull/7059) Addon#setupPreprocessorRegistry should be invoked after `addon.app` is set. [@stefanpenner](https://github.com/stefanpenner)
- [#7130](https://github.com/ember-cli/ember-cli/pull/7130) yarn: Use --non-interactive flag [@Turbo87](https://github.com/Turbo87)
- [#7191](https://github.com/ember-cli/ember-cli/pull/7191) blueprints/app: Update "ember-source" and "ember-data" to v2.14.0 [@Turbo87](https://github.com/Turbo87)
- [#7192](https://github.com/ember-cli/ember-cli/pull/7192) tests/acceptance: Delete broken "ember generate http-proxy" test [@Turbo87](https://github.com/Turbo87)

Thank you to all who took the time to contribute!


### 2.14.0-beta.2

The following changes are required if you are upgrading from the previous
version:

- Users
  + [`ember new` diff](https://github.com/ember-cli/ember-new-output/compare/v2.14.0-beta.1...v2.14.0-beta.2)
  + Upgrade your project's ember-cli version - [docs](https://ember-cli.com/user-guide/#upgrading)
- Addon Developers
  + [`ember addon` diff](https://github.com/ember-cli/ember-addon-output/compare/v2.14.0-beta.1...v2.14.0-beta.2)
  + No changes required
- Core Contributors
  + No changes required

#### Community Contributions

- [#7007](https://github.com/ember-cli/ember-cli/pull/7007) Updated npm version for ember-data to use ~ instead of ^ [@fushi](https://github.com/fushi)
- [#6996](https://github.com/ember-cli/ember-cli/pull/6996) Update to non-beta version of ember-cli-qunit. [@rwjblue](https://github.com/rwjblue)
- [#6991](https://github.com/ember-cli/ember-cli/pull/6991) cleanup [@stefanpenner](https://github.com/stefanpenner)
- [#7009](https://github.com/ember-cli/ember-cli/pull/7009) fix extra new line and easier to read indentation [@Turbo87](https://github.com/Turbo87)
- [#7011](https://github.com/ember-cli/ember-cli/pull/7011) npmTask should throw when trying to convert `npm install foo` to `yarn install foo` [@Turbo87](https://github.com/Turbo87)
- [#7015](https://github.com/ember-cli/ember-cli/pull/7015) Do not set committer for the initial git commit [@Turbo87](https://github.com/Turbo87)
- [#7023](https://github.com/ember-cli/ember-cli/pull/7023) Allow broccoli-babel-transpiler to float with SemVer. [@rwjblue](https://github.com/rwjblue)
- [#7028](https://github.com/ember-cli/ember-cli/pull/7028) add yarn missing default comment [@kellyselden](https://github.com/kellyselden)
- [#7036](https://github.com/ember-cli/ember-cli/pull/7036) Ensure `lintTree` results cannot clobber tests. [@rwjblue](https://github.com/rwjblue)
- [#7038](https://github.com/ember-cli/ember-cli/pull/7038) Update "ember-cli-htmlbars" [@stefanpenner](https://github.com/stefanpenner)
- [#7049](https://github.com/ember-cli/ember-cli/pull/7049) Prevent warnings from broccoli-babel-transpiler. [@rwjblue](https://github.com/rwjblue)
- [#7051](https://github.com/ember-cli/ember-cli/pull/7051) Corrected a typo in Windows elevation test error message. [@Turbo87](https://github.com/Turbo87)
- [#7052](https://github.com/ember-cli/ember-cli/pull/7052) Pass only package to npm uninstall task that exist [@Turbo87](https://github.com/Turbo87)

Thank you to all who took the time to contribute!


### 2.14.0-beta.1

The following changes are required if you are upgrading from the previous
version:

- Users
  + [`ember new` diff](https://github.com/ember-cli/ember-new-output/compare/v2.13.0...v2.14.0-beta.1)
  + Upgrade your project's ember-cli version - [docs](https://ember-cli.com/user-guide/#upgrading)
- Addon Developers
  + [`ember addon` diff](https://github.com/ember-cli/ember-addon-output/compare/v2.13.0...v2.14.0-beta.1)
  + No changes required
- Core Contributors
  + No changes required

#### Community Contributions

- [#6918](https://github.com/ember-cli/ember-cli/pull/6918) Update markdown-it-terminal to the latest version 🚀 [@ember-cli](https://github.com/ember-cli)
- [#6862](https://github.com/ember-cli/ember-cli/pull/6862) Update minimum ember-try version. [@rwjblue](https://github.com/rwjblue)
- [#6859](https://github.com/ember-cli/ember-cli/pull/6859) Update fs-extra to the latest version 🚀 [@ember-cli](https://github.com/ember-cli)
- [#6937](https://github.com/ember-cli/ember-cli/pull/6937) various blueprint cleanup and consistency [@kellyselden](https://github.com/kellyselden)
- [#6874](https://github.com/ember-cli/ember-cli/pull/6874) Add .eslintrc.js files to blueprints [@rwwagner90](https://github.com/rwwagner90)
- [#6868](https://github.com/ember-cli/ember-cli/pull/6868) Add --welcome option to `new` and `init` so that it can be skipped with --no-welcome [@romulomachado](https://github.com/romulomachado)
- [#6873](https://github.com/ember-cli/ember-cli/pull/6873) Add ~ to ember-cli in package.json in blueprints [@rwwagner90](https://github.com/rwwagner90)
- [#6932](https://github.com/ember-cli/ember-cli/pull/6932) make blueprint files public [@kellyselden](https://github.com/kellyselden)
- [#6890](https://github.com/ember-cli/ember-cli/pull/6890) Replace lib/utilities/DAG.js with dag-map package [@rwwagner90](https://github.com/rwwagner90)
- [#6888](https://github.com/ember-cli/ember-cli/pull/6888) Print out `yarn install` when yarn.lock file is present [@samdemaeyer](https://github.com/samdemaeyer)
- [#6883](https://github.com/ember-cli/ember-cli/pull/6883) broccoli/ember-app: Make app/index.html optional [@Turbo87](https://github.com/Turbo87)
- [#6886](https://github.com/ember-cli/ember-cli/pull/6886) Handle addon constructor errors gracefully [@jsturgis](https://github.com/jsturgis)
- [#6889](https://github.com/ember-cli/ember-cli/pull/6889) Use const/let in all blueprints [@simonihmig](https://github.com/simonihmig)
- [#6940](https://github.com/ember-cli/ember-cli/pull/6940) remove lint filter [@kellyselden](https://github.com/kellyselden)
- [#6910](https://github.com/ember-cli/ember-cli/pull/6910) [BUGFIX] Add yuidocs for the addon:init method [@mattmarcum](https://github.com/mattmarcum)
- [#6896](https://github.com/ember-cli/ember-cli/pull/6896) Removed all references to Bower in blueprint README. [@michielboekhoff](https://github.com/michielboekhoff)
- [#6903](https://github.com/ember-cli/ember-cli/pull/6903) remove npm experiment refs [@tylerturdenpants](https://github.com/tylerturdenpants)
- [#6907](https://github.com/ember-cli/ember-cli/pull/6907) Ignore files created by Ember-Try [@elwayman02](https://github.com/elwayman02)
- [#6898](https://github.com/ember-cli/ember-cli/pull/6898) Update ember-export-application-global to babel@6 version. [@rwjblue](https://github.com/rwjblue)
- [#6942](https://github.com/ember-cli/ember-cli/pull/6942) object shorthand blueprint cleanup [@ember-cli](https://github.com/ember-cli)
- [#6936](https://github.com/ember-cli/ember-cli/pull/6936) use RSVP.resolve shorthand [@kellyselden](https://github.com/kellyselden)
- [#6934](https://github.com/ember-cli/ember-cli/pull/6934) missed node 4 - es6 updates in blueprints [@kellyselden](https://github.com/kellyselden)
- [#6912](https://github.com/ember-cli/ember-cli/pull/6912) Stop creating recursive symlink (addon requiring itself) [@clekstro](https://github.com/clekstro)
- [#6935](https://github.com/ember-cli/ember-cli/pull/6935) use our string style since converted from json [@kellyselden](https://github.com/kellyselden)
- [#6919](https://github.com/ember-cli/ember-cli/pull/6919) Do not use `chalk.white` when displaying asset sizes [@lucasmazza](https://github.com/lucasmazza)
- [#6915](https://github.com/ember-cli/ember-cli/pull/6915) Run YUIDoc on single `it` [@sduquej](https://github.com/sduquej)
- [#6911](https://github.com/ember-cli/ember-cli/pull/6911) Fix dirty git state [@clekstro](https://github.com/clekstro)
- [#6938](https://github.com/ember-cli/ember-cli/pull/6938) Add ESLint config to "server" and "lib" blueprints [@kellyselden](https://github.com/kellyselden)
- [#6939](https://github.com/ember-cli/ember-cli/pull/6939) replace ': function(' with '(' [@kellyselden](https://github.com/kellyselden)
- [#6966](https://github.com/ember-cli/ember-cli/pull/6966) ENHANCEMENT: throw when converting `npm install foo` to `yarn install foo` [@pichfl](https://github.com/pichfl)
- [#6984](https://github.com/ember-cli/ember-cli/pull/6984) Fix perf-guide to have correct file names for build visualization [@kratiahuja](https://github.com/kratiahuja)
- [#6987](https://github.com/ember-cli/ember-cli/pull/6987) Update fs-extra to the latest version 🚀 [@ember-cli](https://github.com/ember-cli)

Thank you to all who took the time to contribute!


### 2.13.3

The following changes are required if you are upgrading from the previous
version:

- Users
  + [`ember new` diff](https://github.com/ember-cli/ember-new-output/compare/v2.13.2...v2.13.3)
  + Upgrade your project's ember-cli version - [docs](https://ember-cli.com/user-guide/#upgrading)
- Addon Developers
  + [`ember addon` diff](https://github.com/ember-cli/ember-addon-output/compare/v2.13.2...v2.13.3)
  + No changes required
- Core Contributors
  + No changes required

#### Community Contributions

- [#7076](https://github.com/ember-cli/ember-cli/pull/7076) node 8 [@stefanpenner](https://github.com/stefanpenner)
- [#7077](https://github.com/ember-cli/ember-cli/pull/7077) Add reasonable `uglify-js` options. [@rwjblue](https://github.com/rwjblue)

Thank you to all who took the time to contribute!


### 2.13.2

The following changes are required if you are upgrading from the previous
version:

- Users
  + [`ember new` diff](https://github.com/ember-cli/ember-new-output/compare/v2.13.1...v2.13.2)
  + Upgrade your project's ember-cli version - [docs](https://ember-cli.com/user-guide/#upgrading)
- Addon Developers
  + [`ember addon` diff](https://github.com/ember-cli/ember-addon-output/compare/v2.13.1...v2.13.2)
  + No changes required
- Core Contributors
  + No changes required

#### Community Contributions

- [#7023](https://github.com/ember-cli/ember-cli/pull/7023) Allow broccoli-babel-transpiler to float with SemVer. [@rwjblue](https://github.com/rwjblue)
- [#7028](https://github.com/ember-cli/ember-cli/pull/7028) add yarn missing default comment [@kellyselden](https://github.com/kellyselden)
- [#7036](https://github.com/ember-cli/ember-cli/pull/7036) Ensure `lintTree` results cannot clobber tests. [@rwjblue](https://github.com/rwjblue)
- [#7049](https://github.com/ember-cli/ember-cli/pull/7049) Prevent warnings from broccoli-babel-transpiler. [@rwjblue](https://github.com/rwjblue)
- [#7051](https://github.com/ember-cli/ember-cli/pull/7051) Corrected a typo in Windows elevation test error message. [@Turbo87](https://github.com/Turbo87)
- [#7052](https://github.com/ember-cli/ember-cli/pull/7052) Pass only package to npm uninstall task that exist [@Turbo87](https://github.com/Turbo87)

Thank you to all who took the time to contribute!


### 2.13.1

The following changes are required if you are upgrading from the previous
version:

- Users
  + [`ember new` diff](https://github.com/ember-cli/ember-new-output/compare/v2.13.0...v2.13.1)
  + Upgrade your project's ember-cli version - [docs](https://ember-cli.com/user-guide/#upgrading)
- Addon Developers
  + [`ember addon` diff](https://github.com/ember-cli/ember-addon-output/compare/v2.13.0...v2.13.1)
  + No changes required
- Core Contributors
  + No changes required

#### Community Contributions

- [#6991](https://github.com/ember-cli/ember-cli/pull/6991) cleanup [@stefanpenner](https://github.com/stefanpenner)
- [#6996](https://github.com/ember-cli/ember-cli/pull/6996) Update to non-beta version of ember-cli-qunit [@rwjblue](https://github.com/rwjblue)
- [#7009](https://github.com/ember-cli/ember-cli/pull/7009) fix extra new line and easier to read indentation [@Turbo87](https://github.com/Turbo87)
- [#7011](https://github.com/ember-cli/ember-cli/pull/7011) npmTask should throw when trying to convert `npm install foo` to `yarn install foo` [@Turbo87](https://github.com/Turbo87)
- [#7015](https://github.com/ember-cli/ember-cli/pull/7015) Do not set committer for the initial git commit [@Turbo87](https://github.com/Turbo87)

Thank you to all who took the time to contribute!


### 2.13.0

The following changes are required if you are upgrading from the previous
version:

- Users
  + [`ember new` diff](https://github.com/ember-cli/ember-new-output/compare/v2.12.3...v2.13.0)
  + Upgrade your project's ember-cli version - [docs](https://ember-cli.com/user-guide/#upgrading)
- Addon Developers
  + [`ember addon` diff](https://github.com/ember-cli/ember-addon-output/compare/v2.12.3...v2.13.0)
  + No changes required
- Core Contributors
  + No changes required

#### Community Contributions

- [#6978](https://github.com/ember-cli/ember-cli/pull/6978) Update dependencies to Babel 6 versions. [@rwjblue](https://github.com/rwjblue)
- [#6980](https://github.com/ember-cli/ember-cli/pull/6980) Update ember-ajax to v3.0.0. [@rwjblue](https://github.com/rwjblue)
- [#6983](https://github.com/ember-cli/ember-cli/pull/6983) blueprints: Remove Bower from README [@ember-cli](https://github.com/ember-cli)
- [#6986](https://github.com/ember-cli/ember-cli/pull/6986) Revert nopt dependency update [@calderas](https://github.com/calderas)
- [#6992](https://github.com/ember-cli/ember-cli/pull/6992) blueprints/app: Update "ember-source" and "ember-data" to v2.13.0 [@Turbo87](https://github.com/Turbo87)

Thank you to all who took the time to contribute!


### 2.13.0-beta.4

The following changes are required if you are upgrading from the previous
version:

- Users
  + [`ember new` diff](https://github.com/ember-cli/ember-new-output/compare/v2.13.0-beta.3...v2.13.0-beta.4)
  + Upgrade your project's ember-cli version - [docs](https://ember-cli.com/user-guide/#upgrading)
- Addon Developers
  + [`ember addon` diff](https://github.com/ember-cli/ember-addon-output/compare/v2.13.0-beta.3...v2.13.0-beta.4)
  + No changes required
- Core Contributors
  + No changes required

#### Community Contributions

- [#6944](https://github.com/ember-cli/ember-cli/pull/6944) Include ember-testing.js when using ember-source [@trentmwillis](https://github.com/trentmwillis)
- [#6961](https://github.com/ember-cli/ember-cli/pull/6961) ensure addon.css is always included [@stefanpenner](https://github.com/stefanpenner)
- [#6968](https://github.com/ember-cli/ember-cli/pull/6968) Configure ESLint to parse ES2017 by default [@cibernox](https://github.com/cibernox)
- [#6969](https://github.com/ember-cli/ember-cli/pull/6969) Remove `.bowerrc` from blueprints [@pichfl](https://github.com/pichfl)

Thank you to all who took the time to contribute!


### 2.13.0-beta.3

The following changes are required if you are upgrading from the previous
version:

- Users
  + [`ember new` diff](https://github.com/ember-cli/ember-new-output/compare/v2.13.0-beta.2...v2.13.0-beta.3)
  + Upgrade your project's ember-cli version - [docs](https://ember-cli.com/user-guide/#upgrading)
- Addon Developers
  + [`ember addon` diff](https://github.com/ember-cli/ember-addon-output/compare/v2.13.0-beta.2...v2.13.0-beta.3)
  + No changes required
- Core Contributors
  + No changes required

#### Community Contributions

- [#6901](https://github.com/ember-cli/ember-cli/pull/6901) Update ember-welcome-page to use Babel 6. [@rwjblue](https://github.com/rwjblue)
- [#6904](https://github.com/ember-cli/ember-cli/pull/6904) Update ember-cli-qunit to use Babel 6. [@rwjblue](https://github.com/rwjblue)
- [#6905](https://github.com/ember-cli/ember-cli/pull/6905) Update various addons to use Babel 6. [@rwjblue](https://github.com/rwjblue)
- [#6928](https://github.com/ember-cli/ember-cli/pull/6928) Add 🐹 as "ember" alias [@Turbo87](https://github.com/Turbo87)
- [#6929](https://github.com/ember-cli/ember-cli/pull/6929) Backport fixes to release branch [@Turbo87](https://github.com/Turbo87)

Thank you to all who took the time to contribute!


### 2.13.0-beta.2

The following changes are required if you are upgrading from the previous
version:

- Users
  + [`ember new` diff](https://github.com/ember-cli/ember-new-output/compare/v2.13.0-beta.1...v2.13.0-beta.2)
  + Upgrade your project's ember-cli version - [docs](https://ember-cli.com/user-guide/#upgrading)
- Addon Developers
  + [`ember addon` diff](https://github.com/ember-cli/ember-addon-output/compare/v2.13.0-beta.1...v2.13.0-beta.2)
  + No changes required
- Core Contributors
  + No changes required

#### Community Contributions

- [#6861](https://github.com/ember-cli/ember-cli/pull/6861) Don't generate `addon-config/targets.js` in addons [@cibernox](https://github.com/cibernox)
- [#6871](https://github.com/ember-cli/ember-cli/pull/6871) Use `yarn install --no-lockfile` in travis for addons [@rwwagner90](https://github.com/rwwagner90)
- [#6874](https://github.com/ember-cli/ember-cli/pull/6874) Add .eslintrc.js files to blueprints [@rwwagner90](https://github.com/rwwagner90)
- [#6884](https://github.com/ember-cli/ember-cli/pull/6884) Remove guard in `treeForAddon` around `addon/**/*.js` files. [@rwjblue](https://github.com/rwjblue)
- [#6885](https://github.com/ember-cli/ember-cli/pull/6885) Work around broken bower installation for old npm versions [@Turbo87](https://github.com/Turbo87)

Thank you to all who took the time to contribute!


### 2.13.0-beta.1

The following changes are required if you are upgrading from the previous
version:

- Users
  + [`ember new` diff](https://github.com/ember-cli/ember-new-output/compare/v2.12.0...v2.13.0-beta.1)
  + Upgrade your project's ember-cli version - [docs](https://ember-cli.com/user-guide/#upgrading)
- Addon Developers
  + [`ember addon` diff](https://github.com/ember-cli/ember-addon-output/compare/v2.12.0...v2.13.0-beta.1)
  + No changes required
- Core Contributors
  + No changes required

#### Community Contributions

- [#6795](https://github.com/ember-cli/ember-cli/pull/6795) Cleanup EmberApp class [@Turbo87](https://github.com/Turbo87)
- [#6615](https://github.com/ember-cli/ember-cli/pull/6615) Command interruption [@ro0gr](https://github.com/ro0gr)
- [#6472](https://github.com/ember-cli/ember-cli/pull/6472) add ability to clean up old files in generators [@kellyselden](https://github.com/kellyselden)
- [#6796](https://github.com/ember-cli/ember-cli/pull/6796) Update dependencies to latest versions. [@ember-cli](https://github.com/ember-cli)
- [#6718](https://github.com/ember-cli/ember-cli/pull/6718) Pass init instrumentation to CLI if we have it [@ember-cli](https://github.com/ember-cli)
- [#6717](https://github.com/ember-cli/ember-cli/pull/6717) Make instrumentation more resilient to errors [@ember-cli](https://github.com/ember-cli)
- [#6716](https://github.com/ember-cli/ember-cli/pull/6716) Remove link to transition guide when ember-cli-build.js file is missing [@status200](https://github.com/status200)
- [#6715](https://github.com/ember-cli/ember-cli/pull/6715) Fix build console output when using environment variable [@status200](https://github.com/status200)
- [#6690](https://github.com/ember-cli/ember-cli/pull/6690) BUGFIX #6679 - workaround for tiny-lr not reloading on empty files arguments [@gandalfar](https://github.com/gandalfar)
- [#6617](https://github.com/ember-cli/ember-cli/pull/6617) Remove wasted work around addon's addon trees. [@rwjblue](https://github.com/rwjblue)
- [#6798](https://github.com/ember-cli/ember-cli/pull/6798) Update ember-cli-preprocess-registry to get latest clean-css. [@ember-cli](https://github.com/ember-cli)
- [#6747](https://github.com/ember-cli/ember-cli/pull/6747) Use EOL to fix one Windows CI failure. [@rwjblue](https://github.com/rwjblue)
- [#6727](https://github.com/ember-cli/ember-cli/pull/6727) remove bower install from travis [@kellyselden](https://github.com/kellyselden)
- [#6745](https://github.com/ember-cli/ember-cli/pull/6745) ensure SIGINT ember serve produces instrumentation [@ember-cli](https://github.com/ember-cli)
- [#6731](https://github.com/ember-cli/ember-cli/pull/6731) This reverts commit cb6bac632dc8dc1c49b30583f0fa135364c5c408, reversing
changes made to be142aaf7801bf64f4322583c7d82ae7c7066c52. [@rwjblue](https://github.com/rwjblue)
- [#6737](https://github.com/ember-cli/ember-cli/pull/6737) Make project require public [@asakusuma](https://github.com/asakusuma)
- [#6741](https://github.com/ember-cli/ember-cli/pull/6741) addon needs to mirror filesToRemove from app [@kellyselden](https://github.com/kellyselden)
- [#6742](https://github.com/ember-cli/ember-cli/pull/6742) Promote cacheKeyForTree to public API [@trentmwillis](https://github.com/trentmwillis)
- [#6734](https://github.com/ember-cli/ember-cli/pull/6734) chore(package): update broccoli-concat to version 3.1.1 [@ember-cli](https://github.com/ember-cli)
- [#6739](https://github.com/ember-cli/ember-cli/pull/6739) Remove bower.json files again [@Turbo87](https://github.com/Turbo87)
- [#6728](https://github.com/ember-cli/ember-cli/pull/6728) remove application.hbs newline [@ember-cli](https://github.com/ember-cli)
- [#6736](https://github.com/ember-cli/ember-cli/pull/6736) start using filesToRemove [@kellyselden](https://github.com/kellyselden)
- [#6748](https://github.com/ember-cli/ember-cli/pull/6748) Use yarn if yarn.lock exists or `--yarn` is used [@Turbo87](https://github.com/Turbo87)
- [#6805](https://github.com/ember-cli/ember-cli/pull/6805) more old file cleanup [@kellyselden](https://github.com/kellyselden)
- [#6789](https://github.com/ember-cli/ember-cli/pull/6789) Support npm packages as `ember new` blueprints [@Turbo87](https://github.com/Turbo87)
- [#6758](https://github.com/ember-cli/ember-cli/pull/6758) Fixes blueprints noop log removals [@gadogado](https://github.com/gadogado)
- [#6768](https://github.com/ember-cli/ember-cli/pull/6768) Normalize end-of-line characters in strings to compare prior to diffing [@koopa](https://github.com/koopa)
- [#6785](https://github.com/ember-cli/ember-cli/pull/6785) Refactor InstallBlueprintTask class [@Turbo87](https://github.com/Turbo87)
- [#6776](https://github.com/ember-cli/ember-cli/pull/6776) Implement targets RFC [@cibernox](https://github.com/cibernox)
- [#6778](https://github.com/ember-cli/ember-cli/pull/6778) Don't print heimdall stack on errors [@ember-cli](https://github.com/ember-cli)
- [#6766](https://github.com/ember-cli/ember-cli/pull/6766) Remove flagging for `experiments.INSTRUMENTATION`. [@ember-cli](https://github.com/ember-cli)
- [#6759](https://github.com/ember-cli/ember-cli/pull/6759) Enable instrumentation experiment with public `instrument` method. [@rwjblue](https://github.com/rwjblue)
- [#6756](https://github.com/ember-cli/ember-cli/pull/6756) `yarn upgrade` [@rwjblue](https://github.com/rwjblue)
- [#6754](https://github.com/ember-cli/ember-cli/pull/6754) Interrupt command with an error if no _currentTask [@ro0gr](https://github.com/ro0gr)
- [#6825](https://github.com/ember-cli/ember-cli/pull/6825) EmberApp: Use "src/ui/index.html" if it exists [@Turbo87](https://github.com/Turbo87)
- [#6797](https://github.com/ember-cli/ember-cli/pull/6797) Remove "proxyquire" dependency [@Turbo87](https://github.com/Turbo87)
- [#6792](https://github.com/ember-cli/ember-cli/pull/6792) package.json: Remove "npm" from greenkeeper ignore list [@ember-cli](https://github.com/ember-cli)
- [#6791](https://github.com/ember-cli/ember-cli/pull/6791) Convert EmberApp and EmberAddon to ES6 classes [@Turbo87](https://github.com/Turbo87)
- [#6840](https://github.com/ember-cli/ember-cli/pull/6840) Add logging for `this.runTask` within commands. [@rwjblue](https://github.com/rwjblue)
- [#6804](https://github.com/ember-cli/ember-cli/pull/6804) Remove missing init instrumentation warning [@ember-cli](https://github.com/ember-cli)
- [#6800](https://github.com/ember-cli/ember-cli/pull/6800) tests/blueprints: Use arrow functions for callbacks [@Turbo87](https://github.com/Turbo87)
- [#6799](https://github.com/ember-cli/ember-cli/pull/6799) Refactor `capture-exit` usage to avoid releasing exit. [@rwjblue](https://github.com/rwjblue)
- [#6845](https://github.com/ember-cli/ember-cli/pull/6845) Convert more promise chains to coroutines [@Turbo87](https://github.com/Turbo87)
- [#6806](https://github.com/ember-cli/ember-cli/pull/6806) Adds eslint-plugin-mocha [@gadogado](https://github.com/gadogado)
- [#6835](https://github.com/ember-cli/ember-cli/pull/6835) EmberApp: Use "src/ui/styles" over "app/styles" if it exists [@Turbo87](https://github.com/Turbo87)
- [#6824](https://github.com/ember-cli/ember-cli/pull/6824) chore(package): update broccoli-merge-trees to version 1.2.3 [@ember-cli](https://github.com/ember-cli)
- [#6816](https://github.com/ember-cli/ember-cli/pull/6816) Resolve path when calling UnwatchedDir for Bower [@arthirm](https://github.com/arthirm)
- [#6821](https://github.com/ember-cli/ember-cli/pull/6821) Add tests for EmberApp.index() method [@Turbo87](https://github.com/Turbo87)
- [#6828](https://github.com/ember-cli/ember-cli/pull/6828) Use Babel 6 [@ember-cli](https://github.com/ember-cli)
- [#6839](https://github.com/ember-cli/ember-cli/pull/6839) Allow `ember new -b <blueprint> foo` to opt-in to yarn by default. [@rwjblue](https://github.com/rwjblue)
- [#6846](https://github.com/ember-cli/ember-cli/pull/6846) tests: Use "chai-as-promised" assertions [@Turbo87](https://github.com/Turbo87)
- [#6847](https://github.com/ember-cli/ember-cli/pull/6847) print the `serving on http://host:port/basePath` after each rebuild [@ember-cli](https://github.com/ember-cli)
- [#6852](https://github.com/ember-cli/ember-cli/pull/6852) Replace "itr2array" helper with Array.from() [@Turbo87](https://github.com/Turbo87)
- [#6853](https://github.com/ember-cli/ember-cli/pull/6853) tests: Remove unused variables [@Turbo87](https://github.com/Turbo87)
- [#6857](https://github.com/ember-cli/ember-cli/pull/6857) Update testdouble to the latest version 🚀 [@ember-cli](https://github.com/ember-cli)

Thank you to all who took the time to contribute!


### 2.12.3

The following changes are required if you are upgrading from the previous
version:

- Users
  + [`ember new` diff](https://github.com/ember-cli/ember-new-output/compare/v2.12.2...v2.12.3)
  + Upgrade your project's ember-cli version - [docs](https://ember-cli.com/user-guide/#upgrading)
- Addon Developers
  + [`ember addon` diff](https://github.com/ember-cli/ember-addon-output/compare/v2.12.2...v2.12.3)
  + No changes required
- Core Contributors
  + No changes required

#### Community Contributions

- [#6986](https://github.com/ember-cli/ember-cli/pull/6986) Revert nopt dependency update [@calderas](https://github.com/calderas)

Thank you to all who took the time to contribute!


### 2.12.2

The following changes are required if you are upgrading from the previous
version:

- Users
  + [`ember new` diff](https://github.com/ember-cli/ember-new-output/compare/v2.12.1...v2.12.2)
  + Upgrade your project's ember-cli version - [docs](https://ember-cli.com/user-guide/#upgrading)
- Addon Developers
  + [`ember addon` diff](https://github.com/ember-cli/ember-addon-output/compare/v2.12.1...v2.12.2)
  + No changes required
- Core Contributors
  + No changes required

#### Community Contributions

- [#6929](https://github.com/ember-cli/ember-cli/pull/6929) Backport fixes to release branch [@Turbo87](https://github.com/Turbo87)
- [#6944](https://github.com/ember-cli/ember-cli/pull/6944) Include ember-testing.js when using ember-source [@trentmwillis](https://github.com/trentmwillis)
- [#6974](https://github.com/ember-cli/ember-cli/pull/6974) Unnecessary "ember-cli-eslint" install [@tylerturdenpants](https://github.com/tylerturdenpants)

Thank you to all who took the time to contribute!


### 2.12.1

The following changes are required if you are upgrading from the previous
version:

- Users
  + [`ember new` diff](https://github.com/ember-cli/ember-new-output/compare/v2.12.0...v2.12.1)
  + Upgrade your project's ember-cli version - [docs](https://ember-cli.com/user-guide/#upgrading)
- Addon Developers
  + [`ember addon` diff](https://github.com/ember-cli/ember-addon-output/compare/v2.12.0...v2.12.1)
  + No changes required
- Core Contributors
  + No changes required

#### Community Contributions

- [#6879](https://github.com/ember-cli/ember-cli/pull/6879) Add .eslintrc.js files to blueprints [@rwwagner90](https://github.com/rwwagner90)
- [#6884](https://github.com/ember-cli/ember-cli/pull/6884) Remove guard in `treeForAddon` around `addon/**/*.js` files. [@rwjblue](https://github.com/rwjblue)
- [#6885](https://github.com/ember-cli/ember-cli/pull/6885) Work around broken bower installation for old npm versions [@Turbo87](https://github.com/Turbo87)

Thank you to all who took the time to contribute!


### 2.12.0

The following changes are required if you are upgrading from the previous
version:

- Users
  + [`ember new` diff](https://github.com/ember-cli/ember-new-output/compare/v2.11.1...v2.12.0)
  + Upgrade your project's ember-cli version - [docs](https://ember-cli.com/user-guide/#upgrading)
- Addon Developers
  + [`ember addon` diff](https://github.com/ember-cli/ember-addon-output/compare/v2.11.1...v2.12.0)
  + No changes required
- Core Contributors
  + No changes required

#### Community Contributions

- [#6669](https://github.com/ember-cli/ember-cli/pull/6669) tasks/bower-install: Fix "bower" lookup [@Turbo87](https://github.com/Turbo87)
- [#6606](https://github.com/ember-cli/ember-cli/pull/6606) Instrumentation [@ember-cli](https://github.com/ember-cli)
- [#6540](https://github.com/ember-cli/ember-cli/pull/6540) removing jshint reference in blueprints [@kellyselden](https://github.com/kellyselden)
- [#5874](https://github.com/ember-cli/ember-cli/pull/5874) Don't process CSS imports by default [@ember-cli](https://github.com/ember-cli)
- [#6516](https://github.com/ember-cli/ember-cli/pull/6516) Properly call `preprocessTree` / `postprocessTree` for addons. [@rwjblue](https://github.com/rwjblue)
- [#6627](https://github.com/ember-cli/ember-cli/pull/6627) Lazily require `broccoli-babel-transpiler`. [@rwjblue](https://github.com/rwjblue)
- [#6630](https://github.com/ember-cli/ember-cli/pull/6630) [DOC] Update license year [@cjnething](https://github.com/cjnething)
- [#6626](https://github.com/ember-cli/ember-cli/pull/6626) Flesh out `init` instrumentation. [@ember-cli](https://github.com/ember-cli)
- [#6629](https://github.com/ember-cli/ember-cli/pull/6629) Enable more ESLint rules [@Turbo87](https://github.com/Turbo87)
- [#6624](https://github.com/ember-cli/ember-cli/pull/6624) Update version of ember-cli-eslint used in new applications. [@rwjblue](https://github.com/rwjblue)
- [#6613](https://github.com/ember-cli/ember-cli/pull/6613) Add missing annotations. [@rwjblue](https://github.com/rwjblue)
- [#6625](https://github.com/ember-cli/ember-cli/pull/6625) Update dependencies previous avoided due to Node 0.12 support. [@rwjblue](https://github.com/rwjblue)
- [#6628](https://github.com/ember-cli/ember-cli/pull/6628) Ensure `beforeRun` is included in `command` instrumentation. [@rwjblue](https://github.com/rwjblue)
- [#6684](https://github.com/ember-cli/ember-cli/pull/6684) [fixes #6672] ensure example clearly indicates promise usage [@ember-cli](https://github.com/ember-cli)
- [#6641](https://github.com/ember-cli/ember-cli/pull/6641) Properly sort the linting rules in the ES6 section. [@rwjblue](https://github.com/rwjblue)
- [#6639](https://github.com/ember-cli/ember-cli/pull/6639) Disable usage of `var`. [@rwjblue](https://github.com/rwjblue)
- [#6633](https://github.com/ember-cli/ember-cli/pull/6633) Split serving assets into two different in-repo addons [@kratiahuja](https://github.com/kratiahuja)
- [#6640](https://github.com/ember-cli/ember-cli/pull/6640) Enable a few additional ES6 linting rules. [@rwjblue](https://github.com/rwjblue)
- [#6634](https://github.com/ember-cli/ember-cli/pull/6634) Remove "ember-cli-app-version" from "addon" blueprint [@Turbo87](https://github.com/Turbo87)
- [#6631](https://github.com/ember-cli/ember-cli/pull/6631) 🏎 Lazily install "bower" if required [@Turbo87](https://github.com/Turbo87)
- [#6636](https://github.com/ember-cli/ember-cli/pull/6636) Use ES6 features [@Turbo87](https://github.com/Turbo87)
- [#6689](https://github.com/ember-cli/ember-cli/pull/6689) Update fs-extra to the latest version 🚀 [@ember-cli](https://github.com/ember-cli)
- [#6649](https://github.com/ember-cli/ember-cli/pull/6649) Make in-repo-addon blueprint 'use strict'. [@ember-cli](https://github.com/ember-cli)
- [#6644](https://github.com/ember-cli/ember-cli/pull/6644) Use  ES6 classes for internal classes [@Turbo87](https://github.com/Turbo87)
- [#6646](https://github.com/ember-cli/ember-cli/pull/6646) Fix some of the issues in #6623 [@ember-cli](https://github.com/ember-cli)
- [#6645](https://github.com/ember-cli/ember-cli/pull/6645) Make project.config() public [@simonihmig](https://github.com/simonihmig)
- [#6647](https://github.com/ember-cli/ember-cli/pull/6647) Convert CoreObject classes to ES6 classes extending CoreObject [@Turbo87](https://github.com/Turbo87)
- [#6699](https://github.com/ember-cli/ember-cli/pull/6699) RELEASE: Make code snippet copy-pasta compatible [@Turbo87](https://github.com/Turbo87)
- [#6663](https://github.com/ember-cli/ember-cli/pull/6663) Add stats and logging for addon tree caching opt out [@trentmwillis](https://github.com/trentmwillis)
- [#6655](https://github.com/ember-cli/ember-cli/pull/6655) Update execa to the latest version 🚀 [@ember-cli](https://github.com/ember-cli)
- [#6660](https://github.com/ember-cli/ember-cli/pull/6660) Preserve user errors in instrumentation hook [@ember-cli](https://github.com/ember-cli)
- [#6652](https://github.com/ember-cli/ember-cli/pull/6652) [BUGFIX] Revert "Remove arbitrary *.js filtering for addon tree." [@nathanhammond](https://github.com/nathanhammond)
- [#6654](https://github.com/ember-cli/ember-cli/pull/6654) blueprints/app: Update "ember-cli-qunit" dependency [@Turbo87](https://github.com/Turbo87)
- [#6674](https://github.com/ember-cli/ember-cli/pull/6674) Update core-object to the latest version 🚀 [@ember-cli](https://github.com/ember-cli)
- [#6685](https://github.com/ember-cli/ember-cli/pull/6685) Revert "remove travis sudo check" [@ember-cli](https://github.com/ember-cli)
- [#6683](https://github.com/ember-cli/ember-cli/pull/6683) ensure `Task.prototype.run` returns promises [@ember-cli](https://github.com/ember-cli)
- [#6680](https://github.com/ember-cli/ember-cli/pull/6680) Use global npm with version check [@Turbo87](https://github.com/Turbo87)
- [#6681](https://github.com/ember-cli/ember-cli/pull/6681) Run "ember-cli-eslint" blueprint on "ember init" [@Turbo87](https://github.com/Turbo87)
- [#6678](https://github.com/ember-cli/ember-cli/pull/6678) Avoid error upon registering a heimdall monitor twice. [@rwjblue](https://github.com/rwjblue)
- [#6682](https://github.com/ember-cli/ember-cli/pull/6682) Update the minimum version of ember-try [@kategengler](https://github.com/kategengler)
- [#6671](https://github.com/ember-cli/ember-cli/pull/6671) add description to build environment option [@kellyselden](https://github.com/kellyselden)
- [#6664](https://github.com/ember-cli/ember-cli/pull/6664) Update github to the latest version 🚀 [@ember-cli](https://github.com/ember-cli)
- [#6731](https://github.com/ember-cli/ember-cli/pull/6731) Revert changes removing `bower.json` from default blueprints. [@rwjblue](https://github.com/rwjblue)
- [#6704](https://github.com/ember-cli/ember-cli/pull/6704) Update lockfile to use latest allowed versions. [@ember-cli](https://github.com/ember-cli)
- [#6688](https://github.com/ember-cli/ember-cli/pull/6688) Replace custom Promise class with RSVP [@Turbo87](https://github.com/Turbo87)
- [#6696](https://github.com/ember-cli/ember-cli/pull/6696) Add --test-port 0 for random port [@morhook](https://github.com/morhook)
- [#6698](https://github.com/ember-cli/ember-cli/pull/6698) Remove "bower.json" and only create if necessary [@Turbo87](https://github.com/Turbo87)
- [#6692](https://github.com/ember-cli/ember-cli/pull/6692) tests/acceptance/generate: Fix flaky tests [@Turbo87](https://github.com/Turbo87)
- [#6705](https://github.com/ember-cli/ember-cli/pull/6705) add description to serve and test environment option [@kellyselden](https://github.com/kellyselden)
- [#6710](https://github.com/ember-cli/ember-cli/pull/6710) Fix linting issue with beta branch. [@rwjblue](https://github.com/rwjblue)
- [#6770](https://github.com/ember-cli/ember-cli/pull/6770) models/addon: Add @since tag to this.import() [@ember-cli](https://github.com/ember-cli)
- [#6808](https://github.com/ember-cli/ember-cli/pull/6808) Use `_shouldCompileJS` to guard precompilation of addon JS. [@rwjblue](https://github.com/rwjblue)
- [#6827](https://github.com/ember-cli/ember-cli/pull/6827) Use `amd` for transpiling modules with babel@5. [@ember-cli](https://github.com/ember-cli)
- [#6830](https://github.com/ember-cli/ember-cli/pull/6830) Revert "Use `amd` for transpiling modules with babel@5." [@ember-cli](https://github.com/ember-cli)
- [#6856](https://github.com/ember-cli/ember-cli/pull/6856) models/project: Fix dependencies() documentation [@Turbo87](https://github.com/Turbo87)
- [#6860](https://github.com/ember-cli/ember-cli/pull/6860) blueprints/app: Update "ember-source" and "ember-data" to v2.12.0 [@Turbo87](https://github.com/Turbo87)

Thank you to all who took the time to contribute!


### 2.12.0-beta.2

The following changes are required if you are upgrading from the previous
version:

- Users
  + [`ember new` diff](https://github.com/ember-cli/ember-new-output/compare/v2.12.0-beta.1...v2.12.0-beta.2)
  + Upgrade your project's ember-cli version - [docs](https://ember-cli.com/user-guide/#upgrading)
- Addon Developers
  + [`ember addon` diff](https://github.com/ember-cli/ember-addon-output/compare/v2.12.0-beta.1...v2.12.0-beta.2)
  + No changes required
- Core Contributors
  + No changes required

#### Community Contributions

- [#6681](https://github.com/ember-cli/ember-cli/pull/6681) Run "ember-cli-eslint" blueprint on "ember init" [@Turbo87](https://github.com/Turbo87)
- [#6698](https://github.com/ember-cli/ember-cli/pull/6698) Remove "bower.json" and only create if necessary [@Turbo87](https://github.com/Turbo87)
- [#6711](https://github.com/ember-cli/ember-cli/pull/6711) Update `ember-cli-htmlbars-inline-precompile` requirement [@SaladFork](https://github.com/SaladFork)
- [#6720](https://github.com/ember-cli/ember-cli/pull/6720) ignore license change on init [@kellyselden](https://github.com/kellyselden)
- [#6721](https://github.com/ember-cli/ember-cli/pull/6721) use ~ instead of ^ for ember-source [@kellyselden](https://github.com/kellyselden)
- [#6763](https://github.com/ember-cli/ember-cli/pull/6763) Change livereload PortFinder.basePort to 49153 [@Turbo87](https://github.com/Turbo87)
- [#6808](https://github.com/ember-cli/ember-cli/pull/6808) Use `_shouldCompileJS` to guard precompilation of addon JS. [@rwjblue](https://github.com/rwjblue)

Thank you to all who took the time to contribute!


### 2.12.0-beta.1

The following changes are required if you are upgrading from the previous
version:

- Users
  + [`ember new` diff](https://github.com/ember-cli/ember-new-output/compare/v2.11.0...v2.12.0-beta.1)
  + Upgrade your project's ember-cli version - [docs](https://ember-cli.com/user-guide/#upgrading)
- Addon Developers
  + [`ember addon` diff](https://github.com/ember-cli/ember-addon-output/compare/v2.11.0...v2.12.0-beta.1)
  + No changes required
- Core Contributors
  + No changes required

#### Community Contributions

- [#6645](https://github.com/ember-cli/ember-cli/pull/6645) Make project.config() public [@simonihmig](https://github.com/simonihmig)
- [#6540](https://github.com/ember-cli/ember-cli/pull/6540) removing jshint reference in blueprints [@kellyselden](https://github.com/kellyselden)
- [#5874](https://github.com/ember-cli/ember-cli/pull/5874) Don't process CSS imports by default [@wagenet](https://github.com/wagenet)
- [#6516](https://github.com/ember-cli/ember-cli/pull/6516) Properly call `preprocessTree` / `postprocessTree` for addons. [@rwjblue](https://github.com/rwjblue)
- [#6600](https://github.com/ember-cli/ember-cli/pull/6600) Apply clean-base-url to config.rootURL [@nathanhammond](https://github.com/nathanhammond)
- [#6622](https://github.com/ember-cli/ember-cli/pull/6622) Remove support for Node 0.12. [@rwjblue](https://github.com/rwjblue)
- [#6624](https://github.com/ember-cli/ember-cli/pull/6624) Update version of ember-cli-eslint used in new applications. [@rwjblue](https://github.com/rwjblue)
- [#6625](https://github.com/ember-cli/ember-cli/pull/6625) Update dependencies previous avoided due to Node 0.12 support. [@rwjblue](https://github.com/rwjblue)
- [#6633](https://github.com/ember-cli/ember-cli/pull/6633) Split serving assets into two different in-repo addons [@kratiahuja](https://github.com/kratiahuja)
- [#6634](https://github.com/ember-cli/ember-cli/pull/6634) Remove "ember-cli-app-version" from "addon" blueprint [@Turbo87](https://github.com/Turbo87)
- [#6630](https://github.com/ember-cli/ember-cli/pull/6630) [DOC] Update license year [@cjnething](https://github.com/cjnething)
- [#6631](https://github.com/ember-cli/ember-cli/pull/6631) 🏎 Lazily install "bower" if required [@Turbo87](https://github.com/Turbo87)
- [#6636](https://github.com/ember-cli/ember-cli/pull/6636) Use ES6 features [@Turbo87](https://github.com/Turbo87)
- [#6649](https://github.com/ember-cli/ember-cli/pull/6649) Make in-repo-addon blueprint 'use strict'. [@ember-cli](https://github.com/ember-cli)
- [#6647](https://github.com/ember-cli/ember-cli/pull/6647) Convert CoreObject classes to ES6 classes extending CoreObject [@Turbo87](https://github.com/Turbo87)
- [#6644](https://github.com/ember-cli/ember-cli/pull/6644) Use  ES6 classes for internal classes [@Turbo87](https://github.com/Turbo87)
- [#6654](https://github.com/ember-cli/ember-cli/pull/6654) blueprints/app: Update "ember-cli-qunit" dependency [@Turbo87](https://github.com/Turbo87)
- [#6688](https://github.com/ember-cli/ember-cli/pull/6688) Replace custom Promise class with RSVP [@Turbo87](https://github.com/Turbo87)
- [#6680](https://github.com/ember-cli/ember-cli/pull/6680) Use global npm with version check [@Turbo87](https://github.com/Turbo87)

Thank you to all who took the time to contribute!


### 2.11.1

The following changes are required if you are upgrading from the previous
version:

- Users
  + [`ember new` diff](https://github.com/ember-cli/ember-new-output/compare/v2.11.0...v2.11.1)
  + Upgrade your project's ember-cli version - [docs](https://ember-cli.com/user-guide/#upgrading)
- Addon Developers
  + [`ember addon` diff](https://github.com/ember-cli/ember-addon-output/compare/v2.11.0...v2.11.1)
  + No changes required
- Core Contributors
  + No changes required

#### Community Contributions

- [#6711](https://github.com/ember-cli/ember-cli/pull/6711) Update `ember-cli-htmlbars-inline-precompile` requirement [@SaladFork](https://github.com/SaladFork)
- [#6720](https://github.com/ember-cli/ember-cli/pull/6720) ignore license change on init [@kellyselden](https://github.com/kellyselden)
- [#6721](https://github.com/ember-cli/ember-cli/pull/6721) use ~ instead of ^ for ember-source [@kellyselden](https://github.com/kellyselden)
- [#6763](https://github.com/ember-cli/ember-cli/pull/6763) Change livereload PortFinder.basePort to 49153 [@Turbo87](https://github.com/Turbo87)

Thank you to all who took the time to contribute!


### 2.11.0

The following changes are required if you are upgrading from the previous
version:

- Users
  + [`ember new` diff](https://github.com/ember-cli/ember-new-output/compare/v2.10.2...v2.11.0)
  + Upgrade your project's ember-cli version - [docs](https://ember-cli.com/user-guide/#upgrading)
- Addon Developers
  + [`ember addon` diff](https://github.com/ember-cli/ember-addon-output/compare/v2.10.2...v2.11.0)
  + No changes required
- Core Contributors
  + No changes required

#### Notes:
- This version of Ember CLI _will not officially support Node.js v0.12_ per the [Ember Node.js LTS Support policy](https://emberjs.com/blog/2016/09/07/ember-node-lts-support.html).
- As part of this release we have made the default behavior inclusion of Ember from npm via the `ember-source` npm package.

#### Community Contributions

- [#6531](https://github.com/ember-cli/ember-cli/pull/6531) Update to latest capture-exit, revert work around. [@ember-cli](https://github.com/rwjblue)
- [#6525](https://github.com/ember-cli/ember-cli/pull/6525) utilities/npm: Run npm commands via "execa" [@Turbo87](https://github.com/Turbo87)
- [#6533](https://github.com/ember-cli/ember-cli/pull/6533) blueprints/addon: Fix path to "ember" executable in ".travis.yml" [@Turbo87](https://github.com/Turbo87)
- [#6536](https://github.com/ember-cli/ember-cli/pull/6536) fix phantom use on travis [@kellyselden](https://github.com/kellyselden)
- [#6537](https://github.com/ember-cli/ember-cli/pull/6537) Prevent deprecation from `ember-cli-babel` config options. [@rwjblue](https://github.com/rwjblue)
- [#6707](https://github.com/ember-cli/ember-cli/pull/6707) Change usage of shims for ember-source@2.11.0 final. [@ember-cli](https://github.com/rwjblue)
- [#6254](https://github.com/ember-cli/ember-cli/pull/6254) [BUGFIX] Do not rely on ember-resolver, detect bower package instead [@martndemus](https://github.com/martndemus)
- [#6319](https://github.com/ember-cli/ember-cli/pull/6319) Use --save-dev by default when installing addons [@binhums](https://github.com/binhums)
- [#6378](https://github.com/ember-cli/ember-cli/pull/6378) Prepares Ember CLI for new version of ember-welcome-page [@locks](https://github.com/locks)
- [#6460](https://github.com/ember-cli/ember-cli/pull/6460) Refactor processTemplate. [@nathanhammond](https://github.com/nathanhammond)
- [#6385](https://github.com/ember-cli/ember-cli/pull/6385) Respect testem exit code [@johanneswuerbach](https://github.com/johanneswuerbach)
- [#6387](https://github.com/ember-cli/ember-cli/pull/6387) Adds Node 7 to testing matrix [@twokul](https://github.com/twokul)
- [#6388](https://github.com/ember-cli/ember-cli/pull/6388) Adds Node 7 to `engines` in `package.json` [@twokul](https://github.com/twokul)
- [#6407](https://github.com/ember-cli/ember-cli/pull/6407) Improve silent.js Deprecation [@nathanhammond](https://github.com/nathanhammond)
- [#6443](https://github.com/ember-cli/ember-cli/pull/6443) Fix preProcessTree API docs. [@kratiahuja](https://github.com/kratiahuja)
- [#6425](https://github.com/ember-cli/ember-cli/pull/6425) Adding json out for 'ember asset-sizes' [@kiwiupover](https://github.com/kiwiupover)
- [#6423](https://github.com/ember-cli/ember-cli/pull/6423) [BUGFIX] integrate capture exit [@stefanpenner](https://github.com/stefanpenner)
- [#6427](https://github.com/ember-cli/ember-cli/pull/6427) Document outputFile option [@ro0gr](https://github.com/ro0gr)
- [#6436](https://github.com/ember-cli/ember-cli/pull/6436) [BUGFIX] Watch vendor by default. [@nathanhammond](https://github.com/nathanhammond)
- [#6484](https://github.com/ember-cli/ember-cli/pull/6484) [BUGFIX] Fix remaining ember-source issues. [@nathanhammond](https://github.com/nathanhammond)
- [#6453](https://github.com/ember-cli/ember-cli/pull/6453) Avoid creating extraneous merge-trees. [@rwjblue](https://github.com/rwjblue)
- [#6496](https://github.com/ember-cli/ember-cli/pull/6496) [BUGFIX release] Revert the reverted revert. Ember assign not available in all ember try scenarios [@webark](https://github.com/webark)
- [#6482](https://github.com/ember-cli/ember-cli/pull/6482) Cleanup unused deps [@ro0gr](https://github.com/ro0gr)
- [#6475](https://github.com/ember-cli/ember-cli/pull/6475) extract ui to console-ui [@stefanpenner](https://github.com/stefanpenner)
- [#6479](https://github.com/ember-cli/ember-cli/pull/6479) docs: Blueprint:renamedFiles [@les2](https://github.com/les2)

Thank you to all who took the time to contribute!


### 2.10.1

The following changes are required if you are upgrading from the previous
version:

- Users
  + [`ember new` diff](https://github.com/ember-cli/ember-new-output/compare/v2.10.0...v2.10.1)
  + Upgrade your project's ember-cli version - [docs](http://ember-cli.com/user-guide/#upgrading)
- Addon Developers
  + [`ember addon` diff](https://github.com/ember-cli/ember-addon-output/compare/v2.10.0...v2.10.1)
  + No changes required
- Core Contributors
  + No changes required

#### Community Contributions

- [#6485](https://github.com/ember-cli/ember-cli/pull/6485) tests/runner: Fix "capture-exit" compatibility [@Turbo87](https://github.com/Turbo87)
- [#6496](https://github.com/ember-cli/ember-cli/pull/6496) Revert the reverted revert. Ember assign not available in all ember try scenarios [@webark](https://github.com/webark)
- [#6531](https://github.com/ember-cli/ember-cli/pull/6531) Update to latest capture-exit, revert work around. [@rwjblue](https://github.com/rwjblue)
- [#6533](https://github.com/ember-cli/ember-cli/pull/6533) blueprints/addon: Fix path to "ember" executable in ".travis.yml" [@Turbo87](https://github.com/Turbo87)
- [#6536](https://github.com/ember-cli/ember-cli/pull/6536) fix phantom use on travis [@kellyselden](https://github.com/kellyselden)
- [#6693](https://github.com/ember-cli/ember-cli/pull/6693) Backport subprocess invocation of npm to v2.10 [@Turbo87](https://github.com/Turbo87)

Thank you to all who took the time to contribute!


### 2.10.0

The following changes are required if you are upgrading from the previous
version:

- Users
  + [`ember new` diff](https://github.com/ember-cli/ember-new-output/compare/v2.9.1...v2.10.0)
  + Upgrade your project's ember-cli version - [docs](http://ember-cli.com/user-guide/#upgrading)
- Addon Developers
  + [`ember addon` diff](https://github.com/ember-cli/ember-addon-output/compare/v2.9.1...v2.10.0)
  + No changes required
- Core Contributors
  + No changes required

#### Notes:
- This version of Ember CLI _no longer supports Node.js v0.10_ per the [Ember Node.js LTS Support policy](https://emberjs.com/blog/2016/09/07/ember-node-lts-support.html).
- As part of this release we have experimental support for including Ember from npm via the `ember-source` npm package. We hope to discover the gaps during this release cycle and make that the default in a future release.

#### Community Contributions

- [#5994](https://github.com/ember-cli/ember-cli/pull/5994) No 'diff' option when binaries are involved (confirm-dialog). [@fpauser](https://github.com/fpauser)
- [#6241](https://github.com/ember-cli/ember-cli/pull/6241) destroy deletes empty folders [@kellyselden](https://github.com/kellyselden)
- [#6096](https://github.com/ember-cli/ember-cli/pull/6096) Fix and improve Watcher.detectWatcher [@stefanpenner](https://github.com/stefanpenner)
- [#6081](https://github.com/ember-cli/ember-cli/pull/6081) [BUGFIX] Header files import concat [@stefanpenner](https://github.com/stefanpenner)
- [#6296](https://github.com/ember-cli/ember-cli/pull/6296) Include relative path on ember asset-sizes [@josemarluedke](https://github.com/josemarluedke)
- [#6301](https://github.com/ember-cli/ember-cli/pull/6301) [Fixes #6300] consistent concat, regardless of system EOL [@stefanpenner](https://github.com/stefanpenner)
- [#6305](https://github.com/ember-cli/ember-cli/pull/6305) Use Ember.assign for start-app test helper.
- [#6307](https://github.com/ember-cli/ember-cli/pull/6307) Node.js LTS updates. [@nathanhammond](https://github.com/nathanhammond)
- [#6306](https://github.com/ember-cli/ember-cli/pull/6306) [ENHANCEMENT] Use npm 3 [@dfreeman](https://github.com/dfreeman)
- [#6337](https://github.com/ember-cli/ember-cli/pull/6337) DOC: #addBowerPackagesToProject `source` option [@olleolleolle](https://github.com/olleolleolle)
- [#6358](https://github.com/ember-cli/ember-cli/pull/6358) Use secure URLs in docs where possible [@xtian](https://github.com/xtian)
- [#6363](https://github.com/ember-cli/ember-cli/pull/6363) [ENHANCEMENT] Add 2.8-lts scenario to default ember-try config [@BrianSipple](https://github.com/BrianSipple)
- [#6369](https://github.com/ember-cli/ember-cli/pull/6369) Enable ember-source. [@nathanhammond](https://github.com/nathanhammond)

Thank you to all who took the time to contribute!


### 2.10.0-beta.2

The following changes are required if you are upgrading from the previous
version:

- Users
  + [`ember new` diff](https://github.com/ember-cli/ember-new-output/compare/v2.10.0-beta.1...v2.10.0-beta.2)
  + Upgrade your project's ember-cli version - [docs](http://ember-cli.com/user-guide/#upgrading)
- Addon Developers
  + [`ember addon` diff](https://github.com/ember-cli/ember-addon-output/compare/v2.10.0-beta.1...v2.10.0-beta.2)
  + No changes required
- Core Contributors
  + No changes required

#### Notes:
- This version of Ember CLI _no longer supports Node.js v0.10_ per the [Ember Node.js LTS Support policy](https://emberjs.com/blog/2016/09/07/ember-node-lts-support.html).
- As part of this release we have experimental support for including Ember from npm via the `ember-source` npm package. We hope to discover the gaps during this release cycle and make that the default in a future release.

#### Community Contributions

- [#6375](https://github.com/ember-cli/ember-cli/pull/6375) Bump Ember versions. [@nathanhammond](https://github.com/nathanhammond)

Thank you to all who took the time to contribute!


### 2.10.0-beta.1

The following changes are required if you are upgrading from the previous
version:

- Users
  + [`ember new` diff](https://github.com/ember-cli/ember-new-output/compare/v2.9.0...v2.10.0-beta.1)
  + Upgrade your project's ember-cli version - [docs](http://ember-cli.com/user-guide/#upgrading)
- Addon Developers
  + [`ember addon` diff](https://github.com/ember-cli/ember-addon-output/compare/v2.9.0...v2.10.0-beta.1)
  + No changes required
- Core Contributors
  + No changes required

#### Notes:
- This version of Ember CLI _no longer supports Node.js v0.10_ per the [Ember Node.js LTS Support policy](https://emberjs.com/blog/2016/09/07/ember-node-lts-support.html).
- As part of this release we have experimental support for including Ember from npm via the `ember-source` npm package. We hope to discover the gaps during this release cycle and make that the default in a future release.

#### Community Contributions

- [#5994](https://github.com/ember-cli/ember-cli/pull/5994) No 'diff' option when binaries are involved (confirm-dialog). [@fpauser](https://github.com/fpauser)
- [#6241](https://github.com/ember-cli/ember-cli/pull/6241) destroy deletes empty folders [@kellyselden](https://github.com/kellyselden)
- [#6096](https://github.com/ember-cli/ember-cli/pull/6096) Fix and improve Watcher.detectWatcher [@stefanpenner](https://github.com/stefanpenner)
- [#6081](https://github.com/ember-cli/ember-cli/pull/6081) [BUGFIX] Header files import concat [@stefanpenner](https://github.com/stefanpenner)
- [#6296](https://github.com/ember-cli/ember-cli/pull/6296) Include relative path on ember asset-sizes [@josemarluedke](https://github.com/josemarluedke)
- [#6301](https://github.com/ember-cli/ember-cli/pull/6301) [Fixes #6300] consistent concat, regardless of system EOL [@stefanpenner](https://github.com/stefanpenner)
- [#6305](https://github.com/ember-cli/ember-cli/pull/6305) Use Ember.assign for start-app test helper.
- [#6307](https://github.com/ember-cli/ember-cli/pull/6307) Node.js LTS updates. [@nathanhammond](https://github.com/nathanhammond)
- [#6306](https://github.com/ember-cli/ember-cli/pull/6306) [ENHANCEMENT] Use npm 3 [@dfreeman](https://github.com/dfreeman)
- [#6337](https://github.com/ember-cli/ember-cli/pull/6337) DOC: #addBowerPackagesToProject `source` option [@olleolleolle](https://github.com/olleolleolle)
- [#6358](https://github.com/ember-cli/ember-cli/pull/6358) Use secure URLs in docs where possible [@xtian](https://github.com/xtian)
- [#6363](https://github.com/ember-cli/ember-cli/pull/6363) [ENHANCEMENT] Add 2.8-lts scenario to default ember-try config [@BrianSipple](https://github.com/BrianSipple)
- [#6369](https://github.com/ember-cli/ember-cli/pull/6369) Enable ember-source. [@nathanhammond](https://github.com/nathanhammond)

Thank you to all who took the time to contribute!


### 2.9.1

The following changes are required if you are upgrading from the previous
version:

- Users
  + [`ember new` diff](https://github.com/ember-cli/ember-new-output/compare/v2.9.0...v2.9.1)
  + Upgrade your project's ember-cli version - [docs](http://ember-cli.com/user-guide/#upgrading)
- Addon Developers
  + [`ember addon` diff](https://github.com/ember-cli/ember-addon-output/compare/v2.9.0...v2.9.1)
  + No changes required
- Core Contributors
  + No changes required

#### Community Contributions

- [#6371](https://github.com/ember-cli/ember-cli/pull/6371) blueprints/app: Update Ember and Ember Data to v2.9.0 [@Turbo87](https://github.com/Turbo87)

Thank you to all who took the time to contribute!


### 2.9.0

The following changes are required if you are upgrading from the previous
version:

- Users
  + [`ember new` diff](https://github.com/ember-cli/ember-new-output/compare/v2.8.0...v2.9.0)
  + Upgrade your project's ember-cli version - [docs](http://ember-cli.com/user-guide/#upgrading)
- Addon Developers
  + [`ember addon` diff](https://github.com/ember-cli/ember-addon-output/compare/v2.8.0...v2.9.0)
  + No changes required
- Core Contributors
  + No changes required

Notes:
- This update includes a version bump of QUnit to 2.0.0. Please pay close attention to your test suites.

#### Community Contributions

- [#6232](https://github.com/ember-cli/ember-cli/pull/6232) suggest testing addons against LTS [@kellyselden](https://github.com/kellyselden)
- [#6235](https://github.com/ember-cli/ember-cli/pull/6235) remove `default` ember try scenario [@kellyselden](https://github.com/kellyselden)
- [#6249](https://github.com/ember-cli/ember-cli/pull/6249) Update to ember-cli-qunit@3.0.1. [@rwjblue](https://github.com/rwjblue)
- [#6276](https://github.com/ember-cli/ember-cli/pull/6276) Revert #6193 (Ember.assign) [@nathanhammond](https://github.com/nathanhammond)
- [#6176](https://github.com/ember-cli/ember-cli/pull/6176) fixed typo in the example code in the comments in the blueprint.js [@foxnewsnetwork](https://github.com/foxnewsnetwork)
- [#5395](https://github.com/ember-cli/ember-cli/pull/5395) Skip bower/npm install on blueprint install if manifests are missing [@stefanpenner](https://github.com/stefanpenner)
- [#5976](https://github.com/ember-cli/ember-cli/pull/5976) Anonymous AMD Support [@ef4](https://github.com/ef4)
- [#6086](https://github.com/ember-cli/ember-cli/pull/6086) Use heimdalljs for structured instrumentation & structured logging [@hjdivad](https://github.com/hjdivad)
- [#6103](https://github.com/ember-cli/ember-cli/pull/6103) store add-on initialization/lookup times [@stefanpenner](https://github.com/stefanpenner)
- [#6127](https://github.com/ember-cli/ember-cli/pull/6127) Remove invalid backticks in docs [@san650](https://github.com/san650)
- [#6132](https://github.com/ember-cli/ember-cli/pull/6132) [Bugfix] Destroy in-repo-addon [@andyklimczak](https://github.com/andyklimczak)
- [#6193](https://github.com/ember-cli/ember-cli/pull/6193) Changed the start-app test helper to use `Ember.assign`. [@workmanw](https://github.com/workmanw)
- [#6145](https://github.com/ember-cli/ember-cli/pull/6145) Update .gitignore for npm-debug.log [@hckhanh](https://github.com/hckhanh)
- [#6139](https://github.com/ember-cli/ember-cli/pull/6139) Updating app/addon blueprints to latest dependency versions [@elwayman02](https://github.com/elwayman02)
- [#6148](https://github.com/ember-cli/ember-cli/pull/6148) Update to _findHost to use do/while. [@nathanhammond](https://github.com/nathanhammond)
- [#6206](https://github.com/ember-cli/ember-cli/pull/6206) Remove debug from package.json [@marpo60](https://github.com/marpo60)
- [#6171](https://github.com/ember-cli/ember-cli/pull/6171) Adding a test to cover historySupportMiddleware with unknown location type [@jasonmit](https://github.com/jasonmit)
- [#6162](https://github.com/ember-cli/ember-cli/pull/6162) Upgraded ember-cli-app-version to 2.0.0 [@taras](https://github.com/taras)
- [#6198](https://github.com/ember-cli/ember-cli/pull/6198) display cleanup progress. [@stefanpenner](https://github.com/stefanpenner)
- [#6189](https://github.com/ember-cli/ember-cli/pull/6189) `testem.js` must be loaded from `/`. [@rwjblue](https://github.com/rwjblue)
- [#6188](https://github.com/ember-cli/ember-cli/pull/6188) [BUGFIX] - fix reference for `ui.prompt` [@tgandee79](https://github.com/tgandee79)
- [#6182](https://github.com/ember-cli/ember-cli/pull/6182) [BUGFIX beta] Allow empty string as rootURL [@kanongil](https://github.com/kanongil)
- [#6186](https://github.com/ember-cli/ember-cli/pull/6186) [ENHANCEMENT] Warn when empty rootURL is used with history addon [@kanongil](https://github.com/kanongil)
- [#6180](https://github.com/ember-cli/ember-cli/pull/6180) bump portfinder to v1.0.7 [@eriktrom](https://github.com/eriktrom)
- [#6194](https://github.com/ember-cli/ember-cli/pull/6194) [BUGFIX beta] Prevent Ember Data from overriding Date.parse. [@bmac](https://github.com/bmac)
- [#6208](https://github.com/ember-cli/ember-cli/pull/6208) Replace "ember-cli-broccoli" with "broccoli-{brocfile-loader, builder, middleware}" [@Turbo87](https://github.com/Turbo87)
- [#6211](https://github.com/ember-cli/ember-cli/pull/6211) Document `--port 0` in ember serve's command line usage [@sivakumar-kailasam](https://github.com/sivakumar-kailasam)
- [#6227](https://github.com/ember-cli/ember-cli/pull/6227) add tests for alphabetize-object-keys [@kellyselden](https://github.com/kellyselden)
- [#6228](https://github.com/ember-cli/ember-cli/pull/6228) in-repo-addon: sort additions to ember-addon/paths [@kellyselden](https://github.com/kellyselden)

Thank you to all who took the time to contribute!


### 2.9.0-beta.2

The following changes are required if you are upgrading from the previous
version:

- Users
  + [`ember new` diff](https://github.com/ember-cli/ember-new-output/compare/v2.9.0-beta.1...v2.9.0-beta.2)
  + Upgrade your project's ember-cli version - [docs](https://ember-cli.com/user-guide/#upgrading)
- Addon Developers
  + [`ember addon` diff](https://github.com/ember-cli/ember-addon-output/compare/v2.9.0-beta.1...v2.9.0-beta.2)
  + No changes required
- Core Contributors
  + No changes required

Notes:
- This update includes a version bump of QUnit to 2.0.0. Please pay close attention to your test suites.
- This update is marked as unsupporting Node 0.10. Please prepare for removal of support per [Ember's Node.js LTS Support policy](https://emberjs.com/blog/2016/09/07/ember-node-lts-support.html).

#### Community Contributions

- [#6232](https://github.com/ember-cli/ember-cli/pull/6232) suggest testing addons against LTS [@kellyselden](https://github.com/kellyselden)
- [#6235](https://github.com/ember-cli/ember-cli/pull/6235) remove `default` ember try scenario [@kellyselden](https://github.com/kellyselden)
- [#6249](https://github.com/ember-cli/ember-cli/pull/6249) Update to ember-cli-qunit@3.0.1. [@rwjblue](https://github.com/rwjblue)
- [#6250](https://github.com/ember-cli/ember-cli/pull/6250) Update engine field in package.json [@nathanhammond](https://github.com/nathanhammond)
- [#6276](https://github.com/ember-cli/ember-cli/pull/6276) Revert #6193 (Ember.assign) [@nathanhammond](https://github.com/nathanhammond)

Thank you to all who took the time to contribute!


### 2.9.0-beta.1

The following changes are required if you are upgrading from the previous
version:

- Users
  + [`ember new` diff](https://github.com/ember-cli/ember-new-output/compare/v2.8.0...v2.9.0-beta.1)
  + Upgrade your project's ember-cli version - [docs](https://ember-cli.com/user-guide/#upgrading)
- Addon Developers
  + [`ember addon` diff](https://github.com/ember-cli/ember-addon-output/compare/v2.8.0...v2.9.0-beta.1)
  + No changes required
- Core Contributors
  + No changes required

#### Community Contributions

- [#6176](https://github.com/ember-cli/ember-cli/pull/6176) fixed typo in the example code in the comments in the blueprint.js [@foxnewsnetwork](https://github.com/foxnewsnetwork)
- [#5395](https://github.com/ember-cli/ember-cli/pull/5395) Skip bower/npm install on blueprint install if manifests are missing [@stefanpenner](https://github.com/stefanpenner)
- [#5976](https://github.com/ember-cli/ember-cli/pull/5976) Anonymous AMD Support [@ef4](https://github.com/ef4)
- [#6086](https://github.com/ember-cli/ember-cli/pull/6086) Use heimdalljs for structured instrumentation & structured logging [@hjdivad](https://github.com/hjdivad)
- [#6103](https://github.com/ember-cli/ember-cli/pull/6103) store add-on initialization/lookup times [@stefanpenner](https://github.com/stefanpenner)
- [#6127](https://github.com/ember-cli/ember-cli/pull/6127) Remove invalid backticks in docs [@san650](https://github.com/san650)
- [#6132](https://github.com/ember-cli/ember-cli/pull/6132) [Bugfix] Destroy in-repo-addon [@andyklimczak](https://github.com/andyklimczak)
- [#6193](https://github.com/ember-cli/ember-cli/pull/6193) Changed the start-app test helper to use `Ember.assign`. [@workmanw](https://github.com/workmanw)
- [#6145](https://github.com/ember-cli/ember-cli/pull/6145) Update .gitignore for npm-debug.log [@hckhanh](https://github.com/hckhanh)
- [#6139](https://github.com/ember-cli/ember-cli/pull/6139) Updating app/addon blueprints to latest dependency versions [@elwayman02](https://github.com/elwayman02)
- [#6148](https://github.com/ember-cli/ember-cli/pull/6148) Update to _findHost to use do/while. [@nathanhammond](https://github.com/nathanhammond)
- [#6206](https://github.com/ember-cli/ember-cli/pull/6206) Remove debug from package.json [@marpo60](https://github.com/marpo60)
- [#6171](https://github.com/ember-cli/ember-cli/pull/6171) Adding a test to cover historySupportMiddleware with unknown location type [@jasonmit](https://github.com/jasonmit)
- [#6162](https://github.com/ember-cli/ember-cli/pull/6162) Upgraded ember-cli-app-version to 2.0.0 [@taras](https://github.com/taras)
- [#6198](https://github.com/ember-cli/ember-cli/pull/6198) display cleanup progress. [@stefanpenner](https://github.com/stefanpenner)
- [#6189](https://github.com/ember-cli/ember-cli/pull/6189) `testem.js` must be loaded from `/`. [@rwjblue](https://github.com/rwjblue)
- [#6188](https://github.com/ember-cli/ember-cli/pull/6188) [BUGFIX] - fix reference for `ui.prompt` [@tgandee79](https://github.com/tgandee79)
- [#6182](https://github.com/ember-cli/ember-cli/pull/6182) [BUGFIX beta] Allow empty string as rootURL [@kanongil](https://github.com/kanongil)
- [#6186](https://github.com/ember-cli/ember-cli/pull/6186) [ENHANCEMENT] Warn when empty rootURL is used with history addon [@kanongil](https://github.com/kanongil)
- [#6180](https://github.com/ember-cli/ember-cli/pull/6180) bump portfinder to v1.0.7 [@eriktrom](https://github.com/eriktrom)
- [#6194](https://github.com/ember-cli/ember-cli/pull/6194) [BUGFIX beta] Prevent Ember Data from overriding Date.parse. [@bmac](https://github.com/bmac)
- [#6208](https://github.com/ember-cli/ember-cli/pull/6208) Replace "ember-cli-broccoli" with "broccoli-{brocfile-loader, builder, middleware}" [@Turbo87](https://github.com/Turbo87)
- [#6211](https://github.com/ember-cli/ember-cli/pull/6211) Document `--port 0` in ember serve's command line usage [@sivakumar-kailasam](https://github.com/sivakumar-kailasam)
- [#6227](https://github.com/ember-cli/ember-cli/pull/6227) add tests for alphabetize-object-keys [@kellyselden](https://github.com/kellyselden)
- [#6228](https://github.com/ember-cli/ember-cli/pull/6228) in-repo-addon: sort additions to ember-addon/paths [@kellyselden](https://github.com/kellyselden)

Thank you to all who took the time to contribute!


### 2.8.0

The following changes are required if you are upgrading from the previous
version:

- Users
  + [`ember new` diff](https://github.com/ember-cli/ember-new-output/compare/v2.7.0...v2.8.0)
  + Upgrade your project's ember-cli version - [docs](https://ember-cli.com/user-guide/#upgrading)
- Addon Developers
  + [`ember addon` diff](https://github.com/ember-cli/ember-addon-output/compare/v2.7.0...v2.8.0)
  + No changes required
- Core Contributors
  + No changes required

#### Community Contributions

- [#6050](https://github.com/ember-cli/ember-cli/pull/6050) Make app/addon readmes consistent [@elwayman02](https://github.com/elwayman02)
- [#6005](https://github.com/ember-cli/ember-cli/pull/6005) [BUGFIX] Fixes broccoli errors when `tests` dir is not present [@twokul](https://github.com/twokul)
- [#5986](https://github.com/ember-cli/ember-cli/pull/5986) added transparent-proxy option to ember serve command [@badazz91](https://github.com/badazz91)
- [#6012](https://github.com/ember-cli/ember-cli/pull/6012) switch to a rollup subset of lodash and shave off 20 - 30%+ boot time [@stefanpenner](https://github.com/stefanpenner)
- [#6017](https://github.com/ember-cli/ember-cli/pull/6017) Allow `ember install addon_name --save` in addons. [@xcambar](https://github.com/xcambar)
- [#6030](https://github.com/ember-cli/ember-cli/pull/6030) [ENHANCEMENT] Asset Sizes I moved the creation of asset sizes to an object. [@kiwiupover](https://github.com/kiwiupover)
- [#6052](https://github.com/ember-cli/ember-cli/pull/6052) Turn on strict mode for tests. [@nathanhammond](https://github.com/nathanhammond)
- [#6043](https://github.com/ember-cli/ember-cli/pull/6043) [BUGFIX beta] Test nested addon import [@xcambar](https://github.com/xcambar)
- [#6045](https://github.com/ember-cli/ember-cli/pull/6045) [Enhancement] Return raw asset-size as data instead of strings [@kiwiupover](https://github.com/kiwiupover)
- [#6072](https://github.com/ember-cli/ember-cli/pull/6072) Makes sure dependecies are loaded on demand [@twokul](https://github.com/twokul)
- [#6092](https://github.com/ember-cli/ember-cli/pull/6092) Remove ember-qunit-notifications [@trentmwillis](https://github.com/trentmwillis)
- [#6094](https://github.com/ember-cli/ember-cli/pull/6094) Remove jQuery usage to read meta config. [@rwjblue](https://github.com/rwjblue)
- [#6095](https://github.com/ember-cli/ember-cli/pull/6095) [INTERNAL] Remove unused 'es3Safe' option [@ursm](https://github.com/ursm)
- [#6102](https://github.com/ember-cli/ember-cli/pull/6102) Refactor/cleanup/reduce slow tests [@stefanpenner](https://github.com/stefanpenner)
- [#6112](https://github.com/ember-cli/ember-cli/pull/6112) More specific docs for included hook [@xcambar](https://github.com/xcambar)
- [#6098](https://github.com/ember-cli/ember-cli/pull/6098) [BUGFIX beta] ServerWatcher disregards --watcher=* [@stefanpenner](https://github.com/stefanpenner)
- [#6166](https://github.com/ember-cli/ember-cli/pull/6166) changed --insecure-proxy to --secure-proxy in ember serve command [@badazz91](https://github.com/badazz91)

Thank you to all who took the time to contribute!


### 2.8.0-beta.3

The following changes are required if you are upgrading from the previous
version:

- Users
  + [`ember new` diff](https://github.com/ember-cli/ember-new-output/compare/v2.8.0-beta.2...v2.8.0-beta.3)
  + Upgrade your project's ember-cli version - [docs](https://ember-cli.com/user-guide/#upgrading)
- Addon Developers
  + [`ember addon` diff](https://github.com/ember-cli/ember-addon-output/compare/v2.8.0-beta.1...v2.8.0-beta.2)
  + No changes required
- Core Contributors
  + No changes required

#### Community Contributions

- [#6166](https://github.com/ember-cli/ember-cli/pull/6166) changed --insecure-proxy to --secure-proxy in ember serve command [@badazz91](https://github.com/badazz91)

Thank you to all who took the time to contribute!


### 2.8.0-beta.2

The following changes are required if you are upgrading from the previous
version:

- Users
  + [`ember new` diff](https://github.com/ember-cli/ember-new-output/compare/v2.8.0-beta.1...v2.8.0-beta.2)
  + Upgrade your project's ember-cli version - [docs](https://ember-cli.com/user-guide/#upgrading)
- Addon Developers
  + [`ember addon` diff](https://github.com/ember-cli/ember-addon-output/compare/v2.8.0-beta.1...v2.8.0-beta.2)
  + No changes required
- Core Contributors
  + No changes required

#### Community Contributions

- [#6098](https://github.com/ember-cli/ember-cli/pull/6098) [BUGFIX beta] ServerWatcher disregards --watcher=* [@stefanpenner](https://github.com/stefanpenner)

Thank you to all who took the time to contribute!


### 2.8.0-beta.1

The following changes are required if you are upgrading from the previous
version:

- Users
  + [`ember new` diff](https://github.com/ember-cli/ember-new-output/compare/v2.7.0...v2.8.0-beta.1)
  + Upgrade your project's ember-cli version - [docs](https://ember-cli.com/user-guide/#upgrading)
- Addon Developers
  + [`ember addon` diff](https://github.com/ember-cli/ember-addon-output/compare/v2.7.0...v2.8.0-beta.1)
  + No changes required
- Core Contributors
  + No changes required

#### Community Contributions

- [#6050](https://github.com/ember-cli/ember-cli/pull/6050) Make app/addon readmes consistent [@elwayman02](https://github.com/elwayman02)
- [#6005](https://github.com/ember-cli/ember-cli/pull/6005) [BUGFIX] Fixes broccoli errors when `tests` dir is not present [@twokul](https://github.com/twokul)
- [#5986](https://github.com/ember-cli/ember-cli/pull/5986) added transparent-proxy option to ember serve command [@badazz91](https://github.com/badazz91)
- [#6012](https://github.com/ember-cli/ember-cli/pull/6012) switch to a rollup subset of lodash and shave off 20 - 30%+ boot time [@stefanpenner](https://github.com/stefanpenner)
- [#6017](https://github.com/ember-cli/ember-cli/pull/6017) Allow `ember install addon_name --save` in addons. [@xcambar](https://github.com/xcambar)
- [#6030](https://github.com/ember-cli/ember-cli/pull/6030) [ENHANCEMENT] Asset Sizes I moved the creation of asset sizes to an object. [@kiwiupover](https://github.com/kiwiupover)
- [#6052](https://github.com/ember-cli/ember-cli/pull/6052) Turn on strict mode for tests. [@nathanhammond](https://github.com/nathanhammond)
- [#6043](https://github.com/ember-cli/ember-cli/pull/6043) [BUGFIX beta] Test nested addon import [@xcambar](https://github.com/xcambar)
- [#6045](https://github.com/ember-cli/ember-cli/pull/6045) [Enhancement] Return raw asset-size as data instead of strings [@kiwiupover](https://github.com/kiwiupover)
- [#6072](https://github.com/ember-cli/ember-cli/pull/6072) Makes sure dependecies are loaded on demand [@twokul](https://github.com/twokul)
- [#6092](https://github.com/ember-cli/ember-cli/pull/6092) Remove ember-qunit-notifications [@trentmwillis](https://github.com/trentmwillis)
- [#6094](https://github.com/ember-cli/ember-cli/pull/6094) Remove jQuery usage to read meta config. [@rwjblue](https://github.com/rwjblue)
- [#6095](https://github.com/ember-cli/ember-cli/pull/6095) [INTERNAL] Remove unused 'es3Safe' option [@ursm](https://github.com/ursm)
- [#6102](https://github.com/ember-cli/ember-cli/pull/6102) Refactor/cleanup/reduce slow tests [@stefanpenner](https://github.com/stefanpenner)
- [#6112](https://github.com/ember-cli/ember-cli/pull/6112) More specific docs for included hook [@xcambar](https://github.com/xcambar)

Thank you to all who took the time to contribute!


### 2.7.0

The following changes are required if you are upgrading from the previous
version:

- Users
  + [`ember new` diff](https://github.com/ember-cli/ember-new-output/compare/v2.6.3...v2.7.0)
  + Upgrade your project's ember-cli version - [docs](https://ember-cli.com/user-guide/#upgrading)
- Addon Developers
  + [`ember addon` diff](https://github.com/ember-cli/ember-addon-output/compare/v2.6.3...v2.7.0)
- Core Contributors
  + No changes required

#### Community Contributions

- [#5972](https://github.com/ember-cli/ember-cli/pull/5972) [BUGFIX release] ease core-object upgrade for addons which lack .project [@stefanpenner](https://github.com/stefanpenner)
- [#5877](https://github.com/ember-cli/ember-cli/pull/5877) Uniform import API [@ef4](https://github.com/ef4)
- [#5979](https://github.com/ember-cli/ember-cli/pull/5979) Use `ember try:one` in travis [@san650](https://github.com/san650)
- [#5984](https://github.com/ember-cli/ember-cli/pull/5984) Replace "stub" helper with "testdouble" [@Turbo87](https://github.com/Turbo87)
- [#5985](https://github.com/ember-cli/ember-cli/pull/5985) Use blueprint test helpers [@Turbo87](https://github.com/Turbo87)
- [#5792](https://github.com/ember-cli/ember-cli/pull/5792) Add "rootURL" setting to deprecate "baseURL" [@Turbo87](https://github.com/Turbo87)
- [#5997](https://github.com/ember-cli/ember-cli/pull/5997) Prints correct phantomjs version [@twokul](https://github.com/twokul)
- [#6043](https://github.com/ember-cli/ember-cli/pull/6043) Test nested addon import [@xcambar](https://github.com/xcambar)
- [#6072](https://github.com/ember-cli/ember-cli/pull/6072) Makes sure dependecies are loaded on demand [@twokul](https://github.com/twokul)
- [#6105](https://github.com/ember-cli/ember-cli/pull/6105) Update Ember Data to v2.7.0 [@bmac](https://github.com/bmac)
- [#6106](https://github.com/ember-cli/ember-cli/pull/6106) Update Ember to 2.7.0 [@rwjblue](https://github.com/rwjblue)

Thank you to all who took the time to contribute!


### 2.7.0-beta.6

The following changes are required if you are upgrading from the previous
version:

- Users
  + [`ember new` diff](https://github.com/ember-cli/ember-new-output/compare/v2.7.0-beta.5...v2.7.0-beta.6)
  + Upgrade your project's ember-cli version - [docs](https://ember-cli.com/user-guide/#upgrading)
- Addon Developers
  + [`ember addon` diff](https://github.com/ember-cli/ember-addon-output/compare/v2.7.0-beta.5...v2.7.0-beta.6)
  + No changes required
- Core Contributors
  + No changes required

#### Community Contributions

- [#6057](https://github.com/ember-cli/ember-cli/pull/6057) Ember & Ember Data beta version bumps. [@nathanhammond](https://github.com/nathanhammond)

Thank you to all who took the time to contribute!


### 2.7.0-beta.5

The following changes are required if you are upgrading from the previous
version:

- Users
  + [`ember new` diff](https://github.com/ember-cli/ember-new-output/compare/v2.7.0-beta.4...v2.7.0-beta.5)
  + Upgrade your project's ember-cli version - [docs](https://ember-cli.com/user-guide/#upgrading)
- Addon Developers
  + [`ember addon` diff](https://github.com/ember-cli/ember-addon-output/compare/v2.7.0-beta.4...v2.7.0-beta.5)
- Core Contributors
  + No changes required

`2.7.0-beta.5` includes only a bump of the Ember version dependency in the default blueprint.

Thank you to all who took the time to contribute!


### 2.7.0-beta.4

The following changes are required if you are upgrading from the previous
version:

- Users
  + [`ember new` diff](https://github.com/ember-cli/ember-new-output/compare/v2.7.0-beta.3...v2.7.0-beta.4)
  + Upgrade your project's ember-cli version - [docs](https://ember-cli.com/user-guide/#upgrading)
- Addon Developers
  + [`ember addon` diff](https://github.com/ember-cli/ember-addon-output/compare/v2.7.0-beta.3...v2.7.0-beta.4)
- Core Contributors
  + No changes required

`2.7.0-beta.3` included changes that should have stayed on `canary` for now. This release removes those
changes again and only includes the bugfixes from the `beta` branch.

Thank you to all who took the time to contribute!


### 2.7.0-beta.3

The following changes are required if you are upgrading from the previous
version:

- Users
  + [`ember new` diff](https://github.com/ember-cli/ember-new-output/compare/v2.7.0-beta.2...v2.7.0-beta.3)
  + Upgrade your project's ember-cli version -
    [docs](https://ember-cli.com/user-guide/#upgrading)
- Addon Developers
  + [`ember addon` diff](https://github.com/ember-cli/ember-addon-output/compare/v2.7.0-beta.2...v2.7.0-beta.3)
- Core Contributors
  + No changes required

#### Community Contributions

- [#5987](https://github.com/ember-cli/ember-cli/pull/5987) [BUGFIX release]
  allow more then 10 exit handlers [@stefanpenner](https://github.com/stefanpenner)
- [#5979](https://github.com/ember-cli/ember-cli/pull/5979) Use `ember try:one`
  in travis [@san650](https://github.com/san650)
- [#6001](https://github.com/ember-cli/ember-cli/pull/6001) [BUGFIX release]
  Upgrade ember-cli-release version [@Serabe](https://github.com/Serabe)

Thank you to all who took the time to contribute!


### 2.7.0-beta.2

The following changes are required if you are upgrading from the previous
version:

- Users
  + [`ember new` diff](https://github.com/ember-cli/ember-new-output/compare/v2.7.0-beta.1...v2.7.0-beta.2)
  + Upgrade your project's ember-cli version - [docs](https://ember-cli.com/user-guide/#upgrading)
- Addon Developers
  + [`ember addon` diff](https://github.com/ember-cli/ember-addon-output/compare/v2.7.0-beta.1...v2.7.0-beta.2)
  + No changes required
- Core Contributors
  + No changes required

#### Community Contributions

- [#5962](https://github.com/ember-cli/ember-cli/pull/5962) [BUGFIX canary] Remove test-loader from tests/index blueprint [@josemarluedke](https://github.com/josemarluedke)
- [#5972](https://github.com/ember-cli/ember-cli/pull/5972) [BUGFIX release] ease core-object upgrade for addons which lack .project [@stefanpenner](https://github.com/stefanpenner)
- [#5975](https://github.com/ember-cli/ember-cli/pull/5975) Update core-object to version 2.0.2 [@nathanhammond](https://github.com/nathanhammond)

Thank you to all who took the time to contribute!


### 2.7.0-beta.1

The following changes are required if you are upgrading from the previous
version:

- Users
  + [`ember new` diff](https://github.com/ember-cli/ember-new-output/compare/v2.6.0...v2.7.0-beta.1)
  + Upgrade your project's ember-cli version - [docs](https://ember-cli.com/user-guide/#upgrading)
  + [Ensure your `rootURL` is properly set.](https://emberjs.com/blog/2016/04/28/baseURL.html)
- Addon Developers
  + [`ember addon` diff](https://github.com/ember-cli/ember-addon-output/compare/v2.6.0...v2.7.0-beta.1)
  + No changes required
- Core Contributors
  + No changes required

#### Community Contributions

- [#5879](https://github.com/ember-cli/ember-cli/pull/5879) Blueprint READMEs: s/server/serve/ to match `ember help` [@chrisjshull](https://github.com/chrisjshull)
- [#5789](https://github.com/ember-cli/ember-cli/pull/5789) Remove "home grown version checker" [@Turbo87](https://github.com/Turbo87)
- [#5737](https://github.com/ember-cli/ember-cli/pull/5737) Update core-obect (#5547, rebased) [@nathanhammond](https://github.com/nathanhammond)
- [#5709](https://github.com/ember-cli/ember-cli/pull/5709) Move test-loader to npm [@trentmwillis](https://github.com/trentmwillis)
- [#5792](https://github.com/ember-cli/ember-cli/pull/5792) Add "rootURL" setting to deprecate "baseURL" [@Turbo87](https://github.com/Turbo87)
- [#5801](https://github.com/ember-cli/ember-cli/pull/5801) Remove "ember help <something> --json" output [@Turbo87](https://github.com/Turbo87)
- [#5819](https://github.com/ember-cli/ember-cli/pull/5819) Fix for disabling hinting for developing an addon [@jeffjewiss](https://github.com/jeffjewiss)
- [#5891](https://github.com/ember-cli/ember-cli/pull/5891) Use jshint's esversion option instead of esnext option [@san650](https://github.com/san650)
- [#5842](https://github.com/ember-cli/ember-cli/pull/5842) Replace "findup" with "find-up" [@Turbo87](https://github.com/Turbo87)
- [#5835](https://github.com/ember-cli/ember-cli/pull/5835) Move documentation from "ADDON_HOOKS.md" into "models/addon.js" doc comments [@Turbo87](https://github.com/Turbo87)
- [#5856](https://github.com/ember-cli/ember-cli/pull/5856) [BUGFIX beta] Allow Node v6.0.0. [@rwjblue](https://github.com/rwjblue)
- [#5918](https://github.com/ember-cli/ember-cli/pull/5918) models/project: Look only for projects with "ember-cli" dependency [@Turbo87](https://github.com/Turbo87)
- [#5859](https://github.com/ember-cli/ember-cli/pull/5859) [BUGFIX beta] Bump Ember & Ember Data version to 2.6.0-beta [@rwjblue](https://github.com/rwjblue)
- [#5910](https://github.com/ember-cli/ember-cli/pull/5910) invoke super [@stefanpenner](https://github.com/stefanpenner)
- [#5873](https://github.com/ember-cli/ember-cli/pull/5873) `addon` command blueprint options test [@robbiepitts](https://github.com/robbiepitts)
- [#5877](https://github.com/ember-cli/ember-cli/pull/5877) Uniform import API [@ef4](https://github.com/ef4)
- [#5926](https://github.com/ember-cli/ember-cli/pull/5926) Deprecate EmberApp.concatFiles() method [@Turbo87](https://github.com/Turbo87)
- [#5887](https://github.com/ember-cli/ember-cli/pull/5887) Improve import() documentation [@Turbo87](https://github.com/Turbo87)
- [#5895](https://github.com/ember-cli/ember-cli/pull/5895) Generate JSHint files only if JSHint is used [@Turbo87](https://github.com/Turbo87)
- [#5909](https://github.com/ember-cli/ember-cli/pull/5909) Handle all valid URL path characters for rootURL/baseURL in tests-server [@les2](https://github.com/les2)
- [#5920](https://github.com/ember-cli/ember-cli/pull/5920) move jQuery to ember-core for now [@stefanpenner](https://github.com/stefanpenner)
- [#5931](https://github.com/ember-cli/ember-cli/pull/5931) Extract standalone insertIntoFile() function [@Turbo87](https://github.com/Turbo87)
- [#5955](https://github.com/ember-cli/ember-cli/pull/5955) [BUGFIX beta] Fix addon linting regression. [@rwjblue](https://github.com/rwjblue)

Thank you to all who took the time to contribute!


### 2.6.3

The following changes are required if you are upgrading from the previous
version:

- Users
  + [`ember new` diff](https://github.com/ember-cli/ember-new-output/compare/v2.6.2...v2.6.3)
  + Upgrade your project's ember-cli version - [docs](https://ember-cli.com/user-guide/#upgrading)
- Addon Developers
  + [`ember addon` diff](https://github.com/ember-cli/ember-addon-output/compare/v2.6.2...v2.6.3)
  + Upgrade your project's ember-cli version - [docs](https://ember-cli.com/user-guide/#upgrading)
- Core Contributors
  + No changes required

#### Community Contributions

- [#6068](https://github.com/ember-cli/ember-cli/pull/6068) Allow more then 10 exit handlers [@nathanhammond](https://github.com/nathanhammond)

Thank you to all who took the time to contribute!


### 2.6.2

The following changes are required if you are upgrading from the previous
version:

- Users
  + [`ember new` diff](https://github.com/ember-cli/ember-new-output/compare/v2.6.1...v2.6.2)
  + Upgrade your project's ember-cli version - [docs](https://ember-cli.com/user-guide/#upgrading)
  + Upgrade your `ember-cli-release` version to `^0.2.9`
- Addon Developers
  + [`ember addon` diff](https://github.com/ember-cli/ember-addon-output/compare/v2.6.1...v2.6.2)
  + Upgrade your project's ember-cli version - [docs](https://ember-cli.com/user-guide/#upgrading)
  + Upgrade your `ember-cli-release` version to `^0.2.9`
- Core Contributors
  + No changes required

#### Community Contributions

- [#6001](https://github.com/ember-cli/ember-cli/pull/6001) [BUGFIX release] Upgrade ember-cli-release version [@Serabe](https://github.com/Serabe)

Thank you to all who took the time to contribute!


### 2.6.1

The following changes are required if you are upgrading from the previous
version:

- Users
  + Upgrade your project's ember-cli version - [docs](https://ember-cli.com/user-guide/#upgrading)
- Addon Developers
  + No changes required
- Core Contributors
  + No changes required

#### Community Contributions

- [#5972](https://github.com/ember-cli/ember-cli/pull/5972) [BUGFIX release] ease core-object upgrade for addons which lack .project [@stefanpenner](https://github.com/stefanpenner)
- [#5975](https://github.com/ember-cli/ember-cli/pull/5975) Update core-object to version 2.0.2 [@nathanhammond](https://github.com/nathanhammond)

Thank you to all who took the time to contribute!


### 2.6.0

The following changes are required if you are upgrading from the previous
version:

- Users
  + [`ember new` diff](https://github.com/ember-cli/ember-new-output/compare/v2.5.1...v2.6.0)
  + Upgrade your project's ember-cli version - [docs](https://ember-cli.com/user-guide/#upgrading)
- Addon Developers
  + [`ember addon` diff](https://github.com/ember-cli/ember-addon-output/compare/v2.5.1...v2.6.0)
  + Change `.travis.yml` to avoid wasted cleanup when running CI. See [#5606](https://github.com/ember-cli/ember-cli/pull/5606) for more details.
  + Remove `ember-try` (it is now included by default)
- Core Contributors
  + No changes required

#### Community Contributions

- [#5957](https://github.com/ember-cli/ember-cli/pull/5957) Update Ember version to 2.6.0. [@rwjblue](https://github.com/rwjblue)
- [#5959](https://github.com/ember-cli/ember-cli/pull/5959) [BUGFIX beta] Update the ember-data dependency to 2.6.0 [@bmac](https://github.com/bmac)
- [#5963](https://github.com/ember-cli/ember-cli/pull/5963) Fix reading npm package names with a version specifier [@Turbo87](https://github.com/Turbo87) and [@martndemus](https://github.com/martndemus)

Thank you to all who took the time to contribute!


### 2.6.0-beta.3

The following changes are required if you are upgrading from the previous
version:

- Users
  + [`ember new` diff](https://github.com/ember-cli/ember-new-output/compare/v2.6.0-beta.2...v2.6.0-beta.3)
  + Upgrade your project's ember-cli version - [docs](https://ember-cli.com/user-guide/#upgrading)
- Addon Developers
  + [`ember addon` diff](https://github.com/ember-cli/ember-addon-output/compare/v2.6.0-beta.2...v2.6.0-beta.3)
  + No changes required
- Core Contributors
  + No changes required

#### Community Contributions

- [#5896](https://github.com/ember-cli/ember-cli/pull/5896) Update "release" branch [@Turbo87](https://github.com/Turbo87)
- [#5932](https://github.com/ember-cli/ember-cli/pull/5932) Beta: Cherrypick core-object changes [@Turbo87](https://github.com/Turbo87)

Thank you to all who took the time to contribute!


### 2.6.0-beta.2

The following changes are required if you are upgrading from the previous
version:

- Users
  + [`ember new` diff](https://github.com/ember-cli/ember-new-output/compare/v2.6.0-beta.1...v2.6.0-beta.2)
  + Upgrade your project's ember-cli version - [docs](https://ember-cli.com/user-guide/#upgrading)
- Addon Developers
  + [`ember addon` diff](https://github.com/ember-cli/ember-addon-output/compare/v2.6.0-beta.1...v2.6.0-beta.2)
  + No changes required
- Core Contributors
  + No changes required

#### Community Contributions

- [#5737](https://github.com/ember-cli/ember-cli/pull/5737) / [#5828](https://github.com/ember-cli/ember-cli/pull/5828) [INTERNAL] Update `core-object` to 2.0.0. [@nathanhammond](https://github.com/nathanhammond)
- [#5856](https://github.com/ember-cli/ember-cli/pull/5856) Remove warning when using Node v6.0.0. [@rwjblue](https://github.com/rwjblue)
- [#5859](https://github.com/ember-cli/ember-cli/pull/5859) Update Ember to 2.6.0-beta.2. [@rwjblue](https://github.com/rwjblue)
- [#5859](https://github.com/ember-cli/ember-cli/pull/5859) Update Ember Data to 2.6.0-beta.1. [@rwjblue](https://github.com/rwjblue)

Thank you to all who took the time to contribute!


### 2.6.0-beta.1

The following changes are required if you are upgrading from the previous
version:

- Users
  + [`ember new` diff](https://github.com/ember-cli/ember-new-output/compare/v2.5.0...v2.6.0-beta.1)
  + Upgrade your project's ember-cli version - [docs](https://ember-cli.com/user-guide/#upgrading)
  + Make the following changes to your `package.json`:
    + Update `ember-ajax` to `^2.0.1`
    + Add `ember-welcome-page` at `^1.0.1`
- Addon Developers
  + [`ember addon` diff](https://github.com/ember-cli/ember-addon-output/compare/v2.5.0...v2.6.0-beta.1)
  + Change `.travis.yml` to avoid wasted cleanup when running CI. See [#5606](https://github.com/ember-cli/ember-cli/pull/5606) for more details.
  + Make the following changes to your `package.json`:
    + Update `ember-ajax` to `^2.0.1`
    + Add `ember-welcome-page` at `^1.0.1`
    + Remove `ember-try` (it is now included by default)
- Core Contributors
  + No changes required


#### Community Contributions

- [#5606](https://github.com/ember-cli/ember-cli/pull/5606) Don't bother pointless npm/bower restore in addon CI [@mike-north](https://github.com/mike-north)
- [#5609](https://github.com/ember-cli/ember-cli/pull/5609) [ENHANCEMENT] Add in v1 of welcome page addon [@acorncom](https://github.com/acorncom)
- [#5689](https://github.com/ember-cli/ember-cli/pull/5689) [ENHANCEMENT] Added return statement to `beforeEach` in `moduleForAcceptance` [@Fed03](https://github.com/Fed03)
- [#5693](https://github.com/ember-cli/ember-cli/pull/5693) Fix: ensure livereload works when deleting directories. [@hansl](https://github.com/hansl)
- [#5779](https://github.com/ember-cli/ember-cli/pull/5779) Update Ember Data to v2.5.0 [@bmac](https://github.com/bmac)
- [#5714](https://github.com/ember-cli/ember-cli/pull/5714) "addon" blueprint: Update TravisCI config [@Turbo87](https://github.com/Turbo87)
- [#5723](https://github.com/ember-cli/ember-cli/pull/5723) Embed/include ember-try in ember-cli [@kategengler](https://github.com/kategengler)
- [#5757](https://github.com/ember-cli/ember-cli/pull/5757) Add "ember-cli-jshint" dependency to "app" blueprint [@Turbo87](https://github.com/Turbo87)
- [#5752](https://github.com/ember-cli/ember-cli/pull/5752) Ensure `Project.prototype.findAddonByName` does not match substrings. [@martndemus](https://github.com/martndemus)
- [#5741](https://github.com/ember-cli/ember-cli/pull/5741) Resolve config directory relative to EmberApp project root [@nickiaconis](https://github.com/nickiaconis)
- [#5769](https://github.com/ember-cli/ember-cli/pull/5769) Update ember-ajax to 2.0. [@rwjblue](https://github.com/rwjblue)
- [#5780](https://github.com/ember-cli/ember-cli/pull/5780) Update Ember to v2.5.0. [@rwjblue](https://github.com/rwjblue)
- [#5786](https://github.com/ember-cli/ember-cli/pull/5786) Deprecate `Project.closest` in favor of `Project.closestSync` [@jeffjewiss](https://github.com/jeffjewiss)

Thank you to all who took the time to contribute!


### 2.5.1

The following changes are required if you are upgrading from the previous
version:

- Users
  + Upgrade your project's ember-cli version - [docs](https://ember-cli.com/user-guide/#upgrading)
- Addon Developers
  + No changes required
- Core Contributors
  + No changes required

#### Community Contributions

- [#5867](https://github.com/ember-cli/ember-cli/pull/5867) models/addon: Kill the addonJsFiles() cache [@Turbo87](https://github.com/Turbo87)

Thank you to all who took the time to contribute!


### 2.5.0

The following changes are required if you are upgrading from the previous
version:

- Users
  + [`ember new` diff](https://github.com/ember-cli/ember-new-output/compare/v2.4.3...v2.5.0)
  + Upgrade your project's ember-cli version - [docs](https://ember-cli.com/user-guide/#upgrading)
  + Make the following updates in your `package.json`:
    + Update `ember-data` to `^2.5.0`
    + Add `ember-cli-jshint` at `^1.0.0`
  + Update `ember` in `bower.json` to `~2.5.0`
- Addon Developers
  + [`ember addon` diff](https://github.com/ember-cli/ember-addon-output/compare/v2.4.3...v2.5.0)
  + Make the following updates in your `package.json`:
    + Update `ember-data` to `^2.5.0`
    + Add `ember-cli-jshint` at `^1.0.0`
  + Update `ember` in `bower.json` to `~2.5.0`

#### Community Contributions

- [#5780](https://github.com/ember-cli/ember-cli/pull/5780) Update Ember to v2.5. [@rwjblue](https://github.com/rwjblue)
- [#5779](https://github.com/ember-cli/ember-cli/pull/5779) Update Ember Data to v2.5. [@bmac](https://github.com/bmac)
- [#5757](https://github.com/ember-cli/ember-cli/pull/5757) Add ember-cli-jshint dependency to app and addon blueprints. [@Turbo87](https://github.com/Turbo87)


### 2.4.3

The following changes are required if you are upgrading from the previous
version:

- Users
  + [`ember new` diff](https://github.com/kellyselden/ember-cli-output/compare/v2.4.2...v2.4.3)
  + Upgrade your project's ember-cli version - [docs](https://ember-cli.com/user-guide/#upgrading)
- Addon Developers
  + [`ember addon` diff](https://github.com/kellyselden/ember-addon-output/compare/v2.4.2...v2.4.3)
  + No changes required
- Core Contributors
  + No changes required

#### Community Contributions

- [#5645](https://github.com/ember-cli/ember-cli/pull/5645) bump some common test timeouts, reduce intermittent failures [@stefanpenner](https://github.com/stefanpenner)
- [#5588](https://github.com/ember-cli/ember-cli/pull/5588) Remove obsolete JSHint comments [@Turbo87](https://github.com/Turbo87)
- [#5391](https://github.com/ember-cli/ember-cli/pull/5391) Fix host interface + port binding issues [@eriktrom](https://github.com/eriktrom)
- [#5584](https://github.com/ember-cli/ember-cli/pull/5584) Help command cleanup [@Turbo87](https://github.com/Turbo87)
- [#5531](https://github.com/ember-cli/ember-cli/pull/5531) load ember from ember-core if available [@stefanpenner](https://github.com/stefanpenner)
- [#4678](https://github.com/ember-cli/ember-cli/pull/4678) [BUGFIX] rethrow exceptions after logging [@lazybensch](https://github.com/lazybensch)
- [#4025](https://github.com/ember-cli/ember-cli/pull/4025) Allow promise for locals function in blueprints [@knownasilya](https://github.com/knownasilya)
- [#5646](https://github.com/ember-cli/ember-cli/pull/5646) ensure at-least npm v3 [@stefanpenner](https://github.com/stefanpenner)
- [#5591](https://github.com/ember-cli/ember-cli/pull/5591) Ensure application templates overwrite addon templates. [@rwjblue](https://github.com/rwjblue)
- [#5590](https://github.com/ember-cli/ember-cli/pull/5590) Site updates itself now [@leo](https://github.com/leo)
- [#5644](https://github.com/ember-cli/ember-cli/pull/5644) [ENHANCEMENT] Output build sizes command [@martypenner](https://github.com/martypenner)
- [#5607](https://github.com/ember-cli/ember-cli/pull/5607) Removing view blueprint [@jasonmit](https://github.com/jasonmit)
- [#5597](https://github.com/ember-cli/ember-cli/pull/5597) Use internal test helpers [@Turbo87](https://github.com/Turbo87)
- [#5605](https://github.com/ember-cli/ember-cli/pull/5605) Update diff to version 2.2.2 🚀
- [#5592](https://github.com/ember-cli/ember-cli/pull/5592) Fix issue with addon directory not being linted [@alexlafroscia](https://github.com/alexlafroscia)
- [#5603](https://github.com/ember-cli/ember-cli/pull/5603) Remove all "www"s [@leo](https://github.com/leo)
- [#5651](https://github.com/ember-cli/ember-cli/pull/5651) remove inherited defaults from deprecated command [@kellyselden](https://github.com/kellyselden)
- [#5619](https://github.com/ember-cli/ember-cli/pull/5619) Update fs-extra to version 0.26.7 🚀
- [#5612](https://github.com/ember-cli/ember-cli/pull/5612) Replace "pleasant-progress" with "ora" [@Turbo87](https://github.com/Turbo87)
- [#5618](https://github.com/ember-cli/ember-cli/pull/5618) Cleanup unused utilities [@Turbo87](https://github.com/Turbo87)
- [#5614](https://github.com/ember-cli/ember-cli/pull/5614) Resolve directories relative to EmberApp project root [@trentmwillis](https://github.com/trentmwillis)
- [#5616](https://github.com/ember-cli/ember-cli/pull/5616) Update yuidocjs to version 0.10.0 [@Turbo87](https://github.com/Turbo87)
- [#5611](https://github.com/ember-cli/ember-cli/pull/5611) Update fs-extra to version 0.26.6 🚀
- [#5617](https://github.com/ember-cli/ember-cli/pull/5617) Move "coveralls" and "codeclimate" dependencies into TravisCI manifest [@Turbo87](https://github.com/Turbo87)
- [#5615](https://github.com/ember-cli/ember-cli/pull/5615) Extract JSON help generator from HelpCommand code [@Turbo87](https://github.com/Turbo87)
- [#5662](https://github.com/ember-cli/ember-cli/pull/5662) Update "configstore" to v2.0.0 [@Turbo87](https://github.com/Turbo87)
- [#5627](https://github.com/ember-cli/ember-cli/pull/5627) Update locals inline docs [@knownasilya](https://github.com/knownasilya)
- [#5624](https://github.com/ember-cli/ember-cli/pull/5624) fix help for unknown command [@lazybensch](https://github.com/lazybensch)
- [#5621](https://github.com/ember-cli/ember-cli/pull/5621) [BUGFIX] Adds in fix for #5620 to see if the actualOutputStream isTTY by default. [@iheanyi](https://github.com/iheanyi)
- [#5622](https://github.com/ember-cli/ember-cli/pull/5622) [CLEANUP] command types [@lazybensch](https://github.com/lazybensch)
- [#5666](https://github.com/ember-cli/ember-cli/pull/5666) Clean up "inquirer" code [@Turbo87](https://github.com/Turbo87)
- [#5641](https://github.com/ember-cli/ember-cli/pull/5641) Update Ember Data to v2.4.2 [@bmac](https://github.com/bmac)
- [#5632](https://github.com/ember-cli/ember-cli/pull/5632) Clean up TravisCI file [@Turbo87](https://github.com/Turbo87)
- [#5640](https://github.com/ember-cli/ember-cli/pull/5640) ember-try scenarios accepts dots, should probably be one. [@kellyselden](https://github.com/kellyselden)
- [#5668](https://github.com/ember-cli/ember-cli/pull/5668) Cleanup tests properly [@chadhietala](https://github.com/chadhietala)
- [#5642](https://github.com/ember-cli/ember-cli/pull/5642) update ember-try [@kellyselden](https://github.com/kellyselden)
- [#5672](https://github.com/ember-cli/ember-cli/pull/5672) re-point ember-cli-portfinder -> portfinder [@eriktrom](https://github.com/eriktrom)
- [#5653](https://github.com/ember-cli/ember-cli/pull/5653) Upgrade packages for app/addon blueprints [@elwayman02](https://github.com/elwayman02)
- [#5647](https://github.com/ember-cli/ember-cli/pull/5647) disable node 0.12.x tests on appveyor [@stefanpenner](https://github.com/stefanpenner)
- [#5649](https://github.com/ember-cli/ember-cli/pull/5649) commands: Use plain strings instead of "option-type" utility [@Turbo87](https://github.com/Turbo87)
- [#5650](https://github.com/ember-cli/ember-cli/pull/5650) reset aliases for deprecated install commands [@kellyselden](https://github.com/kellyselden)
- [#5654](https://github.com/ember-cli/ember-cli/pull/5654) bump destroy test timeout [@stefanpenner](https://github.com/stefanpenner)
- [#5655](https://github.com/ember-cli/ember-cli/pull/5655) Move "ember-cli" version printing into "ember --version" command [@Turbo87](https://github.com/Turbo87)
- [#5656](https://github.com/ember-cli/ember-cli/pull/5656) commands: Rename "show-asset-sizes" to "asset-sizes" [@Turbo87](https://github.com/Turbo87)
- [#5659](https://github.com/ember-cli/ember-cli/pull/5659) Simplify print-command utility [@Turbo87](https://github.com/Turbo87)
- [#5670](https://github.com/ember-cli/ember-cli/pull/5670) Extract "open-editor" utility [@Turbo87](https://github.com/Turbo87)
- [#5673](https://github.com/ember-cli/ember-cli/pull/5673) Fixes leading slash being added to component-test module name [@lpaluszk](https://github.com/lpaluszk)
- [#5674](https://github.com/ember-cli/ember-cli/pull/5674) testem@1.6.0 breaks build ⚠️
- [#5678](https://github.com/ember-cli/ember-cli/pull/5678) Remove ember-disable-proxy-controllers from package.json blueprint [@Dhaulagiri](https://github.com/Dhaulagiri)
- [#5679](https://github.com/ember-cli/ember-cli/pull/5679) "app" blueprint: Update TravisCI config [@Turbo87](https://github.com/Turbo87)
- [#5686](https://github.com/ember-cli/ember-cli/pull/5686) broccoli-config-replace@1.1.2 breaks build ⚠️

Thank you to all who took the time to contribute!


### 2.4.2

The following changes are required if you are upgrading from the previous
version:

- Users
  + [`ember new` diff](https://github.com/kellyselden/ember-cli-output/compare/v2.4.1...v2.4.2)
  + Upgrade your project's ember-cli version - [docs](https://ember-cli.com/user-guide/#upgrading)
- Addon Developers
  + [`ember addon` diff](https://github.com/kellyselden/ember-addon-output/compare/v2.4.1...v2.4.2)
  + No changes required
- Core Contributors
  + No changes required

#### Community Contributions

- [#5550](https://github.com/ember-cli/ember-cli/pull/5550) Use ES6 shorthand for object literals in blueprints (initializer and in-repo-addon) [@Ky6uk](https://github.com/Ky6uk)
- [#5524](https://github.com/ember-cli/ember-cli/pull/5524) Enable `X-Forwarded-*` headers in http-proxy [@jbacklund](https://github.com/jbacklund)
- [#5557](https://github.com/ember-cli/ember-cli/pull/5557) Update portfinder to fix various issues with live reload port selection. [@stefan](https://github.com/stefanpenner)
- [#5556](https://github.com/ember-cli/ember-cli/pull/5556) Update amd-name-resolver to version 0.0.5 (ensures correct path types are used for module transpilation output). [@stefanpenner](https://github.com/stefanpenner)
- [#5561](https://github.com/ember-cli/ember-cli/pull/5561) Add ability to lint templates (`lintTree` is now called for `templates` type, see [ember-cli-template-lint](https://github.com/rwjblue/ember-cli-template-lint) for more details). [@rwjblue](https://github.com/rwjblue)
- [#5575](https://github.com/ember-cli/ember-cli/pull/5575) blueprints/route-addon: Fix __path__ token [@Turbo87](https://github.com/Turbo87)

Thank you to all who took the time to contribute!


### 2.4.1

The following changes are required if you are upgrading from the previous
version:

- Users
  + [`ember new` diff](https://github.com/kellyselden/ember-cli-output/compare/v2.4.0...v2.4.1)
  + Upgrade your project's ember-cli version - [docs](https://ember-cli.com/user-guide/#upgrading)
  + Update `ember-cli-sri` in `package.json` to `2.1.0`.
- Addon Developers
  + [`ember addon` diff](https://github.com/kellyselden/ember-addon-output/compare/v2.4.0...v2.4.1)
  + No changes required
- Core Contributors
  + No changes required

#### Community Contributions

- [#5540](https://github.com/ember-cli/ember-cli/pull/5540) Revert AMD module support for `app.import`. This was causing issues with non ASCII files becoming corrupted in the build output. Support will likely be reintroduced in future versions. [@stefanpenner](https://github.com/stefanpenner)
- [#5541](https://github.com/ember-cli/ember-cli/pull/5541) Bump `ember-cli-sri` from 2.0.0 to 2.1.0 [@mwpastore](https://github.com/mwpastore)
- [#5545](https://github.com/ember-cli/ember-cli/pull/5545) Revert old `legacyFilesToAppend` and `vendorStaticStyles` behavior as deprecated API. [@ro0gr](https://github.com/ro0gr)
- [#5546](https://github.com/ember-cli/ember-cli/pull/5546) Update bundled `npm` version (removes warning on install). [@btecu](https://github.com/btecu)

Thank you to all who took the time to contribute!

### 2.4.0

The following changes are required if you are upgrading from the previous
version:

- Users
  + [`ember new` diff](https://github.com/kellyselden/ember-cli-output/compare/v2.3.0...v2.4.0)
  + Upgrade your project's ember-cli version - [docs](https://ember-cli.com/user-guide/#upgrading)
  + Migrate `testem.json` to `testem.js`.
- Addon Developers
  + [`ember addon` diff](https://github.com/kellyselden/ember-addon-output/compare/v2.3.0...v2.4.0)
  + No changes required
- Core Contributors
  + No changes required

#### Community Contributions

- [#5438](https://github.com/ember-cli/ember-cli/pull/5438) Add Ember 1.13 to ember-try's default configuration.  [@kellyselden](https://github.com/kellyselden)
- [#5477](https://github.com/ember-cli/ember-cli/pull/5477) Fix test suite on Windows [@Turbo87](https://github.com/Turbo87)
- [#5486](https://github.com/ember-cli/ember-cli/pull/5486) [ENHANCEMENT] Add `directory` option to `addon` command [@Serabe](https://github.com/Serabe)
- [#5491](https://github.com/ember-cli/ember-cli/pull/5491) Change "ember i" alias from "ember init" to "ember install" [@Turbo87](https://github.com/Turbo87)
- [#5507](https://github.com/ember-cli/ember-cli/pull/5507) / [#5513](https://github.com/ember-cli/ember-cli/pull/5513) [BUGFIX beta] Replace testem.json with testem.js [@cibernox](https://github.com/cibernox)
- [#5512](https://github.com/ember-cli/ember-cli/pull/5512) Anonymous AMD Support to `app.import`. [@ef4](https://github.com/ef4)
- [#5497](https://github.com/ember-cli/ember-cli/pull/5497) Call `destroyApp` after handling afterEach options [@johnotander](https://github.com/johnotander)
- [#5499](https://github.com/ember-cli/ember-cli/pull/5499) Add `outputFile` support to `app.import` (see [RFC#58](https://github.com/ember-cli/rfcs/blob/master/active/0000-app-import-output-file.md)) [@ro0gr](https://github.com/ro0gr)
- [#5508](https://github.com/ember-cli/ember-cli/pull/5508) Expose a `project.generateTestFile()` method to be overwritten by test framework addons [@Turbo87](https://github.com/Turbo87)
- [#5526](https://github.com/ember-cli/ember-cli/pull/5526) Propagates testem errors [@stefanpenner](https://github.com/stefanpenner)
- [#5527](https://github.com/ember-cli/ember-cli/pull/5527) Fix many `ember test` and `ember test --server` issues [@stefanpenner](https://github.com/stefanpenner)

Thank you to all who took the time to contribute!


### 2.3.0

#### Changes Since 2.3.0-beta.2

The following changes are required if you are upgrading from the previous
version:

- Users
  + [`ember new` diff](https://github.com/kellyselden/ember-cli-output/compare/v2.3.0-beta.2...v2.3.0)
  + Upgrade your project's ember-cli version - [docs](https://ember-cli.com/user-guide/#upgrading)
  + Remove `jquery` from `bower.json`. The version required by your Ember version will be used.
  + Update `ember` to `~2.3.1` in `bower.json`.
- Addon Developers
  + [`ember addon` diff](https://github.com/kellyselden/ember-addon-output/compare/v2.3.0-beta.2...v2.3.0)
  + Update `ember-try` to `^0.1.2` in `package.json`.

#### Community Contributions

- [#5426](https://github.com/ember-cli/ember-cli/pull/5426) Update ember-try in addons to 0.1.2. [@rwjblue](https://github.com/rwjblue)
- [#5418](https://github.com/ember-cli/ember-cli/pull/5418) [ENHANCEMENT] Use absolute imports in tests [@kamalaknn](https://github.com/kamalaknn)
- [#5432](https://github.com/ember-cli/ember-cli/pull/5432) [BUGFIX] Fix linting error in nested developing addons [@trentmwillis](https://github.com/trentmwillis)
- [#5442](https://github.com/ember-cli/ember-cli/pull/5442) [Bugfix] history support middleware allowed to be disabled [@jasonmit](https://github.com/jasonmit)
- [#5441](https://github.com/ember-cli/ember-cli/pull/5441) Remove deprecated 'registry' in instance initializer template. [@chriskrycho](https://github.com/chriskrycho)
- [#5458](https://github.com/ember-cli/ember-cli/pull/5458) app blueprint: Update jQuery version [@xtian](https://github.com/xtian)
- [#5462](https://github.com/ember-cli/ember-cli/pull/5462) Fix "Cannot read property 'writeDeprecateLine' of undefined" [@Turbo87](https://github.com/Turbo87)
- [#5466](https://github.com/ember-cli/ember-cli/pull/5466) testem 1.3.0 [@kellyselden](https://github.com/kellyselden)
- [#5474](https://github.com/ember-cli/ember-cli/pull/5474) Add helpful error when `loader.js` addon is missing. [@rwjblue](https://github.com/rwjblue)

Thank you to all who took the time to contribute!

#### Changes Since 1.13.15

The following changes are required if you are upgrading from the previous
version:

+ [`ember new` diff](https://github.com/kellyselden/ember-cli-output/compare/v1.13.15...v2.3.0) / [`ember addon` diff](https://github.com/kellyselden/ember-addon-output/compare/v1.13.15...v2.3.0)
+ Upgrade your project's ember-cli version - [docs](https://ember-cli.com/user-guide/#upgrading)
+ `ember-cli-content-security-policy` has been removed from the default project blueprint due to extremely poor ergonomics. If the addon is working well for you,
  please continue to use it.
+ Users of `ember-cli-styles-reloader` should uninstall (as this functionality is now included in ember-cli by default).
+ Update the following entries in your `package.json`:
  * Remove `ember-cli-ic-ajax` (it is replaced by `ember-ajax`)
  * Add `ember-ajax` at `0.7.1`
  * Add `ember-load-initializers` at `^0.5.0`
  * Add `loader.js` at `^4.0.0`
  * Add `ember-resolver` at `^2.0.3`
  * Update `ember-cli-dependency-checker` to `^1.2.0`
  * Update `ember-cli-sri` to `^2.0.0`
  * Update `ember-cli-qunit` to `^1.2.1`
  * Update `ember-data` to `^2.3.0`
+ Update the following entries in your `bower.json`:
  * `ember` to `~2.3.1`
  * Remove `ember-data`.
  * Remove `ember-qunit` (it is now bundled by `ember-cli-qunit` since `1.1.0`)
  * Remove `qunit` (it is now bundled by `ember-cli-qunit`)
  * Remove `ember-load-initializers` (it was moved into an addon)
  * Remove `ember-resolver` (it was moved into an addon)
  * Remove `loader.js` (it was moved into an addon)
  * Remove `jquery` (the Ember dependency will determine the version used).
- Addon Developers
  + Update `ember-try` to `^0.1.2` in `package.json`.

#### Community Contributions

- [#5426](https://github.com/ember-cli/ember-cli/pull/5426) Update ember-try in addons to 0.1.2. [@rwjblue](https://github.com/rwjblue)
- [#5418](https://github.com/ember-cli/ember-cli/pull/5418) [ENHANCEMENT] Use absolute imports in tests [@kamalaknn](https://github.com/kamalaknn)
- [#5432](https://github.com/ember-cli/ember-cli/pull/5432) [BUGFIX] Fix linting error in nested developing addons [@trentmwillis](https://github.com/trentmwillis)
- [#5442](https://github.com/ember-cli/ember-cli/pull/5442) [Bugfix] history support middleware allowed to be disabled [@jasonmit](https://github.com/jasonmit)
- [#5441](https://github.com/ember-cli/ember-cli/pull/5441) Remove deprecated 'registry' in instance initializer template. [@chriskrycho](https://github.com/chriskrycho)
- [#5458](https://github.com/ember-cli/ember-cli/pull/5458) app blueprint: Update jQuery version [@xtian](https://github.com/xtian)
- [#5462](https://github.com/ember-cli/ember-cli/pull/5462) Fix "Cannot read property 'writeDeprecateLine' of undefined" [@Turbo87](https://github.com/Turbo87)
- [#5466](https://github.com/ember-cli/ember-cli/pull/5466) testem 1.3.0 [@kellyselden](https://github.com/kellyselden)
- [#5474](https://github.com/ember-cli/ember-cli/pull/5474) Add helpful error when `loader.js` addon is missing. [@rwjblue](https://github.com/rwjblue)
- [#5369](https://github.com/ember-cli/ember-cli/pull/5369) Implement application level resolver in blueprint. [@rwjblue](https://github.com/rwjblue)
- [#5372](https://github.com/ember-cli/ember-cli/pull/5372) Update to ember@2.3.0. [@rwjblue](https://github.com/rwjblue)
- [#5374](https://github.com/ember-cli/ember-cli/pull/5374) Update ember-cli-qunit to 1.2.1. [@rwjblue](https://github.com/rwjblue)
- [#5325](https://github.com/ember-cli/ember-cli/pull/5325) bump testem to latest to compensate for breakage in xmldom [@et](https://github.com/et)
- [#5331](https://github.com/ember-cli/ember-cli/pull/5331) Update blueprints for Ember Data 2.3.0 [@bmac](https://github.com/bmac)
- [#5332](https://github.com/ember-cli/ember-cli/pull/5332) testem v1.0.0 [@johanneswuerbach](https://github.com/johanneswuerbach)
- [#5291](https://github.com/ember-cli/ember-cli/pull/5291) getCallerFile now comes from its own node_module [@stefanpenner](https://github.com/stefanpenner)
- [#5312](https://github.com/ember-cli/ember-cli/pull/5312) Add information about testing new features/bugfixes to the contributing.md file [@ohcibi](https://github.com/ohcibi)
- [#5313](https://github.com/ember-cli/ember-cli/pull/5313) Add missing `--silent` option to the output of `ember test --help` [@ohcibi](https://github.com/ohcibi)
- [#5327](https://github.com/ember-cli/ember-cli/pull/5327) [BUGFIX release] pin jQuery version [@stefanpenner](https://github.com/stefanpenner)
- [#5271](https://github.com/ember-cli/ember-cli/pull/5271) Update ember-cli-test-loader to 0.2.2. [@rwjblue](https://github.com/rwjblue)
- [#5274](https://github.com/ember-cli/ember-cli/pull/5274) Fix the order of  test files to append [@bitaculous](https://github.com/bitaculous)
- [#5278](https://github.com/ember-cli/ember-cli/pull/5278) Replace broccoli-sourcemap-concat usage with broccoli-concat. [@ballPointPenguin](https://github.com/ballPointPenguin)
- [#5286](https://github.com/ember-cli/ember-cli/pull/5286) Update `ember-cli-sri` minimum version to 2.0.0 [@jonathanKingston](https://github.com/jonathanKingston)
- [#5298](https://github.com/ember-cli/ember-cli/pull/5298) [INTERNAL] Update minimum Testem version to 1.0.0-rc.4. [@rwjblue](https://github.com/rwjblue)
- [#5247](https://github.com/ember-cli/ember-cli/pull/5247) Unfortunately remove `ember-cli-content-security-policy` from the default blueprint. [@stefanpenner](https://github.com/stefanpenner)
- [#5215](https://github.com/ember-cli/ember-cli/pull/5215) Fix CHANGELOG for ember-cli-qunit version. [@rwjblue](https://github.com/rwjblue)
- [#4981](https://github.com/ember-cli/ember-cli/pull/4981) Alphabetize the keys in dependencies and devDependencies (for addon creation). [@kellyselden](https://github.com/kellyselden)
- [#5181](https://github.com/ember-cli/ember-cli/pull/5181) Cleanup platform checker warning to make it clear when a given platform is deprecated or just untested. [@stefanpenner](https://github.com/stefanpenner)
- [#5252](https://github.com/ember-cli/ember-cli/pull/5252) Deprecate the usage of `app-prefix` and `app-suffix` `contentFor` hooks. [@nathanhammond](https://github.com/nathanhammond)
- [#5232](https://github.com/ember-cli/ember-cli/pull/5232) Update generate resource documentation [@johnotander](https://github.com/johnotander)
- [#5221](https://github.com/ember-cli/ember-cli/pull/5221) Replace `broccoli-sourcemap-concat` with `broccoli-concat` (the projects have been merged). [@stefanpenner](https://github.com/stefanpenner)
- [#5220](https://github.com/ember-cli/ember-cli/pull/5220) Fix instance-initializer-test blueprint. [@rwjblue](https://github.com/rwjblue)
- [#5230](https://github.com/ember-cli/ember-cli/pull/5230) Helper Unit test should pass a params array as first argument [@stefanpenner](https://github.com/stefanpenner)
- [#5241](https://github.com/ember-cli/ember-cli/pull/5241) Fix test server file serving (ensures static assets are found properly). [@stefanpenner](https://github.com/stefanpenner)
- [#5254](https://github.com/ember-cli/ember-cli/pull/5254) Update to Testem v1.0.0-rc1. [@johanneswuerbach](https://github.com/johanneswuerbach)
- [#5254](https://github.com/ember-cli/ember-cli/pull/5254) Detect global errors (i.e. parse errors from `assets/vendor.js`) when running `ember test` or `ember test --server`. [@johanneswuerbach](https://github.com/johanneswuerbach)
- [#5025](https://github.com/ember-cli/ember-cli/pull/5025) [ENHANCEMENT]  update loader.js, qunit and ember-ajax for app/addon blueprints [@jcope2013](https://github.com/jcope2013)
- [#5061](https://github.com/ember-cli/ember-cli/pull/5061) Testem 0.9.11 [@johanneswuerbach](https://github.com/johanneswuerbach)
- [#4994](https://github.com/ember-cli/ember-cli/pull/4994) add jshint helper command for tests [@gabrielgrant](https://github.com/gabrielgrant)
- [#5033](https://github.com/ember-cli/ember-cli/pull/5033) Added Node v5 to Appveyor [@patocallaghan](https://github.com/patocallaghan)
- [#4218](https://github.com/ember-cli/ember-cli/pull/4218) Add instance-initializer's blueprints family [@cibernox](https://github.com/cibernox)
- [#4476](https://github.com/ember-cli/ember-cli/pull/4476) Add additional documentation on treeFor* methods [@trentmwillis](https://github.com/trentmwillis)
- [#5172](https://github.com/ember-cli/ember-cli/pull/5172) Bump ember-cli-dependency-checker to v1.2.0 [@quaertym](https://github.com/quaertym)
- [#5108](https://github.com/ember-cli/ember-cli/pull/5108) Fix instance-intitalizer-test test-info import to use `ember-cli-test-info` [@trabus](https://github.com/trabus)
- [#5087](https://github.com/ember-cli/ember-cli/pull/5087) Upgraded ember-ajax to 0.7.1 [@ember-cli](https://github.com/ember-cli)
- [#5098](https://github.com/ember-cli/ember-cli/pull/5098) [ENHANCEMENT] Install htmlbars precompiler when generating component integration tests [@drspaniel](https://github.com/drspaniel)
- [#5077](https://github.com/ember-cli/ember-cli/pull/5077) loosen test [@ember-cli](https://github.com/ember-cli)
- [#5065](https://github.com/ember-cli/ember-cli/pull/5065) Programmatic access to the CLI [@eibrahim](https://github.com/eibrahim)
- [#5089](https://github.com/ember-cli/ember-cli/pull/5089) [BUGFIX] Forward `--config-file` test option to testem [@cspanring](https://github.com/cspanring)
- [#5075](https://github.com/ember-cli/ember-cli/pull/5075) disable bundling, npm client seems to have issues but npm service app… [@ember-cli](https://github.com/ember-cli)
- [#5066](https://github.com/ember-cli/ember-cli/pull/5066) bumps `broccoli-sourcemap-concat` version [@ember-cli](https://github.com/ember-cli)
- [#5107](https://github.com/ember-cli/ember-cli/pull/5107) [FEATURE] Implement addon black- and whitelist [@dschmidt](https://github.com/dschmidt)
- [#5094](https://github.com/ember-cli/ember-cli/pull/5094) [fixes #5092] remove long since deprecated this.Funnel usage from int… [@ember-cli](https://github.com/ember-cli)
- [#5104](https://github.com/ember-cli/ember-cli/pull/5104) Workaround for babel includePolyfill exception [@ef4](https://github.com/ef4)
- [#5189](https://github.com/ember-cli/ember-cli/pull/5189) updated markdown-it-terminal [@akatov](https://github.com/akatov)
- [#5139](https://github.com/ember-cli/ember-cli/pull/5139) Use ES6 shorthand property for layout in component blueprint [@martndemus](https://github.com/martndemus)
- [#5109](https://github.com/ember-cli/ember-cli/pull/5109) Fix body-parser suggested use due to deprecations [@knownasilya](https://github.com/knownasilya)
- [#5113](https://github.com/ember-cli/ember-cli/pull/5113) Remove trailing whitespace on component integration test [@ahmadsoe](https://github.com/ahmadsoe)
- [#5130](https://github.com/ember-cli/ember-cli/pull/5130) Update bower.json [@ember-cli](https://github.com/ember-cli)
- [#5132](https://github.com/ember-cli/ember-cli/pull/5132) [ENHANCEMENT] Make `EMBER_CLI_INJECT_LIVE_RELOAD_BASEURL` configurable [@jbescoyez](https://github.com/jbescoyez)
- [#5117](https://github.com/ember-cli/ember-cli/pull/5117) Update Ember to latest stable (2.2.0). [@rwjblue](https://github.com/rwjblue)
- [#5124](https://github.com/ember-cli/ember-cli/pull/5124) Update ember-cli-sri minimum version to 1.2.0. [@rwjblue](https://github.com/rwjblue)
- [#5125](https://github.com/ember-cli/ember-cli/pull/5125) Clarify `ember test --path` docs. [@ember-cli](https://github.com/ember-cli)
- [#5128](https://github.com/ember-cli/ember-cli/pull/5128) Adds Node 5 to allow_failures list [@ember-cli](https://github.com/ember-cli)
- [#5201](https://github.com/ember-cli/ember-cli/pull/5201) ember-cli-rails-addon now uses outputReady [@luma-institute](https://github.com/luma-institute)
- [#5168](https://github.com/ember-cli/ember-cli/pull/5168) fix swallowed failures [@ember-cli](https://github.com/ember-cli)
- [#5158](https://github.com/ember-cli/ember-cli/pull/5158) Change location of website [@leo](https://github.com/leo)
- [#5142](https://github.com/ember-cli/ember-cli/pull/5142) Fix merge issues introduced by #4476 [@trabus](https://github.com/trabus)
- [#5155](https://github.com/ember-cli/ember-cli/pull/5155) bump broccoli-merge-trees [@ember-cli](https://github.com/ember-cli)
- [#5149](https://github.com/ember-cli/ember-cli/pull/5149) cherry-picking changelog from stable [@ember-cli](https://github.com/ember-cli)
- [#5150](https://github.com/ember-cli/ember-cli/pull/5150) [INTERNAL] Set correct version of ember-cli [@jayeff](https://github.com/jayeff)
- [#5165](https://github.com/ember-cli/ember-cli/pull/5165) [ENHANCEMENT] Initial implementation of css hot realod [@gcollazo](https://github.com/gcollazo)
- [#5154](https://github.com/ember-cli/ember-cli/pull/5154) reduce number of funnels created to support other asset app.imports [@ember-cli](https://github.com/ember-cli)
- [#5159](https://github.com/ember-cli/ember-cli/pull/5159) Update appveyor.yml [@ember-cli](https://github.com/ember-cli)
- [#5144](https://github.com/ember-cli/ember-cli/pull/5144) [ENHANCEMENT] Cleans up generated application directory if `ember new` errors [@trek](https://github.com/trek)
- [#5179](https://github.com/ember-cli/ember-cli/pull/5179) Updating deprecations that use the deprecate utility [@gmurphey](https://github.com/gmurphey)
- [#5190](https://github.com/ember-cli/ember-cli/pull/5190) Only use `temp` dependency, not `tmp-sync` [@akatov](https://github.com/akatov)
- [#5180](https://github.com/ember-cli/ember-cli/pull/5180) add node (latest) and set to allowed failures [@ember-cli](https://github.com/ember-cli)
- [#5186](https://github.com/ember-cli/ember-cli/pull/5186) Fixing path issue in test for AppVeyor. [@gmurphey](https://github.com/gmurphey)
- [#5169](https://github.com/ember-cli/ember-cli/pull/5169) [BUGFIX] Bump quick-temp to 0.1.5, fix jshint error [@trabus](https://github.com/trabus)
- [#5185](https://github.com/ember-cli/ember-cli/pull/5185) Ensure rimraf is available to consumers. [@ember-cli](https://github.com/ember-cli)
- [#5171](https://github.com/ember-cli/ember-cli/pull/5171) Avoid Reexporter when loader supports index fallback. [@rwjblue](https://github.com/rwjblue)
- [#5184](https://github.com/ember-cli/ember-cli/pull/5184) more explicit jshint test run [@ember-cli](https://github.com/ember-cli)
- [#5197](https://github.com/ember-cli/ember-cli/pull/5197) update leek [@akatov](https://github.com/akatov)
- [#5204](https://github.com/ember-cli/ember-cli/pull/5204) [ENHANCEMENT] Add npm badge to README. [@adjohnson916](https://github.com/adjohnson916)
- [#5192](https://github.com/ember-cli/ember-cli/pull/5192) Use consistent double quotes in index.html blueprints [@Dhaulagiri](https://github.com/Dhaulagiri)
- [#5198](https://github.com/ember-cli/ember-cli/pull/5198) minor whitespace fix [@ember-cli](https://github.com/ember-cli)
- [#5205](https://github.com/ember-cli/ember-cli/pull/5205) Add addon-test-support tree. [@rwjblue](https://github.com/rwjblue)
- [#5206](https://github.com/ember-cli/ember-cli/pull/5206) Update ember-qunit to 0.4.17. [@rwjblue](https://github.com/rwjblue)
- [#5207](https://github.com/ember-cli/ember-cli/pull/5207) Make ember test helper clearer. [@rwjblue](https://github.com/rwjblue)
- [#5208](https://github.com/ember-cli/ember-cli/pull/5208) update some out of date deps [@ember-cli](https://github.com/ember-cli)
- [#5209](https://github.com/ember-cli/ember-cli/pull/5209) Ensure loader.js warning is easier to spot. [@rwjblue](https://github.com/rwjblue)
- [#5211](https://github.com/ember-cli/ember-cli/pull/5211) Update ember-cli-qunit to 1.1.0. [@rwjblue](https://github.com/rwjblue)
- [#5212](https://github.com/ember-cli/ember-cli/pull/5212) Update ember-data to 2.2.1. [@rwjblue](https://github.com/rwjblue)

Thank you to all who took the time to contribute!

### 2.3.0-beta.2

The following changes are required if you are upgrading from the previous
version:

- Users
  + [`ember new` diff](https://github.com/kellyselden/ember-cli-output/compare/v2.3.0-beta.1...v2.3.0-beta.2)
  + Upgrade your project's ember-cli version - [docs](https://ember-cli.com/user-guide/#upgrading)
  + Remove `loader.js` from `bower.json`, and add to `package.json` as `^4.0.0`.
  + Remove `ember-load-initializers` from `bower.json`, and add to `package.json` at `^0.5.0`.
- Addon Developers
  + [`ember addon` diff](https://github.com/kellyselden/ember-addon-output/compare/v2.3.0-beta.1...v2.3.0-beta.2)
  + No changes required
- Core Contributors
  + No changes required

#### Community Contributions

- [#5329](https://github.com/ember-cli/ember-cli/pull/5329) [ENHANCEMENT] Support custom blueprint options in new and init commands [@bendemboski](https://github.com/bendemboski)
- [#5377](https://github.com/ember-cli/ember-cli/pull/5377) Update Bower resolution to match Ember version [@kpfefferle](https://github.com/kpfefferle)
- [#5203](https://github.com/ember-cli/ember-cli/pull/5203) [ENHANCEMENT] Use absolute import paths for util-test blueprint [@kamalaknn](https://github.com/kamalaknn)
- [#5349](https://github.com/ember-cli/ember-cli/pull/5349) [BUGFIX] Fix live-reloading post build error [@stefanpenner](https://github.com/stefanpenner)
- [#5309](https://github.com/ember-cli/ember-cli/pull/5309) [2.X] Deprecate vendor-prefix and vendor-suffix. [@nathanhammond](https://github.com/nathanhammond)
- [#5370](https://github.com/ember-cli/ember-cli/pull/5370) Make final update of `dist/` faster, by only updating changed files. [@stefanpenner](https://github.com/stefanpenner)
- [#5321](https://github.com/ember-cli/ember-cli/pull/5321) Ensure `EmberAddon.env()` works the same as `EmberApp.env()` [@jasonmit](https://github.com/jasonmit)
- [#5367](https://github.com/ember-cli/ember-cli/pull/5367) Update to lodash 4 [@jcope2013](https://github.com/jcope2013)
- [#5394](https://github.com/ember-cli/ember-cli/pull/5394) Upgrade testem to v1.1.1 [@quaertym](https://github.com/quaertym)
- [#5379](https://github.com/ember-cli/ember-cli/pull/5379) Move loader.js to be included as an addon. [@rwjblue](https://github.com/rwjblue)
- [#5388](https://github.com/ember-cli/ember-cli/pull/5388) Mixin generation in addon [@MiguelMadero](https://github.com/MiguelMadero)
- [#5396](https://github.com/ember-cli/ember-cli/pull/5396) Wrap evaluation of `ember-cli-build.js` in a `try`/`catch` to provide helpful message for syntax errors. [@mozeryansky](https://github.com/mozeryansky)
- [#5410](https://github.com/ember-cli/ember-cli/pull/5410) Ensure that Testem can use `testem.js` if present (without passing `--config-file` option). [@rwjblue](https://github.com/rwjblue)
- [#5416](https://github.com/ember-cli/ember-cli/pull/5416) Use ember-load-initializers as addon [@josemarluedke](https://github.com/josemarluedke)
- [#5421](https://github.com/ember-cli/ember-cli/pull/5421) Make options available in all Blueprint hooks as this.options [@trentmwillis](https://github.com/trentmwillis)

Thank you to all who took the time to contribute!

### 2.3.0-beta.1

The following changes are required if you are upgrading from the previous
version:

- Users
  + [`ember new` diff](https://github.com/kellyselden/ember-cli-output/compare/v2.2.0-beta.6...v2.3.0-beta.1)
  + Upgrade your project's ember-cli version - [docs](https://ember-cli.com/user-guide/#upgrading)
  + Update `ember-cli-qunit` in `package.json` to `^1.2.1`.
  + Update `ember` in `bower.json` to `2.3.0`.
  + Remove `qunit` from `bower.json` (it is now included as an npm dependency by ember-cli-qunit).
- Addon Developers
  + [`ember addon` diff](https://github.com/kellyselden/ember-addon-output/compare/v2.2.0-beta.6...v2.3.0-beta.1)
  + No changes required
- Core Contributors
  + No changes required

#### Community Contributions

- [#5369](https://github.com/ember-cli/ember-cli/pull/5369) Implement application level resolver in blueprint. [@rwjblue](https://github.com/rwjblue)
- [#5372](https://github.com/ember-cli/ember-cli/pull/5372) Update to ember@2.3.0. [@rwjblue](https://github.com/rwjblue)
- [#5374](https://github.com/ember-cli/ember-cli/pull/5374) Update ember-cli-qunit to 1.2.1. [@rwjblue](https://github.com/rwjblue)

Thank you to all who took the time to contribute!

### 2.2.0-beta.6

Re-releasing 2.2.0-beta.5, but without the line-ending issue.

The following changes are required if you are upgrading from the previous
version:

- Users
  + [`ember new` diff](https://github.com/kellyselden/ember-cli-output/compare/v1.13.13...v2.2.0-beta.6)
  + Upgrade your project's ember-cli version - [docs](https://ember-cli.com/user-guide/#upgrading)
- Addon Developers
  + [`ember addon` diff](https://github.com/kellyselden/ember-addon-output/compare/v1.13.13...v2.2.0-beta.6)
  + No changes required
- Core Contributors
  + No changes required

Thank you to all who took the time to contribute!

### 2.2.0-beta.5

The following changes are required if you are upgrading from the previous
version:

- Users
  + [`ember new` diff](https://github.com/kellyselden/ember-cli-output/compare/v1.13.13...v2.2.0-beta.5)
  + Upgrade your project's ember-cli version - [docs](https://ember-cli.com/user-guide/#upgrading)
- Addon Developers
  + [`ember addon` diff](https://github.com/kellyselden/ember-addon-output/compare/v1.13.13...v2.2.0-beta.5)
  + No changes required
- Core Contributors
  + No changes required

#### Community Contributions

- [#5325](https://github.com/ember-cli/ember-cli/pull/5325) bump testem to latest to compensate for breakage in xmldom [@et](https://github.com/et)
- [#5331](https://github.com/ember-cli/ember-cli/pull/5331) Update blueprints for Ember Data 2.3.0 [@bmac](https://github.com/bmac)
- [#5332](https://github.com/ember-cli/ember-cli/pull/5332) testem v1.0.0 [@johanneswuerbach](https://github.com/johanneswuerbach)

Thank you to all who took the time to contribute!

### 2.2.0-beta.4

The following changes are required if you are upgrading from the previous
version:

- Users
  + [`ember new` diff](https://github.com/kellyselden/ember-cli-output/compare/v1.13.13...v2.2.0-beta.4)
  + Upgrade your project's ember-cli version - [docs](https://ember-cli.com/user-guide/#upgrading)
- Addon Developers
  + [`ember addon` diff](https://github.com/kellyselden/ember-addon-output/compare/v1.13.13...v2.2.0-beta.4)
  + No changes required
- Core Contributors
  + No changes required

#### Community Contributions

- [#5291](https://github.com/ember-cli/ember-cli/pull/5291) getCallerFile now comes from its own node_module [@stefanpenner](https://github.com/stefanpenner)
- [#5312](https://github.com/ember-cli/ember-cli/pull/5312) Add information about testing new features/bugfixes to the contributing.md file [@ohcibi](https://github.com/ohcibi)
- [#5313](https://github.com/ember-cli/ember-cli/pull/5313) Add missing `--silent` option to the output of `ember test --help` [@ohcibi](https://github.com/ohcibi)
- [#5327](https://github.com/ember-cli/ember-cli/pull/5327) [BUGFIX release] pin jQuery version [@stefanpenner](https://github.com/stefanpenner)

Thank you to all who took the time to contribute!

### 2.2.0-beta.3

The following changes are required if you are upgrading from the previous
version:

- Users
  + [`ember new` diff](https://github.com/kellyselden/ember-cli-output/compare/v1.13.13...v2.2.0-beta.3)
  + Upgrade your project's ember-cli version - [docs](https://ember-cli.com/user-guide/#upgrading)
  + Update `ember-cli-sri` to `^2.0.0`.
- Addon Developers
  + [`ember addon` diff](https://github.com/kellyselden/ember-addon-output/compare/v1.13.13...v2.2.0-beta.3)
  + No changes required
- Core Contributors
  + No changes required

#### Community Contributions

- [#5271](https://github.com/ember-cli/ember-cli/pull/5271) Update ember-cli-test-loader to 0.2.2. [@rwjblue](https://github.com/rwjblue)
- [#5274](https://github.com/ember-cli/ember-cli/pull/5274) Fix the order of  test files to append [@bitaculous](https://github.com/bitaculous)
- [#5278](https://github.com/ember-cli/ember-cli/pull/5278) Replace broccoli-sourcemap-concat usage with broccoli-concat. [@ballPointPenguin](https://github.com/ballPointPenguin)
- [#5286](https://github.com/ember-cli/ember-cli/pull/5286) Update `ember-cli-sri` minimum version to 2.0.0 [@jonathanKingston](https://github.com/jonathanKingston)
- [#5298](https://github.com/ember-cli/ember-cli/pull/5298) [INTERNAL] Update minimum Testem version to 1.0.0-rc.4. [@rwjblue](https://github.com/rwjblue)

Thank you to all who took the time to contribute!

### 2.2.0-beta.2

The following changes are required if you are upgrading from the previous
version:

- Users
  + [`ember new` diff](https://github.com/kellyselden/ember-cli-output/compare/v1.13.13...v2.2.0-beta.2)
  + Upgrade your project's ember-cli version - [docs](https://ember-cli.com/user-guide/#upgrading)
  + `ember-cli-content-security-policy` has been removed from the default project blueprint due to extremely poor ergonomics. If the addon is working well for you,
    please continue to use it.
- Addon Developers
  + [`ember addon` diff](https://github.com/kellyselden/ember-addon-output/compare/v1.13.13...v2.2.0-beta.2)
  + No changes required
- Core Contributors
  + No changes required

#### Community Contributions

- [#5247](https://github.com/ember-cli/ember-cli/pull/5247) Unfortunately remove `ember-cli-content-security-policy` from the default blueprint. [@stefanpenner](https://github.com/stefanpenner)
- [#5215](https://github.com/ember-cli/ember-cli/pull/5215) Fix CHANGELOG for ember-cli-qunit version. [@rwjblue](https://github.com/rwjblue)
- [#4981](https://github.com/ember-cli/ember-cli/pull/4981) Alphabetize the keys in dependencies and devDependencies (for addon creation). [@kellyselden](https://github.com/kellyselden)
- [#5181](https://github.com/ember-cli/ember-cli/pull/5181) Cleanup platform checker warning to make it clear when a given platform is deprecated or just untested. [@stefanpenner](https://github.com/stefanpenner)
- [#5252](https://github.com/ember-cli/ember-cli/pull/5252) Deprecate the usage of `app-prefix` and `app-suffix` `contentFor` hooks. [@nathanhammond](https://github.com/nathanhammond)
- [#5232](https://github.com/ember-cli/ember-cli/pull/5232) Update generate resource documentation [@johnotander](https://github.com/johnotander)
- [#5221](https://github.com/ember-cli/ember-cli/pull/5221) Replace `broccoli-sourcemap-concat` with `broccoli-concat` (the projects have been merged). [@stefanpenner](https://github.com/stefanpenner)
- [#5220](https://github.com/ember-cli/ember-cli/pull/5220) Fix instance-initializer-test blueprint. [@rwjblue](https://github.com/rwjblue)
- [#5230](https://github.com/ember-cli/ember-cli/pull/5230) Helper Unit test should pass a params array as first argument [@stefanpenner](https://github.com/stefanpenner)
- [#5241](https://github.com/ember-cli/ember-cli/pull/5241) Fix test server file serving (ensures static assets are found properly). [@stefanpenner](https://github.com/stefanpenner)
- [#5254](https://github.com/ember-cli/ember-cli/pull/5254) Update to Testem v1.0.0-rc1. [@johanneswuerbach](https://github.com/johanneswuerbach)
- [#5254](https://github.com/ember-cli/ember-cli/pull/5254) Detect global errors (i.e. parse errors from `assets/vendor.js`) when running `ember test` or `ember test --server`. [@johanneswuerbach](https://github.com/johanneswuerbach)

Thank you to all who took the time to contribute!

### 2.2.0-beta.1

The following changes are required if you are upgrading from the previous version:

- Users
  + [`ember new` diff](https://github.com/kellyselden/ember-cli-output/compare/v1.13.13...v2.2.0-beta.1)
  + Upgrade your project's ember-cli version - [docs](https://ember-cli.com/user-guide/#upgrading)
  + Users of `ember-cli-styles-reloader` should uninstall (as this functionality is now included in ember-cli by default).
  + Update the following entries in your `package.json`:
    * Remove `ember-cli-ic-ajax` (it is replaced by `ember-ajax`)
    * Add `ember-ajax` at `0.7.1`
    * `ember-cli-dependency-checker` to `^1.2.0`
    * `ember-cli-sri` to `^1.2.0`
    * `ember-cli-qunit` to `^1.1.0`
    * `ember-data` to `^2.2.1`
  + Update the following entries in your `bower.json`:
    * `ember` to `2.2.0`
    * `ember-data` to `^2.2.1`
    * `loader.js` to `^3.5.0`
    * `qunit` to `~1.20.0`
    * Remove `ember-qunit` (it is now bundled by `ember-cli-qunit` since `1.1.0`)
- Addon Developers
  + [`ember addon` diff](https://github.com/kellyselden/ember-addon-output/compare/v1.13.13...v2.2.0-beta.1)
  + No changes required
- Core Contributors
  + No changes required

#### Community Contributions

- [#5025](https://github.com/ember-cli/ember-cli/pull/5025) [ENHANCEMENT]  update loader.js, qunit and ember-ajax for app/addon blueprints [@jcope2013](https://github.com/jcope2013)
- [#5061](https://github.com/ember-cli/ember-cli/pull/5061) Testem 0.9.11 [@johanneswuerbach](https://github.com/johanneswuerbach)
- [#4994](https://github.com/ember-cli/ember-cli/pull/4994) add jshint helper command for tests [@gabrielgrant](https://github.com/gabrielgrant)
- [#5033](https://github.com/ember-cli/ember-cli/pull/5033) Added Node v5 to Appveyor [@patocallaghan](https://github.com/patocallaghan)
- [#4218](https://github.com/ember-cli/ember-cli/pull/4218) Add instance-initializer's blueprints family [@cibernox](https://github.com/cibernox)
- [#4476](https://github.com/ember-cli/ember-cli/pull/4476) Add additional documentation on treeFor* methods [@trentmwillis](https://github.com/trentmwillis)
- [#5172](https://github.com/ember-cli/ember-cli/pull/5172) Bump ember-cli-dependency-checker to v1.2.0 [@quaertym](https://github.com/quaertym)
- [#5108](https://github.com/ember-cli/ember-cli/pull/5108) Fix instance-intitalizer-test test-info import to use `ember-cli-test-info` [@trabus](https://github.com/trabus)
- [#5087](https://github.com/ember-cli/ember-cli/pull/5087) Upgraded ember-ajax to 0.7.1 [@ember-cli](https://github.com/ember-cli)
- [#5098](https://github.com/ember-cli/ember-cli/pull/5098) [ENHANCEMENT] Install htmlbars precompiler when generating component integration tests [@drspaniel](https://github.com/drspaniel)
- [#5077](https://github.com/ember-cli/ember-cli/pull/5077) loosen test [@ember-cli](https://github.com/ember-cli)
- [#5065](https://github.com/ember-cli/ember-cli/pull/5065) Programmatic access to the CLI [@eibrahim](https://github.com/eibrahim)
- [#5089](https://github.com/ember-cli/ember-cli/pull/5089) [BUGFIX] Forward `--config-file` test option to testem [@cspanring](https://github.com/cspanring)
- [#5075](https://github.com/ember-cli/ember-cli/pull/5075) disable bundling, npm client seems to have issues but npm service app… [@ember-cli](https://github.com/ember-cli)
- [#5066](https://github.com/ember-cli/ember-cli/pull/5066) bumps `broccoli-sourcemap-concat` version [@ember-cli](https://github.com/ember-cli)
- [#5107](https://github.com/ember-cli/ember-cli/pull/5107) [FEATURE] Implement addon black- and whitelist [@dschmidt](https://github.com/dschmidt)
- [#5094](https://github.com/ember-cli/ember-cli/pull/5094) [fixes #5092] remove long since deprecated this.Funnel usage from int… [@ember-cli](https://github.com/ember-cli)
- [#5104](https://github.com/ember-cli/ember-cli/pull/5104) Workaround for babel includePolyfill exception [@ef4](https://github.com/ef4)
- [#5189](https://github.com/ember-cli/ember-cli/pull/5189) updated markdown-it-terminal [@akatov](https://github.com/akatov)
- [#5139](https://github.com/ember-cli/ember-cli/pull/5139) Use ES6 shorthand property for layout in component blueprint [@martndemus](https://github.com/martndemus)
- [#5109](https://github.com/ember-cli/ember-cli/pull/5109) Fix body-parser suggested use due to deprecations [@knownasilya](https://github.com/knownasilya)
- [#5113](https://github.com/ember-cli/ember-cli/pull/5113) Remove trailing whitespace on component integration test [@ahmadsoe](https://github.com/ahmadsoe)
- [#5130](https://github.com/ember-cli/ember-cli/pull/5130) Update bower.json [@ember-cli](https://github.com/ember-cli)
- [#5132](https://github.com/ember-cli/ember-cli/pull/5132) [ENHANCEMENT] Make `EMBER_CLI_INJECT_LIVE_RELOAD_BASEURL` configurable [@jbescoyez](https://github.com/jbescoyez)
- [#5117](https://github.com/ember-cli/ember-cli/pull/5117) Update Ember to latest stable (2.2.0). [@rwjblue](https://github.com/rwjblue)
- [#5124](https://github.com/ember-cli/ember-cli/pull/5124) Update ember-cli-sri minimum version to 1.2.0. [@rwjblue](https://github.com/rwjblue)
- [#5125](https://github.com/ember-cli/ember-cli/pull/5125) Clarify `ember test --path` docs. [@ember-cli](https://github.com/ember-cli)
- [#5128](https://github.com/ember-cli/ember-cli/pull/5128) Adds Node 5 to allow_failures list [@ember-cli](https://github.com/ember-cli)
- [#5201](https://github.com/ember-cli/ember-cli/pull/5201) ember-cli-rails-addon now uses outputReady [@luma-institute](https://github.com/luma-institute)
- [#5168](https://github.com/ember-cli/ember-cli/pull/5168) fix swallowed failures [@ember-cli](https://github.com/ember-cli)
- [#5158](https://github.com/ember-cli/ember-cli/pull/5158) Change location of website [@leo](https://github.com/leo)
- [#5142](https://github.com/ember-cli/ember-cli/pull/5142) Fix merge issues introduced by #4476 [@trabus](https://github.com/trabus)
- [#5155](https://github.com/ember-cli/ember-cli/pull/5155) bump broccoli-merge-trees [@ember-cli](https://github.com/ember-cli)
- [#5149](https://github.com/ember-cli/ember-cli/pull/5149) cherry-picking changelog from stable [@ember-cli](https://github.com/ember-cli)
- [#5150](https://github.com/ember-cli/ember-cli/pull/5150) [INTERNAL] Set correct version of ember-cli [@jayeff](https://github.com/jayeff)
- [#5165](https://github.com/ember-cli/ember-cli/pull/5165) [ENHANCEMENT] Initial implementation of css hot realod [@gcollazo](https://github.com/gcollazo)
- [#5154](https://github.com/ember-cli/ember-cli/pull/5154) reduce number of funnels created to support other asset app.imports [@ember-cli](https://github.com/ember-cli)
- [#5159](https://github.com/ember-cli/ember-cli/pull/5159) Update appveyor.yml [@ember-cli](https://github.com/ember-cli)
- [#5144](https://github.com/ember-cli/ember-cli/pull/5144) [ENHANCEMENT] Cleans up generated application directory if `ember new` errors [@trek](https://github.com/trek)
- [#5179](https://github.com/ember-cli/ember-cli/pull/5179) Updating deprecations that use the deprecate utility [@gmurphey](https://github.com/gmurphey)
- [#5190](https://github.com/ember-cli/ember-cli/pull/5190) Only use `temp` dependency, not `tmp-sync` [@akatov](https://github.com/akatov)
- [#5180](https://github.com/ember-cli/ember-cli/pull/5180) add node (latest) and set to allowed failures [@ember-cli](https://github.com/ember-cli)
- [#5186](https://github.com/ember-cli/ember-cli/pull/5186) Fixing path issue in test for AppVeyor. [@gmurphey](https://github.com/gmurphey)
- [#5169](https://github.com/ember-cli/ember-cli/pull/5169) [BUGFIX] Bump quick-temp to 0.1.5, fix jshint error [@trabus](https://github.com/trabus)
- [#5185](https://github.com/ember-cli/ember-cli/pull/5185) Ensure rimraf is available to consumers. [@ember-cli](https://github.com/ember-cli)
- [#5171](https://github.com/ember-cli/ember-cli/pull/5171) Avoid Reexporter when loader supports index fallback. [@rwjblue](https://github.com/rwjblue)
- [#5184](https://github.com/ember-cli/ember-cli/pull/5184) more explicit jshint test run [@ember-cli](https://github.com/ember-cli)
- [#5197](https://github.com/ember-cli/ember-cli/pull/5197) update leek [@akatov](https://github.com/akatov)
- [#5204](https://github.com/ember-cli/ember-cli/pull/5204) [ENHANCEMENT] Add npm badge to README. [@adjohnson916](https://github.com/adjohnson916)
- [#5192](https://github.com/ember-cli/ember-cli/pull/5192) Use consistent double quotes in index.html blueprints [@Dhaulagiri](https://github.com/Dhaulagiri)
- [#5198](https://github.com/ember-cli/ember-cli/pull/5198) minor whitespace fix [@ember-cli](https://github.com/ember-cli)
- [#5205](https://github.com/ember-cli/ember-cli/pull/5205) Add addon-test-support tree. [@rwjblue](https://github.com/rwjblue)
- [#5206](https://github.com/ember-cli/ember-cli/pull/5206) Update ember-qunit to 0.4.17. [@rwjblue](https://github.com/rwjblue)
- [#5207](https://github.com/ember-cli/ember-cli/pull/5207) Make ember test helper clearer. [@rwjblue](https://github.com/rwjblue)
- [#5208](https://github.com/ember-cli/ember-cli/pull/5208) update some out of date deps [@ember-cli](https://github.com/ember-cli)
- [#5209](https://github.com/ember-cli/ember-cli/pull/5209) Ensure loader.js warning is easier to spot. [@rwjblue](https://github.com/rwjblue)
- [#5211](https://github.com/ember-cli/ember-cli/pull/5211) Update ember-cli-qunit to 1.1.0. [@rwjblue](https://github.com/rwjblue)
- [#5212](https://github.com/ember-cli/ember-cli/pull/5212) Update ember-data to 2.2.1. [@rwjblue](https://github.com/rwjblue)

Thank you to all who took the time to contribute!

### 1.13.15

The following changes are required if you are upgrading from the previous
version:

- Users
  + [`ember new` diff](https://github.com/kellyselden/ember-cli-output/compare/v1.13.14...v1.13.15)
  + Upgrade your project's ember-cli version - [docs](https://ember-cli.com/#project-update)
- Addon Developers
  + [`ember addon` diff](https://github.com/kellyselden/ember-addon-output/compare/v1.13.14...v1.13.15)
  + No changes required
- Core Contributors
  + No changes required

#### Community Contributions

- [#5338](https://github.com/ember-cli/ember-cli/pull/5338) 1 13 testem bump [@johanneswuerbach](https://github.com/johanneswuerbach)
- [#5351](https://github.com/ember-cli/ember-cli/pull/5351) Bump ember to 1.13.12 [@san650](https://github.com/san650)

Thank you to all who took the time to contribute!

### 1.13.14

The following changes are required if you are upgrading from the previous
version:

- Users
  + [`ember new` diff](https://github.com/kellyselden/ember-cli-output/compare/v1.13.13...v1.13.14)
  + default jQuery.js version is now locked at  `1.11.3`
- Addon Developers
  + [`ember addon` diff](https://github.com/kellyselden/ember-addon-output/compare/v1.13.13...v1.13.14)
  + app-prefix and app-suffix have been deprecated, addons will need to move away from them.
- Core Contributors
  + No changes required

#### Community Contributions

- [#5327](https://github.com/ember-cli/ember-cli/pull/5327) [BUGFIX release] pin jQuery version [@stefanpenner](https://github.com/stefanpenner)
- [#5245](https://github.com/ember-cli/ember-cli/pull/5245) Deprecate app-prefix and app-suffix. [@nathanhammond](https://github.com/nathanhammond)
- [#5251](https://github.com/ember-cli/ember-cli/pull/5251) [BUGFIX] ensure we stat the symlink target, not the symlink (fixes tests/index.html not updating) [@stefanpenner](https://github.com/stefanpenner)

### 1.13.13

The following changes are required if you are upgrading from the previous
version:

- Users
  + [`ember new` diff](https://github.com/kellyselden/ember-cli-output/compare/v1.13.12...v1.13.13)
  + default Ember.js version is now at `1.13.11`
  + Ember CLI SRI version was bumped to `^1.2.0`
  + Ember `loader.js` version was bumped to `3.4.0`
  + Testem version was bumped to `0.9.11`
- Addon Developers
  + [`ember addon` diff](https://github.com/kellyselden/ember-addon-output/compare/v1.13.12...v1.13.13)
- Core Contributors
  + No changes required

#### Community Contributions

- [#5061](https://github.com/ember-cli/ember-cli/pull/5061) Testem 0.9.11, [@johanneswuerbach](https://github.com/johanneswuerbach)
- [#5094](https://github.com/ember-cli/ember-cli/pull/5094) Remove deprecated `this.Funnel` usage, [@stefanpenner](https://github.com/stefanpenner)
- [#5075](https://github.com/ember-cli/ember-cli/pull/5075) Disable bundling, npm client seems to have issues, [@stefanpenner](https://github.com/stefanpenner)
- [#5104](https://github.com/ember-cli/ember-cli/pull/5104) Workaround for babel includePolyfill exception, [@ef4](https://github.com/ef4)
- [#5116](https://github.com/ember-cli/ember-cli/pull/5116) Bumps Ember version to `1.13.11`, [@stefanpenner](https://github.com/stefanpenner)
- [#5116](https://github.com/ember-cli/ember-cli/pull/5116) Bumps Ember CLI SRI to `^1.2.0`, [@rwjblue](https://github.com/rwjblue)

### 1.13.12

The following changes are required if you are upgrading from the previous
version:

- Users
  + [`ember new` diff](https://github.com/kellyselden/ember-cli-output/compare/v1.13.8...v1.13.12)
  + changes to `tests/index.html` file. All tests are now in a separate file, [diff](https://github.com/twokul/ember-cli-release-notes/commit/bd5ac542c0d6dd8e095553d6528ec40ae4be6b4e).
  + default Ember.js version is now at `1.13.10`
  + default Ember Data version is now at `1.13.14`
  + Upgrade your project's ember-cli version - [docs](https://ember-cli.com/user-guide/#upgrading)
- Addon Developers
  + [`ember addon` diff](https://github.com/kellyselden/ember-addon-output/compare/v1.13.8...v1.13.12)
- Core Contributors
  + No changes required

#### Community Contributions

- [#4838](https://github.com/ember-cli/ember-cli/pull/4838) Add `npm test` to Addon README [@elwayman02](https://github.com/elwayman02)
- [#4756](https://github.com/ember-cli/ember-cli/pull/4756) Discard runCommand stdout/stderr unless we have a test failure [@joliss](https://github.com/joliss)
- [#4753](https://github.com/ember-cli/ember-cli/pull/4753) Upgraded ember-cli-app-version to 1.0.0 [@ember-cli](https://github.com/ember-cli)
- [#4235](https://github.com/ember-cli/ember-cli/pull/4235) Reintroduce comment regarding bodyParser on http-mock [@joostdevries](https://github.com/joostdevries)
- [#4728](https://github.com/ember-cli/ember-cli/pull/4728) Revert "Do not pack ember-cli-build.js" [@ember-cli](https://github.com/ember-cli)
- [#4846](https://github.com/ember-cli/ember-cli/pull/4846) Update ember-cli-htmlbars-inline-precompile dependency [@joliss](https://github.com/joliss)
- [#4757](https://github.com/ember-cli/ember-cli/pull/4757) Remove last use of broccoli-writer in test suite [@joliss](https://github.com/joliss)
- [#4765](https://github.com/ember-cli/ember-cli/pull/4765) Fix typo Brocolli → Broccoli [@lancedikson](https://github.com/lancedikson)
- [#4770](https://github.com/ember-cli/ember-cli/pull/4770) Updates configstore [@twokul](https://github.com/twokul)
- [#4774](https://github.com/ember-cli/ember-cli/pull/4774) Update ember-cli-shims to prevent errors on Ember < 1.13. [@rwjblue](https://github.com/rwjblue)
- [#4772](https://github.com/ember-cli/ember-cli/pull/4772) Implement a destroyApp helper. [@blimmer](https://github.com/blimmer)
- [#4771](https://github.com/ember-cli/ember-cli/pull/4771) Make default generated tests pass. [@blimmer](https://github.com/blimmer)
- [#4854](https://github.com/ember-cli/ember-cli/pull/4854) command unit test syncing [@kellyselden](https://github.com/kellyselden)
- [#4801](https://github.com/ember-cli/ember-cli/pull/4801) add a missing curved brackets [@dukex](https://github.com/dukex)
- [#4799](https://github.com/ember-cli/ember-cli/pull/4799) Bump ember-cli-dependency-checker to v1.1.0 [@quaertym](https://github.com/quaertym)
- [#4792](https://github.com/ember-cli/ember-cli/pull/4792) Replace Esperanto With Babel [@ember-cli](https://github.com/ember-cli)
- [#4783](https://github.com/ember-cli/ember-cli/pull/4783) bump viz [@ember-cli](https://github.com/ember-cli)
- [#4788](https://github.com/ember-cli/ember-cli/pull/4788) include FS usage monitoring [@ember-cli](https://github.com/ember-cli)
- [#4785](https://github.com/ember-cli/ember-cli/pull/4785) some safe runCommand removals [@kellyselden](https://github.com/kellyselden)
- [#4781](https://github.com/ember-cli/ember-cli/pull/4781) Set `ember serve --host` default to `undefined`. [@buschtoens](https://github.com/buschtoens)
- [#4796](https://github.com/ember-cli/ember-cli/pull/4796) tested needs null integrity value (since it always chan… [@ember-cli](https://github.com/ember-cli)
- [#4880](https://github.com/ember-cli/ember-cli/pull/4880) consolidate test setup to not use fixtures, instead use mocking [@kellyselden](https://github.com/kellyselden)
- [#4816](https://github.com/ember-cli/ember-cli/pull/4816) Allow OS to choose ephemeral port if --test-port=0 [@williamsbdev](https://github.com/williamsbdev)
- [#4815](https://github.com/ember-cli/ember-cli/pull/4815) Add Node.js 4.0 as valid platform version [@szines](https://github.com/szines)
- [#4839](https://github.com/ember-cli/ember-cli/pull/4839) addAddonsToProject for blueprints [@elwayman02](https://github.com/elwayman02)
- [#4826](https://github.com/ember-cli/ember-cli/pull/4826) Update bower deps. [@rwjblue](https://github.com/rwjblue)
- [#4844](https://github.com/ember-cli/ember-cli/pull/4844) fix failing tests [@ember-cli](https://github.com/ember-cli)
- [#4836](https://github.com/ember-cli/ember-cli/pull/4836) Make config replace cache [@ember-cli](https://github.com/ember-cli)
- [#4837](https://github.com/ember-cli/ember-cli/pull/4837) Add `Blueprint.prototype.filesPath`. [@rwjblue](https://github.com/rwjblue)
- [#4827](https://github.com/ember-cli/ember-cli/pull/4827) Update to broccoli-caching-writer 2.0.0 [@joliss](https://github.com/joliss)
- [#4829](https://github.com/ember-cli/ember-cli/pull/4829) broccoli-plugin{description -> annotation} [@ember-cli](https://github.com/ember-cli)
- [#4874](https://github.com/ember-cli/ember-cli/pull/4874) Add ability to specify a build path for running tests [@trentmwillis](https://github.com/trentmwillis)
- [#4863](https://github.com/ember-cli/ember-cli/pull/4863) remove duplicate in package.json [@lazybensch](https://github.com/lazybensch)
- [#4849](https://github.com/ember-cli/ember-cli/pull/4849) cleanup whitespace in the commands [@kellyselden](https://github.com/kellyselden)
- [#4857](https://github.com/ember-cli/ember-cli/pull/4857) Only exclude node_modules at root [@joliss](https://github.com/joliss)
- [#4881](https://github.com/ember-cli/ember-cli/pull/4881) add unit tests for blueprint help printing [@kellyselden](https://github.com/kellyselden)
- [#4913](https://github.com/ember-cli/ember-cli/pull/4913) adding additional help tests [@kellyselden](https://github.com/kellyselden)
- [#4946](https://github.com/ember-cli/ember-cli/pull/4946) Fix beforeEach/afterEach callbacks with moduleForAcceptance. [@rwjblue](https://github.com/rwjblue)
- [#4954](https://github.com/ember-cli/ember-cli/pull/4954) Add smoke test for `moduleForAcceptance` [@seanpdoyle](https://github.com/seanpdoyle)
- [#4970](https://github.com/ember-cli/ember-cli/pull/4970) Upgrade testem to 0.9.8 [@rzurad](https://github.com/rzurad)
- [#4973](https://github.com/ember-cli/ember-cli/pull/4973) Lock down ember-router-generator@1.0.0 [@ember-cli](https://github.com/ember-cli)
- [#4989](https://github.com/ember-cli/ember-cli/pull/4989) added my "Why is CI broken?" tool to the readme [@ember-cli](https://github.com/ember-cli)
- [#5039](https://github.com/ember-cli/ember-cli/pull/5039) Add `UI.errorStream` [@seanpdoyle](https://github.com/seanpdoyle)
- [#5036](https://github.com/ember-cli/ember-cli/pull/5036) Remove native bundled dependencies [@patocallaghan](https://github.com/patocallaghan)
- [#5026](https://github.com/ember-cli/ember-cli/pull/5026) Add support for watchman 4 [@jcope2013](https://github.com/jcope2013)
- [#5020](https://github.com/ember-cli/ember-cli/pull/5020) explicitly test node 5.0 [@stefanpenner](https://github.com/stefanpenner)

Thank you to all who took the time to contribute!

### 1.13.8

The following changes are required if you are upgrading from the previous
version:

- Users
  + [`ember new` diff](https://github.com/kellyselden/ember-cli-output/commit/db09559dc922eafdfb6723969b53dfff1a8f5331)
  + default ember is now at 1.13.7 (but feel free to upgrade/downgrade as desired)
  + default ember-data is now at 1.13.8 (but feel free to upgrade/downgrade as desired)
  + for users with very large bower_components directories, rebuild times should improve
  + Upgrade your project's ember-cli version - [docs](https://ember-cli.com/user-guide/#upgrading)
  + If you haven't already, please remember to transition your Brocfile.js to ember-cli-build.js. [more details](https://github.com/ember-cli/ember-cli/blob/master/TRANSITION.md#brocfile-transition)
- Addon Developers
  + [`ember addon` diff](https://github.com/kellyselden/ember-addon-output/commit/aaf7faebf1ca721382d281dd3125b24c7a752c7e)
  + No changes required
- Core Contributors
  + No changes required

#### Community Contributions

- [#4599](https://github.com/ember-cli/ember-cli/pull/4599) Update valid-platform-version.js [@stefanpenner](https://github.com/stefanpenner)
- [#4590](https://github.com/ember-cli/ember-cli/pull/4590) Remove `ember update` mention in update-checker [@quaertym](https://github.com/quaertym)
- [#4582](https://github.com/ember-cli/ember-cli/pull/4582) blueprints/app/package.json: Sort scripts alphabetically [@Turbo87](https://github.com/Turbo87)
- [#4577](https://github.com/ember-cli/ember-cli/pull/4577) Adding more help acceptance tests [@kellyselden](https://github.com/kellyselden)
- [#4621](https://github.com/ember-cli/ember-cli/pull/4621) bump funnel, and prefer globs for includes. [@stefanpenner](https://github.com/stefanpenner)
- [#4598](https://github.com/ember-cli/ember-cli/pull/4598) bump timeout, see if iojs on CI becomes happy again [@stefanpenner](https://github.com/stefanpenner)
- [#4596](https://github.com/ember-cli/ember-cli/pull/4596) Bump version of ember-cli-app-version to 0.5.0 [@taras](https://github.com/taras)
- [#4591](https://github.com/ember-cli/ember-cli/pull/4591) Revert "Remove `ember update` mention in update-checker" [@stefanpenner](https://github.com/stefanpenner)
- [#4597](https://github.com/ember-cli/ember-cli/pull/4597) update to ember-cli-qunit v1.0.0 [@stefanpenner](https://github.com/stefanpenner)
- [#4593](https://github.com/ember-cli/ember-cli/pull/4593) Remove ember update mention in update-checker [@quaertym](https://github.com/quaertym)
- [#4628](https://github.com/ember-cli/ember-cli/pull/4628) a couple more tests that weren't being run [@kellyselden](https://github.com/kellyselden)
- [#4606](https://github.com/ember-cli/ember-cli/pull/4606) [TYPO] SRI changelog typo fix [@jonathanKingston](https://github.com/jonathanKingston)
- [#4601](https://github.com/ember-cli/ember-cli/pull/4601) update broccoli-caching-writer [@stefanpenner](https://github.com/stefanpenner);
- [#4630](https://github.com/ember-cli/ember-cli/pull/4630) Update blueprint dependencies [@btecu](https://github.com/btecu)
- [#4611](https://github.com/ember-cli/ember-cli/pull/4611) Update Ember Data dependency to 1.13.8 [@bmac](https://github.com/bmac)
- [#4638](https://github.com/ember-cli/ember-cli/pull/4638) broccoli-plugin now uses annotation, rather then our own convention o… [@stefanpenner](https://github.com/stefanpenner)
- [#4622](https://github.com/ember-cli/ember-cli/pull/4622) Upgrade merge trees [@stefanpenner](https://github.com/stefanpenner)
- [#4625](https://github.com/ember-cli/ember-cli/pull/4625) bump broccoli-caching-writer to 1.1.0 [@kellyselden](https://github.com/kellyselden)
- [#4627](https://github.com/ember-cli/ember-cli/pull/4627) fix test that was never being run [@kellyselden](https://github.com/kellyselden)
- [#4629](https://github.com/ember-cli/ember-cli/pull/4629) broccoli-asset-rev to 2.1.2 [@kellyselden](https://github.com/kellyselden)
- [#4632](https://github.com/ember-cli/ember-cli/pull/4632) Windows CI: Removed npm upgrade [@johanneswuerbach](https://github.com/johanneswuerbach)
- [#4636](https://github.com/ember-cli/ember-cli/pull/4636) Update Ember version to 1.13.7. [@rwjblue](https://github.com/rwjblue)
- [#4637](https://github.com/ember-cli/ember-cli/pull/4637) [INTERNAL] Prefer globs over RegExps as funnel arguments [@dschmidt](https://github.com/dschmidt)
- [#4642](https://github.com/ember-cli/ember-cli/pull/4642) bump broccoli-funnel [@stefanpenner](https://github.com/stefanpenner)
- [#4643](https://github.com/ember-cli/ember-cli/pull/4643) Support a (now deprecated) single-argument use of addBowerPackageToProject [@mike-north](https://github.com/mike-north)

Thank you to all who took the time to contribute!

### 1.13.7

The following changes are required if you are upgrading from the previous
version:

- Users
  + [`ember new` diff](https://github.com/kellyselden/ember-cli-output/commit/6a41c5cd7f0f68e7cf710268376d0349c5b57171)
  + Upgrade your project's ember-cli version - [docs](https://ember-cli.com/user-guide/#upgrading)
  + If you haven't already, please remember to transition your Brocfile.js to ember-cli-build.js. [more details](https://github.com/ember-cli/ember-cli/blob/master/TRANSITION.md#brocfile-transition)
- Addon Developers
  + [`ember addon` diff](https://github.com/kellyselden/ember-addon-output/commit/f6f61d55c31d631203bc5491432b435e2cc807c2)
  + No changes required
- Core Contributors
  + No changes required

#### Community Contributions

- [#4558](https://github.com/ember-cli/ember-cli/pull/4558) ensure we apply patches at the right part of the release. [@stefanpenner](https://github.com/ember-cli)
- [#4559](https://github.com/ember-cli/ember-cli/pull/4559) bundle testem [@stefanpenner](https://github.com/ember-cli)
- [#4560](https://github.com/ember-cli/ember-cli/pull/4560) Update ember-qunit to 0.4.9. [@rwjblue](https://github.com/rwjblue)
- [#4561](https://github.com/ember-cli/ember-cli/pull/4561) Upgrade to Broccoli 0.16.5 [@joliss](https://github.com/joliss)
- [#4564](https://github.com/ember-cli/ember-cli/pull/4564) add 1.13.6 diffs to changelog [@kellyselden](https://github.com/kellyselden)
- [#4569](https://github.com/ember-cli/ember-cli/pull/4569) Update Ember to v1.13.6. [@rwjblue](https://github.com/rwjblue)
- [#4572](https://github.com/ember-cli/ember-cli/pull/4572) Update QUnit version to 1.18.0. [@rwjblue](https://github.com/rwjblue)
- [#4589](https://github.com/ember-cli/ember-cli/pull/4589) Fixes issue with smoke test failure. [@rickharrison](https://github.com/rickharrison)

Thank you to all who took the time to contribute!

### 1.13.6

The following changes are required if you are upgrading from the previous
version:

- Users
  + [`ember new` diff](https://github.com/kellyselden/ember-cli-output/commit/c36b2e35b9ef2a66d6f01f360831c6ec9707c5d7)
  + Upgrade your project's ember-cli version - [docs](https://ember-cli.com/user-guide/#upgrading)
  + If you haven't already, please remember to transition your Brocfile.js to ember-cli-build.js. [more details](https://github.com/ember-cli/ember-cli/blob/master/TRANSITION.md#brocfile-transition)
- Addon Developers
  + [`ember addon` diff](https://github.com/kellyselden/ember-addon-output/commit/d77330079ca14a1d0e39383cce87565c1c2d742f)
  + No changes required
- Core Contributors
  + No changes required

#### Community Contributions

- [#3239](https://github.com/ember-cli/ember-cli/pull/3239) ENHANCEMENT: Added `--test-port`/`testPort` option to configure test port [@patocallaghan](https://github.com/patocallaghan)
- [#4545](https://github.com/ember-cli/ember-cli/pull/4545) bump es6modules to fix IE8 issue [@stefanpenner](https://github.com/ember-cli)
- [#4549](https://github.com/ember-cli/ember-cli/pull/4549) adding 1.13.5 diff to changelog [@kellyselden](https://github.com/kellyselden)
- [#4553](https://github.com/ember-cli/ember-cli/pull/4553) [Bugfix] addAddonToProject fix for 1.13.5 [@jasonmit](https://github.com/jasonmit)

Thank you to all who took the time to contribute!

### 1.13.5

The following changes are required if you are upgrading from the previous
version:

- Users
  + [`ember new` diff](https://github.com/kellyselden/ember-cli-output/commit/750a6ba374fc8bb2bbb6102fcb9db399dd1c2472)
  + Upgrade your project's ember-cli version - [docs](https://ember-cli.com/user-guide/#upgrading)
  + If you haven't already, please remember to transition your Brocfile.js to ember-cli-build.js. [more details](https://github.com/ember-cli/ember-cli/blob/master/TRANSITION.md#brocfile-transition)
  + We now bundle ember.js 1.13.5 and ember-data 1.13.7 by default, but please note you can change these by updating bower.json
  + We have included support for [Subresource Integrity (SRI)](https://www.w3.org/TR/SRI) by default, to find out more checkout our site's [SRI section](https://ember-cli.com/user-guide/#subresource-integrity)
  + Please note: Testem will now error if a specified runner is missing.
  + When installing ember-cli, one can use `npm install ember-cli --no-optional` to skip all native dependencies.
- Addon Developers
  + [`ember addon` diff](https://github.com/kellyselden/ember-addon-output/commit/ace30d3fecafee7e27ae5d75254096a08ede2a6c)
  + No changes required
- Core Contributors
  + No changes required

#### Community Contributions

- [#4471](https://github.com/ember-cli/ember-cli/pull/4471) Make the Examples less confusing [@mdragon](https://github.com/mdragon)
- [#4367](https://github.com/ember-cli/ember-cli/pull/4367) [BUGFIX] Adding check for undefined inRepoAddon option in Blueprint.prototype.\_locals. [@gmurphey](https://github.com/gmurphey)
- [#4411](https://github.com/ember-cli/ember-cli/pull/4411) Removing unknown command from `ember help`. [@gmurphey](https://github.com/gmurphey)
- [#4405](https://github.com/ember-cli/ember-cli/pull/4405) Fix default generated integration test. [@blimmer](https://github.com/blimmer)
- [#4406](https://github.com/ember-cli/ember-cli/pull/4406) [ENHANCEMENT] Let ember install take multiple addons [@DanielOchoa](https://github.com/DanielOchoa)
- [#4478](https://github.com/ember-cli/ember-cli/pull/4478) Store acceptance test application in test context. [@rwjblue](https://github.com/rwjblue)
- [#4413](https://github.com/ember-cli/ember-cli/pull/4413) Add clarity for 0.2.7 to 1.13.x transition (build) [@pixelhandler](https://github.com/pixelhandler)
- [#4416](https://github.com/ember-cli/ember-cli/pull/4416) bump sourcemap-concat version [@kwikPRs](https://github.com/kwikPRs)
- [#4419](https://github.com/ember-cli/ember-cli/pull/4419) Nuke 'ember update' [@jonnii](https://github.com/jonnii)
- [#4488](https://github.com/ember-cli/ember-cli/pull/4488) Update Ember to 1.13.5. [@rwjblue](https://github.com/rwjblue)
- [#4440](https://github.com/ember-cli/ember-cli/pull/4440) EmberAddon Should Merge Defaults [@chadhietala](https://github.com/chadhietala)
- [#4438](https://github.com/ember-cli/ember-cli/pull/4438) Fix Ember CLI project update link [@balinterdi](https://github.com/balinterdi)
- [#4428](https://github.com/ember-cli/ember-cli/pull/4428) Update #watchman message to point to correct url [@supabok](https://github.com/supabok)
- [#4430](https://github.com/ember-cli/ember-cli/pull/4430) Handle a wide variety of bower endpoints [@truenorth](https://github.com/truenorth)
- [#4454](https://github.com/ember-cli/ember-cli/pull/4454) Always use Brocfile (with deprecation messaging) if it exists [@gmurphey](https://github.com/gmurphey)
- [#4452](https://github.com/ember-cli/ember-cli/pull/4452) [ENHANCEMENT] Detect & skip lib install on http-mock gen [@sivakumar-kailasam](https://github.com/sivakumar-kailasam)
- [#4456](https://github.com/ember-cli/ember-cli/pull/4456) Updating getPort logic to use liveReloadHost. Fixes #4455. [@gmurphey](https://github.com/gmurphey)
- [#4443](https://github.com/ember-cli/ember-cli/pull/4443) Prevent live-reload-port collisions (by default) [@stefanpenner](https://github.com/stefanpenner)
- [#4457](https://github.com/ember-cli/ember-cli/pull/4457) Removing extraneous newline from the component-test blueprint [@gmurphey](https://github.com/gmurphey)
- [#4447](https://github.com/ember-cli/ember-cli/pull/4447) Update to Ember 1.13.4. [@rwjblue](https://github.com/rwjblue)
- [#4449](https://github.com/ember-cli/ember-cli/pull/4449) [ENHANCEMENT] Add --skip-router flag to route blueprint generator [@sivakumar-kailasam](https://github.com/sivakumar-kailasam)
- [#4484](https://github.com/ember-cli/ember-cli/pull/4484) Updating route blueprint to write to router when dummy flag is used [@gmurphey](https://github.com/gmurphey)
- [#4468](https://github.com/ember-cli/ember-cli/pull/4468) [fixes #4467] ensure commands that fail do to being run in the wrong … [@stefanpenner](https://github.com/stefanpenner)
- [#4474](https://github.com/ember-cli/ember-cli/pull/4474) [fixes #4328] patch engion.io-client to use any XMLHTTPRequest, but t… [@stefanpenner](https://github.com/stefanpenner)
- [#4462](https://github.com/ember-cli/ember-cli/pull/4462) Make ember destroy and ember generate give a better error when called… [@marcioj](https://github.com/marcioj)
- [#4466](https://github.com/ember-cli/ember-cli/pull/4466) Native deps now gone [@stefanpenner](https://github.com/stefanpenner)
- [#4465](https://github.com/ember-cli/ember-cli/pull/4465) ensure reexporter doesn't introduce instability during builds [@stefanpenner](https://github.com/stefanpenner)
- [#4516](https://github.com/ember-cli/ember-cli/pull/4516) update ember-cli-qunit to mitigate some leaks [@stefanpenner](https://github.com/stefanpenner)
- [#4489](https://github.com/ember-cli/ember-cli/pull/4489) [ENHANCEMENT] Testem v0.9.0 [@johanneswuerbach](https://github.com/johanneswuerbach)
- [#4483](https://github.com/ember-cli/ember-cli/pull/4483) Adding in ember-cli-sri into application package.json by default [@jonathanKingston](https://github.com/jonathanKingston)
- [#4524](https://github.com/ember-cli/ember-cli/pull/4524) Update ember-qunit to 0.4.6. [@rwjblue](https://github.com/rwjblue)
- [#4490](https://github.com/ember-cli/ember-cli/pull/4490) Fix code of conduct markdown formatting [@max](https://github.com/max)
- [#4495](https://github.com/ember-cli/ember-cli/pull/4495) bump ember-export-application-global [@stefanpenner](https://github.com/stefanpenner)
- [#4498](https://github.com/ember-cli/ember-cli/pull/4498) Testem v0.9.0 [@johanneswuerbach](https://github.com/johanneswuerbach)
- [#4514](https://github.com/ember-cli/ember-cli/pull/4514) component-unit blueprint - trim component content by default [@ramybenaroya](https://github.com/ramybenaroya)
- [#4534](https://github.com/ember-cli/ember-cli/pull/4534) add os to version output [@kellyselden](https://github.com/kellyselden)
- [#4536](https://github.com/ember-cli/ember-cli/pull/4536) Remove unnecessary `"use strict";`s in "app.js" [@nathanhammond](https://github.com/nathanhammond)
- [#4538](https://github.com/ember-cli/ember-cli/pull/4540) Updated ember-qunit to 0.4.7 [@stefanpenner](https://github.com/stefanpenner)

Thank you to all who took the time to contribute!

### 1.13.1

The following changes are required if you are upgrading from the previous
version:

- Users
  + [`ember new` diff](https://github.com/kellyselden/ember-cli-output/commit/f1425c5073a33dfb7ff60d5254fd340046f578bd)
  + Upgrade your project's ember-cli version - [docs](https://ember-cli.com/user-guide/#upgrading)
- Addon Developers
  + [`ember addon` diff](https://github.com/kellyselden/ember-addon-output/commit/dc309f7655a2cde4cd81bb75d8f274087e9d82f8)
  + No changes required
- Core Contributors
  + No changes required

#### Community Contributions

- [#4398](https://github.com/ember-cli/ember-cli/pull/4398) [BUGFIX] Fixes #4397 add silentError with deprecation [@trabus](https://github.com/trabus)

Thank you to all who took the time to contribute!
### 1.13.0

The following changes are required if you are upgrading from the previous
version:

- Users
  + [`ember new` diff](https://github.com/kellyselden/ember-cli-output/commit/e83bf78f9be69a6dcedd5a7e16402c6b874efceb)
  + Upgrade your project's ember-cli version - [docs](https://ember-cli.com/user-guide/#upgrading)
  + `Brocfile.js` has been deprecated in favor of `ember-cli-build.js`. See [TRANSITION.md](https://github.com/ember-cli/ember-cli/blob/master/TRANSITION.md) for details on how to transition your `Brocfile.js` code to `ember-cli-build.js`.
  + Components are now generated with integration tests by default instead of unit tests. Component unit tests can still be generated separately with: `ember g component-test foo-bar -unit`.
  + Services can now be generated into pod structure.
- Addon Developers
  + [`ember addon` diff](https://github.com/kellyselden/ember-addon-output/commit/c8496e7574826520ead230009068a6313a9712e4)
  + `Brocfile.js` has been deprecated in favor of `ember-cli-build.js`. See [TRANSITION.md](https://github.com/ember-cli/ember-cli/blob/master/TRANSITION.md) for details on how to transition your `Brocfile.js` code to `ember-cli-build.js`.
  + Blueprints can now be generated into the `tests/dummy/app` folder with the `--dummy` flag.
  + Scoped npm dependencies are now supported.
- Core Contributors
  + fs.existsSync is deprecated, use exists-sync instead.

#### Community Contributions
- [#4378](https://github.com/ember-cli/ember-cli/pull/4378) Update Ember to 1.13.3 [@rwjblue](https://github.com/rwjblue)
- [#4395](https://github.com/ember-cli/ember-cli/pull/4395) Update ember-data to 1.13.5 [@trabus](https://github.com/trabus)
- [#4217](https://github.com/ember-cli/ember-cli/pull/4217) [BUGFIX] generating tests inside addons no longer generates addon export file [@trabus](https://github.com/trabus)
- [#4212](https://github.com/ember-cli/ember-cli/pull/4212) fix friendly test description for transforms [@csantero](https://github.com/csantero)
- [#4214](https://github.com/ember-cli/ember-cli/pull/4214) [BUGFIX] correct relative import path for nested adapters [@trabus](https://github.com/trabus)
- [#4215](https://github.com/ember-cli/ember-cli/pull/4215) extract clean-base-url to its own module [@stefanpenner](https://github.com/stefanpenner)
- [#4197](https://github.com/ember-cli/ember-cli/pull/4197) [BUGFIX] add default for path option in component blueprint locals [@trabus](https://github.com/trabus)
- [#4316](https://github.com/ember-cli/ember-cli/pull/4316) fs.existsSync deprecated, replace with exists-sync [@jasonmit](https://github.com/jasonmit)
- [#4224](https://github.com/ember-cli/ember-cli/pull/4224) extract silent-error to its own addon [@stefanpenner](https://github.com/stefanpenner)
- [#4319](https://github.com/ember-cli/ember-cli/pull/4319) Update tmp.js [@jjmiv](https://github.com/jjmiv)
- [#4228](https://github.com/ember-cli/ember-cli/pull/4228) add 0.2.7 diffs [@kellyselden](https://github.com/kellyselden)
- [#4227](https://github.com/ember-cli/ember-cli/pull/4227) Extract process relative require [@stefanpenner](https://github.com/stefanpenner)
- [#4226](https://github.com/ember-cli/ember-cli/pull/4226) extract node-modules-path as its own module [@stefanpenner](https://github.com/stefanpenner)
- [#4326](https://github.com/ember-cli/ember-cli/pull/4326) Drop unused line from app blueprint [@ef4](https://github.com/ef4)
- [#4254](https://github.com/ember-cli/ember-cli/pull/4254) [BUGFIX] Closes #4253. Add `skipHelp` as an available option to commands. [@DanielOchoa](https://github.com/DanielOchoa)
- [#4249](https://github.com/ember-cli/ember-cli/pull/4249) Passing options to tiny-lr (live reload) for HTTPS support [@dosco](https://github.com/dosco)
- [#4239](https://github.com/ember-cli/ember-cli/pull/4239) Fix JSDoc issues [@Turbo87](https://github.com/Turbo87)
- [#4242](https://github.com/ember-cli/ember-cli/pull/4242) Add devDependencies "up to date" badge to README [@truenorth](https://github.com/truenorth)
- [#4251](https://github.com/ember-cli/ember-cli/pull/4251) [BUGFIX] Fix generated addon acceptance test [@trabus](https://github.com/trabus)
- [#4240](https://github.com/ember-cli/ember-cli/pull/4240) Added ember-cli-release to app/addon devDeps blueprint for simple release cutting [@jayphelps](https://github.com/jayphelps)
- [#4286](https://github.com/ember-cli/ember-cli/pull/4286) [Deprecation] Introduce new build file [@chadhietala](https://github.com/chadhietala)
- [#4280](https://github.com/ember-cli/ember-cli/pull/4280) [ENHANCEMENT] Add pod support for services blueprint [@trabus](https://github.com/trabus)
- [#4272](https://github.com/ember-cli/ember-cli/pull/4272) [ENHANCEMENT] Generate component-tests into `tests/integration` by default [@trabus](https://github.com/trabus)
- [#4261](https://github.com/ember-cli/ember-cli/pull/4261) bump ember-cli-htmlbars [@stefanpenner](https://github.com/stefanpenner)
- [#4266](https://github.com/ember-cli/ember-cli/pull/4266) [fixes #4264] [@stefanpenner](https://github.com/stefanpenner)
- [#4270](https://github.com/ember-cli/ember-cli/pull/4270) [BUGFIX] don't allow ember init to create an application without project name [@dukex/bugfix](https://github.com/dukex/bugfix)
- [#4278](https://github.com/ember-cli/ember-cli/pull/4278) Fix 2 typos in livereload-server-test [@jrobeson](https://github.com/jrobeson)
- [#4271](https://github.com/ember-cli/ember-cli/pull/4271) Adding support for private npm modules in blueprints. Closes #4256. [@gmurphey](https://github.com/gmurphey)
- [#4263](https://github.com/ember-cli/ember-cli/pull/4263) [fixes #4260] postprocessTree hook for templates [@stefanpenner](https://github.com/stefanpenner)
- [#4347](https://github.com/ember-cli/ember-cli/pull/4347) ES3+ and for ES5+ deprecation free keys + forEach [@stefanpenner](https://github.com/stefanpenner)
- [#4292](https://github.com/ember-cli/ember-cli/pull/4292) Cleanup pr4283 [@stefanpenner](https://github.com/stefanpenner)
- [#4284](https://github.com/ember-cli/ember-cli/pull/4284) Update ember-resolver to 0.1.17. [@rwjblue](https://github.com/rwjblue)
- [#4287](https://github.com/ember-cli/ember-cli/pull/4287) [ENHANCEMENT] Add ability to generate blueprints into addon `tests/dummy/app` [@trabus](https://github.com/trabus)
- [#4290](https://github.com/ember-cli/ember-cli/pull/4290) Pass the correct port property to LiveReload server [@jrobeson](https://github.com/jrobeson)
- [#4282](https://github.com/ember-cli/ember-cli/pull/4282) Display the LiveReload server address as url [@jrobeson](https://github.com/jrobeson)
- [#4288](https://github.com/ember-cli/ember-cli/pull/4288) Update ember-cli-htmlbars to 0.7.9. [@rwjblue](https://github.com/rwjblue)
- [#4376](https://github.com/ember-cli/ember-cli/pull/4376) Update initializer-test blueprint [@quaertym](https://github.com/quaertym)
- [#4306](https://github.com/ember-cli/ember-cli/pull/4306) [ENHANCEMENT] Print notification when modifying router.js [@trabus](https://github.com/trabus)
- [#4377](https://github.com/ember-cli/ember-cli/pull/4377) Add a test-page option to the test command [@jrjohnson](https://github.com/jrjohnson)
- [#4341](https://github.com/ember-cli/ember-cli/pull/4341) Update ember-load-initializers to 0.1.5 [@jmurphyau](https://github.com/jmurphyau)
- [#4322](https://github.com/ember-cli/ember-cli/pull/4322) Update ADDON_HOOKS.md [@jjmiv](https://github.com/jjmiv)
- [#4334](https://github.com/ember-cli/ember-cli/pull/4334) Cache processed styles tree to prevent double style builds. [@rwjblue](https://github.com/rwjblue)
- [#4309](https://github.com/ember-cli/ember-cli/pull/4309) [ENHANCEMENT] Name blueprint in generate and destroy output message [@trabus](https://github.com/trabus)
- [#4327](https://github.com/ember-cli/ember-cli/pull/4327) Bring tests jshintrc closer to app jshintrc [@ef4](https://github.com/ef4)
- [#4344](https://github.com/ember-cli/ember-cli/pull/4344) [ENHANCEMENT] Fix typo in test command description. [@fabianrbz](https://github.com/fabianrbz)
- [#4362](https://github.com/ember-cli/ember-cli/pull/4362) extract preprocessor-registry -> ember-cli-preprocessor-registry [@stefanpenner](https://github.com/stefanpenner)
- [#4348](https://github.com/ember-cli/ember-cli/pull/4348) Do not pack ember-cli-build.js [@chadhietala](https://github.com/chadhietala)
- [#4343](https://github.com/ember-cli/ember-cli/pull/4343) bump to ember-resolve 0.1.18 – which fixes deprecations while continu… [@stefanpenner](https://github.com/stefanpenner)
- [#4349](https://github.com/ember-cli/ember-cli/pull/4349) enable both relative and absolute treePaths (npm v3 fix) [@stefanpenner](https://github.com/stefanpenner)
- [#4359](https://github.com/ember-cli/ember-cli/pull/4359) Update helper blueprint to use `Ember.Helper.helper` [@balinterdi](https://github.com/balinterdi)
- [#4354](https://github.com/ember-cli/ember-cli/pull/4354) Upgrade to ember-cli-app-version 0.4.0 [@taras](https://github.com/taras)
- [#4370](https://github.com/ember-cli/ember-cli/pull/4370) Remove unexpected final newline [@treyhunner](https://github.com/treyhunner)
- [#4374](https://github.com/ember-cli/ember-cli/pull/4374) Update appveyor.yml [@stefanpenner](https://github.com/stefanpenner)
- [#4382](https://github.com/ember-cli/ember-cli/pull/4382) Update ember-cli-qunit to 0.3.15. [@rwjblue](https://github.com/rwjblue)
- [#4384](https://github.com/ember-cli/ember-cli/pull/4384) [ENHANCEMENT] Add block-template assertion to generated component integration test [@trabus](https://github.com/trabus)
- [#4385](https://github.com/ember-cli/ember-cli/pull/4385) Dependency updates [@truenorth](https://github.com/truenorth)

Thank you to all who took the time to contribute!

### 0.2.7

The following changes are required if you are upgrading from the previous
version:

- Users
  + [`ember new` diff](https://github.com/kellyselden/ember-cli-output/commit/8cd6f5ee0012d3e4960dd9204c9e459f05babd15)
  + Upgrade your project's ember-cli version - [docs](https://ember-cli.com/user-guide/#upgrading)
- Addon Developers
  + [`ember addon` diff](https://github.com/kellyselden/ember-addon-output/commit/d59788f7a175376a16e8f4890ac40e6eabb7b9dd)
  + No changes required
- Core Contributors
  + No changes required

#### Community Contributions

- [#4196](https://github.com/ember-cli/ember-cli/pull/4196) [BUGFIX] Adding fileMapToken __name__ for route-addon blueprint. [@gmurphey](https://github.com/gmurphey)
- [#4203](https://github.com/ember-cli/ember-cli/pull/4203) [BUGFIX] acceptance-test blueprint no longer generates addon re-export in app folder [@trabus](https://github.com/trabus)
- [#4206](https://github.com/ember-cli/ember-cli/pull/4206) [Bugfix] Addon.prototype.compileTemplates should not use deprecated t… [@stefanpenner](https://github.com/stefanpenner)
- [#4207](https://github.com/ember-cli/ember-cli/pull/4207) [fixes #4205] allow null addonTemplates. [@stefanpenner](https://github.com/stefanpenner)
- [#4208](https://github.com/ember-cli/ember-cli/pull/4208) Drop ncp for cpr [@stefanpenner](https://github.com/stefanpenner)
- [#4210](https://github.com/ember-cli/ember-cli/pull/4210) Upgrade ember-try dependency in addon blueprint [@kategengler](https://github.com/kategengler)

Thank you to all who took the time to contribute!

### 0.2.6

The following changes are required if you are upgrading from the previous
version:

- Users
  + [`ember new` diff](https://github.com/kellyselden/ember-cli-output/commit/734a6b49d4c88ea6431d2793b49477aed70fc220)
  + Upgrade your project's ember-cli version - [docs](https://ember-cli.com/user-guide/#upgrading)
  + `ember server` can now be started over `https`. Default ssl
    certificate and ssl key paths are `ssl/server.crt` and
    `ssl/server.key` respectively. Custom paths can be added with
    `--ssl-cert` and `--ssl-key` [#3550](https://github.com/ember-cli/ember-cli/issues/3550).
  + `ember test` now accepts a `reporter` option, it passes this option to Testem with the reporter to use `[tap|dot|xunit]` [#4106](https://github.com/ember-cli/ember-cli/pull/4106).
  + `app/views` is not longer included in the default project blueprint [#4083](https://github.com/ember-cli/ember-cli/pull/4083).
  + Added again `podModulePrefix` to `app.js`. We still need
    podModulePrefix for the time being, it can be removed again when
    the state of pods has been finalized.
  + New apps include a `.watchmanconfig` which tells `watchman` to ignoring `tmp` dir [#4101](https://github.com/ember-cli/ember-cli/issues/4101).
  + Updated `ember-data` to `1.0.0-beta.18`. Install with `npm install --save-dev ember-data@1.0.0-beta.18`.
  + Unit tests for components are now flagged as such [#4177](https://github.com/ember-cli/ember-cli/pull/4177).
- Addon Developers
  + [`ember addon` diff](https://github.com/kellyselden/ember-addon-output/commit/c5db8de5351628f532535f5f6e76e6da8d259299)
  + A new hook is available: `treeForAddonTemplates` which allows you to specify the templates tree. For more info on how to use this hook see [the following issue](https://github.com/yapplabs/ember-modal-dialog/issues/34).
  + Route blueprint now works within addons [#4152](https://github.com/ember-cli/ember-cli/pull/4152).
  + A new generator is available, `ember g route-addon` allows you to create import wrappers for your addon's routes.
- Core Contributors
  + We started to merge pull-request as part of the quest to improve code quality, keep them coming! [#3730](https://github.com/ember-cli/ember-cli/issues/3730).

#### Community Contributions

- [#4143](https://github.com/ember-cli/ember-cli/pull/4143) [BUGFIX] Blueprint.load verify blueprint is in a directory [@trabus](https://github.com/trabus)
- [#4035](https://github.com/ember-cli/ember-cli/pull/4035) Add a verification step to fail the build when tests are filtered with .only [@marcioj](https://github.com/marcioj)
- [#4091](https://github.com/ember-cli/ember-cli/pull/4091) fix name of ember-cli-dependency-checker [@bantic](https://github.com/bantic)
- [#3854](https://github.com/ember-cli/ember-cli/pull/3854) [ENHANCEMENT] install:addon command will show a deprecation message before running the install command. [@DanielOchoa](https://github.com/DanielOchoa)
- [#3550](https://github.com/ember-cli/ember-cli/pull/3550) Add ability to start ember serve on https [@drogus](https://github.com/drogus)
- [#3786](https://github.com/ember-cli/ember-cli/pull/3786) Throw if templating a file fails [@davewasmer](https://github.com/davewasmer)
- [#4026](https://github.com/ember-cli/ember-cli/pull/4026) Revert "Test powershell for appveyor builds" [@stefanpenner](https://github.com/stefanpenner)
- [#4148](https://github.com/ember-cli/ember-cli/pull/4148) extract common SilentError debug/throw logic [@stefanpenner](https://github.com/stefanpenner)
- [#4104](https://github.com/ember-cli/ember-cli/pull/4104) [BUGFIX] Fix custom blueprint options for destroy command [@trabus](https://github.com/trabus)
- [#4106](https://github.com/ember-cli/ember-cli/pull/4106) [ENHANCEMENT] Adding Report option to 'ember test' [@step2yeung](https://github.com/step2yeung)
- [#4155](https://github.com/ember-cli/ember-cli/pull/4155) Updating in-addon and in-repo-addon adapters [@gmurphey](https://github.com/gmurphey)
- [#4123](https://github.com/ember-cli/ember-cli/pull/4123) Remove duplication in lib/utilities/test-info [@quaertym](https://github.com/quaertym)
- [#4114](https://github.com/ember-cli/ember-cli/pull/4114) [Bugfix] 1.4 diff displayed removal before addition. [@stefanpenner](https://github.com/stefanpenner)
- [#4108](https://github.com/ember-cli/ember-cli/pull/4108) Update ember-disable-proxy-controller to 1.0.0 [@cibernox](https://github.com/cibernox)
- [#4116](https://github.com/ember-cli/ember-cli/pull/4116) gzip served files. [@stefanpenner](https://github.com/stefanpenner)
- [#4120](https://github.com/ember-cli/ember-cli/pull/4120) [fixes #4083] remove views dir by default [@stefanpenner](https://github.com/stefanpenner)
- [#4159](https://github.com/ember-cli/ember-cli/pull/4159) Add `treeForAddonTemplates` hook. [@lukemelia](https://github.com/lukemelia)
- [#4142](https://github.com/ember-cli/ember-cli/pull/4142) Installation checker [@stefanpenner](https://github.com/stefanpenner)
- [#4132](https://github.com/ember-cli/ember-cli/pull/4132) Revert "Remove podModulePrefix from app.js" [@trabus](https://github.com/trabus)
- [#4141](https://github.com/ember-cli/ember-cli/pull/4141) ENHANCEMENT More advanced detection of whether outputPath is a parent of the project directory [@catbieber](https://github.com/catbieber)
- [#4138](https://github.com/ember-cli/ember-cli/pull/4138) Extract unknown command [@quaertym](https://github.com/quaertym)
- [#4139](https://github.com/ember-cli/ember-cli/pull/4139) [fixes #4133] warn if helper without `-` is generated [@stefanpenner](https://github.com/stefanpenner)
- [#4124](https://github.com/ember-cli/ember-cli/pull/4124) [ENHANCEMENT] Add watchmanconfig file to blueprints [@mikegrassotti](https://github.com/mikegrassotti)
- [#4152](https://github.com/ember-cli/ember-cli/pull/4152) [ENHANCEMENT] Updating route blueprint to work within addons and create route-addon… [@stefanpenner](https://github.com/stefanpenner)
- [#4157](https://github.com/ember-cli/ember-cli/pull/4157) Add Code Climate config [@chrislopresto](https://github.com/chrislopresto)
- [#4150](https://github.com/ember-cli/ember-cli/pull/4150) Code Quality: npm-install.js, npm-uninstall.js D -> A [@jkarsrud](https://github.com/jkarsrud)
- [#4146](https://github.com/ember-cli/ember-cli/pull/4146) Code Quality: addon.js, project.js D -> C [@jkarsrud](https://github.com/jkarsrud)
- [#4147](https://github.com/ember-cli/ember-cli/pull/4147) Detect ember-cli from deps as well as devDeps [@searls](https://github.com/searls)
- [#4154](https://github.com/ember-cli/ember-cli/pull/4154) remove duplication from normalize entity name [@tyleriguchi](https://github.com/tyleriguchi)
- [#4158](https://github.com/ember-cli/ember-cli/pull/4158) Allow addons to have pod based templates [@pzuraq](https://github.com/pzuraq)
- [#4160](https://github.com/ember-cli/ember-cli/pull/4160) Friendlier comments for Brocfile in addons [@igorT](https://github.com/igorT)
- [#4162](https://github.com/ember-cli/ember-cli/pull/4162) Remove unused variables [@quaertym](https://github.com/quaertym)
- [#4163](https://github.com/ember-cli/ember-cli/pull/4163) Bump ember-data to v1.0.0-beta.18 [@quaertym](https://github.com/quaertym)
- [#4166](https://github.com/ember-cli/ember-cli/pull/4166) upgrade node-require-timings [@stefanpenner](https://github.com/stefanpenner)
- [#4168](https://github.com/ember-cli/ember-cli/pull/4168) Allow internal cli parameters to be configurable by other cli tools [@rodyhaddad](https://github.com/rodyhaddad )
- [#4177](https://github.com/ember-cli/ember-cli/pull/4177) Flag component unit tests as such [@mixonic](https://github.com/mixonic)
- [#4187](https://github.com/ember-cli/ember-cli/pull/4187) isbinaryfile is used in more the just development [@stefanpenner](https://github.com/ember-clistefanpenner)
- [#4188](https://github.com/ember-cli/ember-cli/pull/4188) Fixed type annotations [@Turbo87](https://github.com/Turbo87)

Thank you to all who took the time to contribute!

### 0.2.5

The following changes are required if you are upgrading from the previous
version:

- Users
  + [`ember new` diff](https://github.com/kellyselden/ember-cli-output/commit/f49b35bbb243b6e3b8e20fb2a9c69a2fa13a6aec)
  + Upgrade your project's ember-cli version - [docs](https://ember-cli.com/user-guide/#upgrading)
  + package.json
     + Upgrade `ember-cli-qunit` to `0.3.13`.
     + Make sure that `ember-cli-dependency-checker` is using caret `^1.0.0`.
  + bower.json
     + Upgrade `ember-qunit` to `0.3.3`.
- Addon Developers
  + [`ember addon` diff](https://github.com/kellyselden/ember-addon-output/commit/8ef831d2df8abad6445ca7bfa732518c6d8777af)
  + No changes required
- Core Contributors
+ No changes required


#### Community Contributions

- [#4076](https://github.com/ember-cli/ember-cli/pull/4076) Use caret version for stable dependencies in project blueprint. [@abuiles](https://github.com/abuiles)
- [#4087](https://github.com/ember-cli/ember-cli/pull/4087) Bump ember-cli-qunit to v0.3.13 (ember-qunit@0.3.3). [@rwjblue](https://github.com/rwjblue)

### 0.2.4

The following changes are required if you are upgrading from the previous
version:

- Users
  + [`ember new` diff](https://github.com/kellyselden/ember-cli-output/commit/964c80924d665adfde3ce31acaac5c26b95a1bc0)
  + Upgrade your project's ember-cli version - [docs](https://ember-cli.com/user-guide/#upgrading)
  + Apps now have [ember-disable-proxy-controllers](https://github.com/cibernox/ember-disable-proxy-controllers)
    included by default, this ensures that autogenerated controllers
    always are regular `Ember.Controller` instead of the deprecated
    proxy ones. This does not affect explicitly created controllers.
  + Generated routes always use `this.route` (`this.resource` is no longer used).
  + The command `ember install:bower` has been removed.
  + Pod components can now be generated outside the
    `app/pods/components` (or `app/components` sans podModulePrefix)
    folder with the `--path` option. `ember g component foo-bar -p
    -path foo` generates into `app/foo/foo-bar/component.js`
  + The `ember new` command now has a `--directory` option, allowing
    you to generate into a directory that differs from your app
    name. `ember new foo -dir bar` generates an app named `foo` into a
    directory named `bar`.
  + Generated apps no longer have `podModulePrefix` in the config.
  + All blueprints have been updated to use shorthand ES6 syntax for importing and exporting.
  + package.json
     + Upgrade `ember-cli-qunit` to `0.3.12`
     + Upgrade `ember-cli-dependency-checker` to `1.0.0`
  + bower.json
     + Bundled ember `v1.12`
     + Upgrade bower.json `ember-qunit` to `0.3.2` for glimmer support.
- Addon Developers
  + [`ember addon` diff](https://github.com/kellyselden/ember-addon-output/commit/4175b66d0911c9ea454daaefb219d11b334f1bab)
  + No changes required
- Core Contributors
  + No changes required

#### Community Contributions

- [#3965](https://github.com/ember-cli/ember-cli/pull/3965) fixup doc generator test [@stefanpenner](https://github.com/stefanpenner)
- [#3822](https://github.com/ember-cli/ember-cli/pull/3822) adding 0.2.3 diffs [@kellyselden](https://github.com/kellyselden)
- [#3384](https://github.com/ember-cli/ember-cli/pull/3384) Test powershell for appveyor builds [@stefanpenner](https://github.com/stefanpenner)
- [#3771](https://github.com/ember-cli/ember-cli/pull/3771) [ENHANCEMENT] Support custom node_module paths [@jakehow](https://github.com/jakehow)
- [#3820](https://github.com/ember-cli/ember-cli/pull/3820) [ENHANCEMENT] Change blueprint command options to type String to avoid nopt transformations [@rodyhaddad](https://github.com/rodyhaddad)
- [#3698](https://github.com/ember-cli/ember-cli/pull/3698) adding docker for linux testing/debugging [@kellyselden](https://github.com/kellyselden)
- [#3973](https://github.com/ember-cli/ember-cli/pull/3973) Config cache unc share [@stefanpenner](https://github.com/stefanpenner)
- [#3836](https://github.com/ember-cli/ember-cli/pull/3836) Suggestion: Adding test coverage to pull requests [@kellyselden](https://github.com/kellyselden)
- [#3827](https://github.com/ember-cli/ember-cli/pull/3827) [BUGFIX] Fixes availableOptions in custom blueprints [@trabus](https://github.com/trabus)
- [#3825](https://github.com/ember-cli/ember-cli/pull/3825) Exclude dist/ from addon npm publishes by default [@jayphelps](https://github.com/jayphelps)
- [#3826](https://github.com/ember-cli/ember-cli/pull/3826) [fixes #3712] rethrow errors in build task [@marcioj](https://github.com/marcioj)
- [#3978](https://github.com/ember-cli/ember-cli/pull/3978) Update broccoli-es6modules [@marcioj](https://github.com/marcioj)
- [#3882](https://github.com/ember-cli/ember-cli/pull/3882) Removes bower install command. [@willrax](https://github.com/willrax)
- [#3869](https://github.com/ember-cli/ember-cli/pull/3869) [BUGFIX] Use posix path for in-repo-addons in package.json [@trabus](https://github.com/trabus)
- [#3846](https://github.com/ember-cli/ember-cli/pull/3846) [BUGFIX] Prevent addon-import blueprint from generating if entity name is undefined [@trabus](https://github.com/trabus)
- [#3851](https://github.com/ember-cli/ember-cli/pull/3851) Use shorthand ES6 syntax for addon -> app re-exports [@jayphelps](https://github.com/jayphelps)
- [#3848](https://github.com/ember-cli/ember-cli/pull/3848) writeError now looks for filename as well as file [@wagenet](https://github.com/wagenet)
- [#3858](https://github.com/ember-cli/ember-cli/pull/3858) move github to normal dependencies to hack around: https://github.com/np... [@stefanpenner](https://github.com/stefanpenner)
- [#3856](https://github.com/ember-cli/ember-cli/pull/3856) Use shorthand ES6 re-export for addon-imports as well, which landed in #3690 [@jayphelps](https://github.com/jayphelps)
- [#3842](https://github.com/ember-cli/ember-cli/pull/3842) Add remove packages [@jonathanKingston](https://github.com/jonathanKingston)
- [#3845](https://github.com/ember-cli/ember-cli/pull/3845) [BUGFIX] Fix ability to generate blueprints (blueprint, http-mock, http-proxy, and tests) inside addons [@trabus](https://github.com/trabus)
- [#3853](https://github.com/ember-cli/ember-cli/pull/3853) Cache `node_modules` and `bower_components` in CI [@seanpdoyle](https://github.com/seanpdoyle)
- [#3994](https://github.com/ember-cli/ember-cli/pull/3994) update sane + broccoli-sane-watcher [@stefanpenner](https://github.com/stefanpenner)
- [#3949](https://github.com/ember-cli/ember-cli/pull/3949) adding a shared folder with host, and fixing git PATH [@kellyselden](https://github.com/kellyselden)
- [#3937](https://github.com/ember-cli/ember-cli/pull/3937) [BUGFIX] Merge app/styles from addons with overwrite: true. Fixes #3930. [@yapplabs](https://github.com/yapplabs)
- [#3895](https://github.com/ember-cli/ember-cli/pull/3895) [Enhancement] PhantomJS 2.0 running on travis-ci [@truenorth](https://github.com/truenorth)
- [#3921](https://github.com/ember-cli/ember-cli/pull/3921) [Enhancement] Ember-try & parallel travis-ci scenario tests for addons [@truenorth](https://github.com/truenorth)
- [#3936](https://github.com/ember-cli/ember-cli/pull/3936) Replace 'this.resource' with 'this.route' in generators [@HeroicEric](https://github.com/HeroicEric)
- [#3946](https://github.com/ember-cli/ember-cli/pull/3946) [ENHANCEMENT] Add host option to `ember test`. [@wangjohn](https://github.com/wangjohn)
- [#3909](https://github.com/ember-cli/ember-cli/pull/3909) test blueprints now use consistent, less-opinionated import style [@jayphelps](https://github.com/jayphelps)
- [#3891](https://github.com/ember-cli/ember-cli/pull/3891) Fixes problem in initializer tests generated in addons [@marcioj](https://github.com/marcioj)
- [#3889](https://github.com/ember-cli/ember-cli/pull/3889) Updating dev folder to help with debugging [@kellyselden](https://github.com/kellyselden)
- [#3916](https://github.com/ember-cli/ember-cli/pull/3916) Disable directory listings on development server [@joliss](https://github.com/joliss)
- [#3887](https://github.com/ember-cli/ember-cli/pull/3887) Bump ember router generator and allow index routes [@abuiles](https://github.com/abuiles)
- [#3915](https://github.com/ember-cli/ember-cli/pull/3915) Always create addon trees when developing an addon [@marcioj](https://github.com/marcioj)
- [#3901](https://github.com/ember-cli/ember-cli/pull/3901) bump blueprints to latest released ember [@stefanpenner](https://github.com/stefanpenner)
- [#3913](https://github.com/ember-cli/ember-cli/pull/3913) Remove podModulePrefix from app.js [@knownasilya](https://github.com/knownasilya)
- [#3945](https://github.com/ember-cli/ember-cli/pull/3945) [ENHANCEMENT] Friendly test names and descriptions [@eccegordo/feature](https://github.com/eccegordo/feature)
- [#3922](https://github.com/ember-cli/ember-cli/pull/3922) Export test output dir via ENV [@ef4](https://github.com/ef4)
- [#3919](https://github.com/ember-cli/ember-cli/pull/3919) Remove connect-restreamer. [@abuiles](https://github.com/abuiles)
- [#4021](https://github.com/ember-cli/ember-cli/pull/4021) Allow custom history location types. [@stefanpenner](https://github.com/stefanpenner)
- [#3950](https://github.com/ember-cli/ember-cli/pull/3950) allow override of os.EOL in tests [@stefanpenner](https://github.com/stefanpenner)
- [#3962](https://github.com/ember-cli/ember-cli/pull/3962) Disable any file watching done by testem [@johanneswuerbach](https://github.com/johanneswuerbach)
- [#3968](https://github.com/ember-cli/ember-cli/pull/3968) node-glob doesn’t work with windows shares… [@stefanpenner](https://github.com/stefanpenner)
- [#3951](https://github.com/ember-cli/ember-cli/pull/3951) [ENHANCEMENT] Add --directory flag to `ember new` [@HeroicEric](https://github.com/HeroicEric)
- [#3956](https://github.com/ember-cli/ember-cli/pull/3956) Bump ember-route-generator to match #3936. [@abuiles](https://github.com/abuiles)
- [#3954](https://github.com/ember-cli/ember-cli/pull/3954) [ENHANCEMENT] Generate component pods outside components folder [@trabus](https://github.com/trabus)
- [#3958](https://github.com/ember-cli/ember-cli/pull/3958) Fix indentation in `crossdomain.xml` [@arthurvr](https://github.com/arthurvr)
- [#3967](https://github.com/ember-cli/ember-cli/pull/3967) allow override of os.EOL in tests [@stefanpenner](https://github.com/stefanpenner)
- [#3959](https://github.com/ember-cli/ember-cli/pull/3959) Add `Disallow:` to robots.txt [@arthurvr](https://github.com/arthurvr)
- [#3966](https://github.com/ember-cli/ember-cli/pull/3966) increase timeouts, and use mocha’s inheriting config [@stefanpenner](https://github.com/stefanpenner)
- [#4039](https://github.com/ember-cli/ember-cli/pull/4039) Update ember-qunit to support glimmer [@knownasilya](https://github.com/knownasilya)
- [#4000](https://github.com/ember-cli/ember-cli/pull/4000) use `escape-string-regexp` module [@sindresorhus](https://github.com/sindresorhus)
- [#3975](https://github.com/ember-cli/ember-cli/pull/3975) included modules is no longer needed [@stefanpenner](https://github.com/stefanpenner)
- [#3982](https://github.com/ember-cli/ember-cli/pull/3982) Changed markdown-color blue to bright-blue to be the same on all platforms [@trabus](https://github.com/trabus)
- [#3984](https://github.com/ember-cli/ember-cli/pull/3984) Allow io.js-next in development in 'valid-platform-version' [@laiso](https://github.com/laiso)
- [#3974](https://github.com/ember-cli/ember-cli/pull/3974) Resolve sync [@stefanpenner](https://github.com/stefanpenner)
- [#3976](https://github.com/ember-cli/ember-cli/pull/3976) Relative require [@stefanpenner](https://github.com/stefanpenner)
- [#3996](https://github.com/ember-cli/ember-cli/pull/3996) Warns when npm or bower dependencies aren't installed [@marcioj](https://github.com/marcioj)
- [#4024](https://github.com/ember-cli/ember-cli/pull/4024) Appveyor: Use `run` instead of `run-script` [@knownasilya](https://github.com/knownasilya)
- [#4033](https://github.com/ember-cli/ember-cli/pull/4033) Bump ember-cli-dependency-checker to v0.1.0 [@quaertym](https://github.com/quaertym)
- [#4027](https://github.com/ember-cli/ember-cli/pull/4027) Re-order postBuild hook [@chadhietala](https://github.com/chadhietala)
- [#4008](https://github.com/ember-cli/ember-cli/pull/4008) Disable leek for `ember -v` [@twokul](https://github.com/twokul)
- [#4020](https://github.com/ember-cli/ember-cli/pull/4020) Allowed failures [@stefanpenner](https://github.com/stefanpenner)
- [#4007](https://github.com/ember-cli/ember-cli/pull/4007) Hide Python on appveyor so npm won't build native extensions [@raytiley](https://github.com/raytiley)
- [#4022](https://github.com/ember-cli/ember-cli/pull/4022) Run all tests again [@marcioj](https://github.com/marcioj)
- [#4032](https://github.com/ember-cli/ember-cli/pull/4032) Update ember-cli-qunit to v0.3.2 [@HeroicEric](https://github.com/HeroicEric)
- [#4037](https://github.com/ember-cli/ember-cli/pull/4037) Add ember-disable-proxy-controllers to app blueprint [@cibernox](https://github.com/cibernox)
- [#4046](https://github.com/ember-cli/ember-cli/pull/4046) Upgrade ember-cli-htmlbars to 0.7.6 [@teddyzeenny](https://github.com/teddyzeenny)
- [#4057](https://github.com/ember-cli/ember-cli/pull/4057) [INTERNAL] Fix tests to expect single line qunit import [@trabus](https://github.com/trabus)
- [#4058](https://github.com/ember-cli/ember-cli/pull/4058) Bump ember-cli-dependency-checker to v1.0.0 [@quaertym](https://github.com/quaertym)
- [#4059](https://github.com/ember-cli/ember-cli/pull/4059) Update Ember-data to beta 17 [@cibernox](https://github.com/cibernox)
- [#4065](https://github.com/ember-cli/ember-cli/pull/4065) Update to Ember 1.12.0. [@rwjblue](https://github.com/rwjblue)

Thank you to all who took the time to contribute!


### 0.2.3

The following changes are required if you are upgrading from the previous
version:

- Users
  + [`ember new` diff](https://github.com/kellyselden/ember-cli-output/commit/0aaabc98378600e116da0fcc5b75c1a8b00ce541)
  + Upgrade your project's ember-cli version - [docs](https://ember-cli.com/user-guide/#upgrading)
  + `ember install <addon-name>` now is the correct way to install an add-on (not `ember install:npm <addon-name>`)
  + babel has been upgraded to `5.0.0`, be sure any configuration to babel is updated accordingly
  + bundled ember is now 1.11.1
  + when existing test --server, tmp files should once again be correctly cleaned up.
- Addon Developers
  + [`ember addon` diff](https://github.com/kellyselden/ember-addon-output/commit/567f9f2db157ce835c116ffde1567cc8c709ae0c)
  + No changes required
- Core Contributors
  + No changes required
  + Code Climate was added: https://codeclimate.com/github/ember-cli/ember-cli,
    we have been making steady progress in improving our code quality and coverage.
    As new code enters the system, we should ensure we continue to improve.

#### Community Contributions

- [#3782](https://github.com/ember-cli/ember-cli/pull/3782) add OS X as a CI target for travis [@stefanpenner](https://github.com/stefanpenner)
- [#3711](https://github.com/ember-cli/ember-cli/pull/3711) adding changelog diffs [@kellyselden](https://github.com/kellyselden)
- [#3703](https://github.com/ember-cli/ember-cli/pull/3703) [ENHANCEMENT] Add testem --launch option to ember test command [@jrjohnson](https://github.com/jrjohnson)
- [#3598](https://github.com/ember-cli/ember-cli/pull/3598) [ENHANCEMENT] Replace install:addon with install, remove install:bower and install:npm [@DanielOchoa](https://github.com/DanielOchoa)
- [#3690](https://github.com/ember-cli/ember-cli/pull/3690) [ENHANCEMENT] Addon-import support for built-in blueprints [@trabus](https://github.com/trabus)
- [#3700](https://github.com/ember-cli/ember-cli/pull/3700) fixes #3613 - added path.normalize [@swelham](https://github.com/swelham)
- [#3412](https://github.com/ember-cli/ember-cli/pull/3412) Changes match application regex [@twokul](https://github.com/twokul)
- [#3789](https://github.com/ember-cli/ember-cli/pull/3789) Code Quality: ember-app.js F -> D [@kellyselden](https://github.com/kellyselden)
- [#3731](https://github.com/ember-cli/ember-cli/pull/3731) Promise cleanup [@stefanpenner](https://github.com/stefanpenner)
- [#3722](https://github.com/ember-cli/ember-cli/pull/3722) Updated included hook example [@RSSchermer](https://github.com/RSSchermer)
- [#3713](https://github.com/ember-cli/ember-cli/pull/3713) The unbundling [@stefanpenner](https://github.com/stefanpenner)
- [#3725](https://github.com/ember-cli/ember-cli/pull/3725) increase timeouts, and use mocha’s inheriting config strategy to prevent... [@stefanpenner](https://github.com/stefanpenner)
- [#3727](https://github.com/ember-cli/ember-cli/pull/3727) misc cleanup [@stefanpenner](https://github.com/stefanpenner)
- [#3794](https://github.com/ember-cli/ember-cli/pull/3794) BUGFIX fixes vars-on-top error in ESLint [@jonathanKingston](https://github.com/jonathanKingston)
- [#3759](https://github.com/ember-cli/ember-cli/pull/3759) Order bower dependencies alphabetically [@pmdarrow](https://github.com/pmdarrow)
- [#3736](https://github.com/ember-cli/ember-cli/pull/3736) [fixes #3732] configure YAM with the Project.root. [@stefanpenner](https://github.com/stefanpenner)
- [#3743](https://github.com/ember-cli/ember-cli/pull/3743) no longer bundle testem, allow it to drift along semver [@stefanpenner](https://github.com/stefanpenner)
- [#3756](https://github.com/ember-cli/ember-cli/pull/3756) adding a blueprint uninstall test [@kellyselden](https://github.com/kellyselden)
- [#3750](https://github.com/ember-cli/ember-cli/pull/3750) add developer requirements to CONTRIBUTING.md [@jakehow](https://github.com/jakehow)
- [#3748](https://github.com/ember-cli/ember-cli/pull/3748) Fix wording [@jbrown](https://github.com/jbrown)
- [#3740](https://github.com/ember-cli/ember-cli/pull/3740) Remove dead code [@IanVS](https://github.com/IanVS)
- [#3747](https://github.com/ember-cli/ember-cli/pull/3747) code quality refactor of blueprint model [@kellyselden](https://github.com/kellyselden)
- [#3755](https://github.com/ember-cli/ember-cli/pull/3755) return currentURL() rather than path, ref #3719 [@mariogintili](https://github.com/mariogintili)
- [#3800](https://github.com/ember-cli/ember-cli/pull/3800) [fixes #3799] fix jshint [@stefanpenner](https://github.com/stefanpenner)
- [#3780](https://github.com/ember-cli/ember-cli/pull/3780) Upgrade to npm 2.7.6 [@davewasmer](https://github.com/davewasmer)
- [#3775](https://github.com/ember-cli/ember-cli/pull/3775) Code quality blueprint duplicates [@kellyselden](https://github.com/kellyselden)
- [#3762](https://github.com/ember-cli/ember-cli/pull/3762) Improved serializer-test blueprint [@bmac](https://github.com/bmac)
- [#3778](https://github.com/ember-cli/ember-cli/pull/3778) bump to babel 5.0 [@stefanpenner](https://github.com/stefanpenner)
- [#3764](https://github.com/ember-cli/ember-cli/pull/3764) Version bump ember-load-initializers to handle instance initializers [@jasonmit](https://github.com/jasonmit)
- [#3769](https://github.com/ember-cli/ember-cli/pull/3769) Babel 5.0 now separates codeFrame from error.{message, stack} [@stefanpenner](https://github.com/stefanpenner)
- [#3804](https://github.com/ember-cli/ember-cli/pull/3804) increase some timeouts and prefer mocha’s inheriting timers [@stefanpenner](https://github.com/stefanpenner)
- [#3798](https://github.com/ember-cli/ember-cli/pull/3798) adding coverage badge to readme [@stefanpenner](https://github.com/stefanpenner)
- [#3781](https://github.com/ember-cli/ember-cli/pull/3781) bump to a non-vulnerable semver module [@stefanpenner](https://github.com/stefanpenner)
- [#3784](https://github.com/ember-cli/ember-cli/pull/3784) Add ember-try for addons. [@rwjblue](https://github.com/rwjblue)
- [#3795](https://github.com/ember-cli/ember-cli/pull/3795) Code Climate: adding test coverage [@kellyselden](https://github.com/kellyselden)
- [#3797](https://github.com/ember-cli/ember-cli/pull/3797) Update to ember-qunit 0.3.1. [@rwjblue](https://github.com/rwjblue)
- [#3801](https://github.com/ember-cli/ember-cli/pull/3801) moving coverage repo key to travis env variable [@kellyselden](https://github.com/kellyselden)
- [#3802](https://github.com/ember-cli/ember-cli/pull/3802) remove pre-mature process.exit when existing `ember test —server` [@stefanpenner](https://github.com/stefanpenner)
- [#3803](https://github.com/ember-cli/ember-cli/pull/3803) update testem [@stefanpenner](https://github.com/stefanpenner)
- [#3809](https://github.com/ember-cli/ember-cli/pull/3809) Fix url format of isGitRepo [@stefanpenner](https://github.com/stefanpenner)
- [#3812](https://github.com/ember-cli/ember-cli/pull/3812) update ember to 1.11.1 in the default blueprint [@stefanpenner](https://github.com/stefanpenner)

Thank you to all who took the time to contribute!

### 0.2.2

The following changes are required if you are upgrading from the previous
version:

- Users
  + [`ember new` diff](https://github.com/kellyselden/ember-cli-output/commit/1c47557e629d88ec399786bd3f06995a251e6f0f)
  + updated to ember 1.11.0
  + Upgrade your project's ember-cli version - [docs](https://ember-cli.com/user-guide/#upgrading)
  + `ember init` once again works inside an addon.
  + error live-reloading now actually works!
  + npm WARN for `makeError` and `tmpl` have been fixed
  + ember-qunit was updated from `0.2.8` -> `0.3.0`, `this.render()` in a test now no-longer returns a jQuery object.

- Addon Developers
  + [`ember addon` diff](https://github.com/kellyselden/ember-addon-output/commit/4bb6c82e5411560c6d21517755d6a2276bad9a39)
  + Addons now have `ember-disable-prototype-extensions` included by default,
    this ensures add-ons are written in a way that works regardless of the
    consumers prototype extension preference.

  + the following addon API's in has been deprecated:
    * `this.mergeTrees`       -> `require('mergeTrees');`
    * `this.Funnel`           -> `require('broccoli-funnel');`
    * `this.pickFiles`        -> `require('broccoli-funnel');`
    * `this.walkSync`         -> `require('walk-sync');`
    * `this.transpileModules` -> `require('broccoli-es6modules');`

  Rather then relying on them from ember-cli, add-ons should require them via npm.

  + We now are using broccoli v0.15.3, which is a backwards compatible upgrade,
    but it does expose the new `rebuild` api, that will soon superseed the `read`
    api. TL;DR among other things, this paves the path to having a configurable
    tmp directory.

    We recommend broccoli-plugin authors to update as soon as they are able to.

    For more information checkout: [new rebuild api](https://github.com/broccolijs/broccoli/blob/master/docs/new-rebuild-api.md)

- Core Contributors

  + Keep being awesome!

#### Community Contributions

- [#3560](https://github.com/ember-cli/ember-cli/pull/3560) fixing the formatting from one line to two [@kellyselden](https://github.com/kellyselden)
- [#3622](https://github.com/ember-cli/ember-cli/pull/3622) [BUGFIX] Fix ember init inside an existing addon [@johanneswuerbach](https://github.com/johanneswuerbach)
- [#3469](https://github.com/ember-cli/ember-cli/pull/3469) [ENHANCEMENT] Update component-test test.js blueprint [@simonprev](https://github.com/simonprev)
- [#3565](https://github.com/ember-cli/ember-cli/pull/3565) [BUGFIX] temporarily disable podModulePrefix deprecation [@trabus](https://github.com/trabus)
- [#3601](https://github.com/ember-cli/ember-cli/pull/3601) Allow Node 0.13 in platform deprecation check. [@rwjblue](https://github.com/rwjblue)
- [#3585](https://github.com/ember-cli/ember-cli/pull/3585) [ENHANCEMENT] Add in-repo-addon generate and destroy support [@trabus](https://github.com/trabus)
- [#3674](https://github.com/ember-cli/ember-cli/pull/3674) Update nock dependency [@btecu](https://github.com/btecu)
- [#3636](https://github.com/ember-cli/ember-cli/pull/3636) [fixes #3618] we will add some acceptance tests in this area soon (rushi... [@stefanpenner](https://github.com/stefanpenner)
- [#3634](https://github.com/ember-cli/ember-cli/pull/3634) Resolves #3628 postprocessTree for styles with vendor + app [@jschilli](https://github.com/jschilli)
- [#3630](https://github.com/ember-cli/ember-cli/pull/3630) Fix minor typo's [@QuantumInformation](https://github.com/QuantumInformation)
- [#3631](https://github.com/ember-cli/ember-cli/pull/3631) [Documentation] adding new ember new and ember addon diffs [@kellyselden](https://github.com/kellyselden)
- [#3680](https://github.com/ember-cli/ember-cli/pull/3680) Updates [@stefanpenner](https://github.com/stefanpenner)
- [#3645](https://github.com/ember-cli/ember-cli/pull/3645) Add ember-disable-prototype-extensions to addons by default. [@rwjblue](https://github.com/rwjblue)
- [#3642](https://github.com/ember-cli/ember-cli/pull/3642) Check if style file with project name exists [@btecu](https://github.com/btecu)
- [#3639](https://github.com/ember-cli/ember-cli/pull/3639) Bump ember-data to beta-16.1 [@bmac](https://github.com/bmac)
- [#3682](https://github.com/ember-cli/ember-cli/pull/3682) strip ansi from babel errors for now. [@stefanpenner](https://github.com/stefanpenner)
- [#3655](https://github.com/ember-cli/ember-cli/pull/3655) Uses Ember.keys instead of Object.keys in reexport [@danmcclain](https://github.com/danmcclain)
- [#3646](https://github.com/ember-cli/ember-cli/pull/3646) Add `chai` as dependency. [@rwjblue](https://github.com/rwjblue)
- [#3647](https://github.com/ember-cli/ember-cli/pull/3647) add timeouts until we improve the mocha <-> custom runner timeout stuff [@stefanpenner](https://github.com/stefanpenner)
- [#3648](https://github.com/ember-cli/ember-cli/pull/3648) Update broccoli-sane-watcher. [@rwjblue](https://github.com/rwjblue)
- [#3691](https://github.com/ember-cli/ember-cli/pull/3691) Update Ember to 1.11.0. [@rwjblue](https://github.com/rwjblue)
- [#3675](https://github.com/ember-cli/ember-cli/pull/3675) Restore addon pick files [@stefanpenner](https://github.com/stefanpenner)
- [#3673](https://github.com/ember-cli/ember-cli/pull/3673) Update Broccoli to 0.15.3 [@joliss](https://github.com/joliss)
- [#3672](https://github.com/ember-cli/ember-cli/pull/3672) Use broccoli-funnel instead of broccoli-static-compiler [@joliss](https://github.com/joliss)
- [#3666](https://github.com/ember-cli/ember-cli/pull/3666) Tweaks [@stefanpenner](https://github.com/stefanpenner)
- [#3669](https://github.com/ember-cli/ember-cli/pull/3669) Update dependencies [@btecu](https://github.com/btecu)
- [#3677](https://github.com/ember-cli/ember-cli/pull/3677) Export return value from Router.map (closes #3676). [@abuiles](https://github.com/abuiles)
- [#3681](https://github.com/ember-cli/ember-cli/pull/3681) Deprecate funnel and pickfiles [@stefanpenner](https://github.com/stefanpenner)
- [#3692](https://github.com/ember-cli/ember-cli/pull/3692) Replace lodash-node with lodash [@btecu](https://github.com/btecu)
- [#3696](https://github.com/ember-cli/ember-cli/pull/3696) Update markdown-it and markdown-it-terminal [@stefanpenner](https://github.com/stefanpenner)
- [#3704](https://github.com/ember-cli/ember-cli/pull/3704) Live reload fix [@stefanpenner](https://github.com/stefanpenner)
- [#3705](https://github.com/ember-cli/ember-cli/pull/3705) Fix initial commit message [@xymbol](https://github.com/xymbol)

Thank you to all who took the time to contribute!

### 0.2.1

The following changes are required if you are upgrading from the previous
version:

- Users
  + [`ember new` diff](https://github.com/kellyselden/ember-cli-output/commit/e4d36aa2ce99ebb288cd596270e7b38da90f535e)
  + Upgrade your project's ember-cli version - [docs](https://ember-cli.com/user-guide/#upgrading)
  + Mostly just bug-fixes and "Nice things"
  + build errors now live-reload and correctly display build failure in the browser. [more-details](https://github.com/ember-cli/ember-cli/pull/3576)
- Addon Developers
  + [`ember addon` diff](https://github.com/kellyselden/ember-addon-output/commit/5d87ed789651b1fbecf9a30d7b82eb86e0629bd2)
  + UI is now provided to the AddonDiscovery
  + ember-cli-babel is now included in the default blueprint, this is still optional but enabled by default

#### Community Contributions

- [#3555](https://github.com/ember-cli/ember-cli/pull/3555) [BUGFIX] Generate mixin in addon/mixins when inside an addon project [@trabus](https://github.com/trabus)
- [#3476](https://github.com/ember-cli/ember-cli/pull/3476) Removes initializer mention from service generator help text [@corpulentcoffee](https://github.com/corpulentcoffee)
- [#3433](https://github.com/ember-cli/ember-cli/pull/3433) [ENHANCEMENT] Prevent addon generation in existing ember-cli project [@cbrock](https://github.com/cbrock)
- [#3463](https://github.com/ember-cli/ember-cli/pull/3463) disable visual progress effect in dumb terminals [@jesse-black](https://github.com/jesse-black)
- [#3440](https://github.com/ember-cli/ember-cli/pull/3440) Enforcing newlines in template files results in unwanted Nodes [@jclem](https://github.com/jclem)
- [#3484](https://github.com/ember-cli/ember-cli/pull/3484) Component blueprint only import layout when generated inside addon [@trabus](https://github.com/trabus)
- [#3505](https://github.com/ember-cli/ember-cli/pull/3505) Update testem to 0.7.5 [@johanneswuerbach](https://github.com/johanneswuerbach)
- [#3481](https://github.com/ember-cli/ember-cli/pull/3481) BUGFIX Fixes #3472 Check for 'usePods' instead of 'pod'. [@jankrueger](https://github.com/jankrueger)
- [#3493](https://github.com/ember-cli/ember-cli/pull/3493) Fix helper test failing by default [@kimroen](https://github.com/kimroen)
- [#3488](https://github.com/ember-cli/ember-cli/pull/3488) ENHANCEMENT: update-checker.js should use environment http_proxy if detected [@xomaczar](https://github.com/xomaczar)
- [#3483](https://github.com/ember-cli/ember-cli/pull/3483) Ensure that addons pass the `ui` into their AddonDiscovery. [@rwjblue](https://github.com/rwjblue)
- [#3501](https://github.com/ember-cli/ember-cli/pull/3501) [Enhancement] Architecture Diagram [@visheshjoshi](https://github.com/visheshjoshi)
- [#3562](https://github.com/ember-cli/ember-cli/pull/3562) dist can be watched, it really is just tmp that matters. This prevents p... [@stefanpenner](https://github.com/stefanpenner)
- [#3540](https://github.com/ember-cli/ember-cli/pull/3540) [fixes #3520, #3174] disable ES3SafeFilter if babel is present, as babel... [@stefanpenner](https://github.com/stefanpenner)
- [#3508](https://github.com/ember-cli/ember-cli/pull/3508) Update ember-cli-app-version [@btecu](https://github.com/btecu)
- [#3518](https://github.com/ember-cli/ember-cli/pull/3518) [BUGFIX] Add missing bind when server already in use [@bdvholmes](https://github.com/bdvholmes)
- [#3539](https://github.com/ember-cli/ember-cli/pull/3539) add tmp dir to npmignore [@ahmadsoe](https://github.com/ahmadsoe)
- [#3515](https://github.com/ember-cli/ember-cli/pull/3515) [BUGFIX] Fixes nested component generation in addons with correct relative path for template import [@trabus](https://github.com/trabus)
- [#3517](https://github.com/ember-cli/ember-cli/pull/3517) Use node 0.12 on Windows CI [@johanneswuerbach](https://github.com/johanneswuerbach)
- [#3535](https://github.com/ember-cli/ember-cli/pull/3535) Update ADDON_HOOKS.md [@ahmadsoe](https://github.com/ahmadsoe)
- [#3533](https://github.com/ember-cli/ember-cli/pull/3533) [BUGFIX] Replace marked with markdown-it [@trabus](https://github.com/trabus)
- [#3583](https://github.com/ember-cli/ember-cli/pull/3583) Updated license copyright date range [@jayphelps](https://github.com/jayphelps)
- [#3546](https://github.com/ember-cli/ember-cli/pull/3546) [ENHANCEMENT] Add podModulePrefix deprecation for generate and destroy commands [@trabus](https://github.com/trabus)
- [#3544](https://github.com/ember-cli/ember-cli/pull/3544) Add links with watchman info to cli output [@felixbuenemann](https://github.com/felixbuenemann)
- [#3545](https://github.com/ember-cli/ember-cli/pull/3545) [BUGFIX] Ensure `package.json` `main` entry point is used for addon lookup. [@rwjblue](https://github.com/rwjblue)
- [#3541](https://github.com/ember-cli/ember-cli/pull/3541) [fixes #3520, #3174] bump es3-safe-recast [@stefanpenner](https://github.com/stefanpenner)
- [#3594](https://github.com/ember-cli/ember-cli/pull/3594) fix broken link [@kellyselden](https://github.com/kellyselden)
- [#3564](https://github.com/ember-cli/ember-cli/pull/3564) Added babel to addons package.json dependencies by default [@jayphelps](https://github.com/jayphelps)
- [#3559](https://github.com/ember-cli/ember-cli/pull/3559) [Documentation] add ref to ember-cli-output and ember-addon-output [@kellyselden](https://github.com/kellyselden)
- [#3571](https://github.com/ember-cli/ember-cli/pull/3571) [BREAKING ENHANCEMENT] Update ember-cli-content-security-policy to v0.4.0 [@sir-dunxalot/enhancement](https://github.com/sir-dunxalot/enhancement)
- [#3572](https://github.com/ember-cli/ember-cli/pull/3572) Specify node version (0.12) for CI [@quaertym](https://github.com/quaertym)
- [#3576](https://github.com/ember-cli/ember-cli/pull/3576) ensure a build-failure is “live-reloaded” to the user. [@stefanpenner](https://github.com/stefanpenner)
- [#3578](https://github.com/ember-cli/ember-cli/pull/3578) Teaches updateChecker about dev builds [@twokul](https://github.com/twokul)
- [#3579](https://github.com/ember-cli/ember-cli/pull/3579) allow for ./server to export express app [@calvinmetcalf](https://github.com/calvinmetcalf)
- [#3581](https://github.com/ember-cli/ember-cli/pull/3581) Resolves #3534 - addon postprocessTrees for styles [@jschilli](https://github.com/jschilli)
- [#3593](https://github.com/ember-cli/ember-cli/pull/3593) add command uninstall:npm [@kellyselden](https://github.com/kellyselden)
- [#3604](https://github.com/ember-cli/ember-cli/pull/3604) Testem update [@johanneswuerbach](https://github.com/johanneswuerbach)
- [#3611](https://github.com/ember-cli/ember-cli/pull/3611) Bump ember-data to beta-16 [@bmac](https://github.com/bmac)

Thank you to all who took the time to contribute!

### 0.2.0

#### Addon Formatting

Support for addon's without an entry point script (either `index.js` by default or the script specified by ember-addon main in the addon's `package.json`
has been removed. An addon must have at least the following:

```javascript
module.exports = {
  name: "addons-name-here"
};
```

This should *not* pose a problem for the vast majority of addons.

#### Addon Nesting

This release updates the way that addons can be nested, and contains some breaking changes in non-default addon configurations.

Prior versions of Ember CLI maintained a flat addon structure, so that all addons (of any depth) would be added to the consuming
application. This has led to many issues, like the inability to use preprocessors (i.e. ember-cli-htmlbars, ember-cli-sass, etc)
in nested addons.

For the majority of apps, the update from 0.1.15 to 0.2.0 is non-breaking and should not cause significant concern.

For addon creators, make sure to update to use the `setupPreprocessorRegistry` hook (documented [here](https://github.com/ember-cli/ember-cli/blob/master/ADDON_HOOKS.md))
if you need to add a preprocessor to the registry.  You can review the update process in
[ember-cli-htmlbars#38](https://github.com/ember-cli/ember-cli-htmlbars/pull/38) or [ember-cli-coffeescript#60](https://github.com/kimroen/ember-cli-coffeescript/pull/60)
which show how to maintain support for both 0.1.x and 0.2.0 in an addon.

The following changes are required if you are upgrading from the previous version:

- Users
  + [`ember new` diff](https://github.com/kellyselden/ember-cli-output/commit/d3080cd44b2b62cef45e7f723c18c862b7789f9d)
  + Upgrade your project's ember-cli version - [docs](https://ember-cli.com/user-guide/#upgrading)
  + The 6to5 project has been renamed to Babel.  See [the blog post](https://babeljs.io/blog/2015/02/15/not-born-to-die/) for more details.
  + The default blueprint has been updated to work with Ember 1.10 by default.
  + Update the following packages in your `package.json`:
    * Remove `broccoli-ember-hbs-template-compiler`. Uninstall with `npm uninstall --save-dev broccoli-ember-hbs-template-compiler`.
    * Remove `ember-cli-6to5`. Uninstall with `npm uninstall --save-dev ember-cli-6to5`.
    * Add `ember-cli-babel`. Install with `npm install --save-dev ember-cli-babel`.
    * Add `ember-cli-htmlbars`. Install with `npm install --save-dev ember-cli-htmlbars`.
    * Updated `ember-cli-qunit` to 0.3.9.  Install with `npm install --save-dev ember-cli-qunit@0.3.9`.
    * Updated `ember-data` to 1.0.0-beta.15. Install with `npm install --save-dev ember-data@1.0.0-beta.15`.
    * Updated `ember-cli-dependency-checker` to 0.0.8. Install with `npm install --save-dev ember-cli-dependency-checker@0.0.8`.
    * Updated `ember-cli-app-version` to 0.3.2. Install with `npm install --save-dev ember-cli-app-version@0.3.2`.
  + Update the following packages in your `bower.json`:
    * Removed `handlebars`. Uninstall with `bower uninstall --save handlebars`.
    * Updated `ember` to 1.10.0. Install with `bower install --save ember#1.10.0`.
    * Updated `ember-data` to 1.0.0-beta.15. Install with `bower install --save ember-data#1.0.0-beta.15`.
    * Updated `ember-cli-test-loader` to 0.1.3.  Install with `bower install --save ember-cli-test-loader#0.1.3`.
    * Updated `ember-resolver` to 0.1.12. Install with `bower install --save ember-resolver`.
    * Updated `loader.js` to 3.2.0.
- Addon Developers
  + [`ember addon` diff](https://github.com/kellyselden/ember-addon-output/commit/c78af207563593e5cb33a9a79d5d249cb134c1f9)
  + Usage of the `included` hook to add items to the `registry` will need to be refactored to use the newly added `setupPreprocessorRegistry` hook instead.
- Core Contributors
  + No changes required

#### Community Contributions

- [#3246](https://github.com/ember-cli/ember-cli/pull/3246) [ENHANCEMENT] Update the service blueprint to use `Ember.Service` (and remove usage of an initializer). [@ohcibi](https://github.com/ohcibi)
- [#3054](https://github.com/ember-cli/ember-cli/pull/3054) [ENHANCEMENT] Updated `loader.js` to the latest version. [@stefanpenner](https://github.com/stefanpenner)
- [#3216](https://github.com/ember-cli/ember-cli/pull/3216) [BUGFIX] Do not default to development asset [@martndemus](https://github.com/martndemus)
- [#3237](https://github.com/ember-cli/ember-cli/pull/3237) [BUGFIX] Blueprint templates with undefined variables should fallback to raw text [@davewasmer](https://github.com/davewasmer)
- [#3288](https://github.com/ember-cli/ember-cli/pull/3288) [ENHANCEMENT] Override default port with `PORT` env var [@knownasilya](https://github.com/knownasilya)
- [#3158](https://github.com/ember-cli/ember-cli/pull/3158) [INTERNAL] add more steps to release.md [@raytiley](https://github.com/raytiley)
- [#3160](https://github.com/ember-cli/ember-cli/pull/3160) [BUGFIX] Don't override the request's path [@dmathieu](https://github.com/dmathieu)
- [#3367](https://github.com/ember-cli/ember-cli/pull/3367) [ENHANCEMENT] Prevent spotlight from indexing `tmp`. [@stefanpenner](https://github.com/stefanpenner)
- [#3336](https://github.com/ember-cli/ember-cli/pull/3336) [ENHANCEMENT] Nested addons should be overrideable from parent. [@rwjblue](https://github.com/rwjblue)
- [#3335](https://github.com/ember-cli/ember-cli/pull/3335) [ENHANCEMENT] Allow shared nested addons to be properly discovered. [@rwjblue](https://github.com/rwjblue)
- [#3312](https://github.com/ember-cli/ember-cli/pull/3312) [BUGFIX] ADDON_HOOKS.md - fixed broken and outdated links [@leandrocp](https://github.com/leandrocp)
- [#3326](https://github.com/ember-cli/ember-cli/pull/3326) [ENHANCEMENT] Print deprecation warning for Node 0.10. [@rwjblue](https://github.com/rwjblue)
- [#3317](https://github.com/ember-cli/ember-cli/pull/3317) [ENHANCEMENT] Remove express & glob from default app package.json. [@rwjblue](https://github.com/rwjblue)
- [#3383](https://github.com/ember-cli/ember-cli/pull/3383) [ENHANCEMENT] Use Ember.HTMLBars by default in new helpers. [@maxwerr](https://github.com/maxwerr)
- [#3355](https://github.com/ember-cli/ember-cli/pull/3355) [ENHANCEMENT] Add `ui` to `Project` and `Addon` instances. [@rwjblue](https://github.com/rwjblue)
- [#3341](https://github.com/ember-cli/ember-cli/pull/3341) [ENHANCEMENT] Improve blueprint help output method (markdown support) [@trabus](https://github.com/trabus)
- [#3349](https://github.com/ember-cli/ember-cli/pull/3349) [BUGFIX] Allow deprecated lookup of invalid packages. [@rwjblue](https://github.com/rwjblue)
- [#3353](https://github.com/ember-cli/ember-cli/pull/3353) [BUGFIX] Allow generated acceptance tests to be in directories [@koriroys](https://github.com/koriroys)
- [#3345](https://github.com/ember-cli/ember-cli/pull/3345) [ENHANCEMENT] Check if blueprint exists before printing help [@trabus](https://github.com/trabus)
- [#3338](https://github.com/ember-cli/ember-cli/pull/3338) [ENHANCEMENT] Update resolver to 0.1.12 [@teddyzeenny](https://github.com/teddyzeenny)
- [#3401](https://github.com/ember-cli/ember-cli/pull/3401) [BUGFIX] Fixes accidental global Error object pollution. [@stefanpenner](https://github.com/stefanpenner)
- [#3363](https://github.com/ember-cli/ember-cli/pull/3363) [ENHANCEMENT] Bump ember-cli-dependency-checker to v0.0.8 [@quaertym](https://github.com/quaertym)
- [#3358](https://github.com/ember-cli/ember-cli/pull/3358) [ENHANCEMENT] CI=true puts the UI into `silent` writeLevel [@stefanpenner](https://github.com/stefanpenner)
- [#3361](https://github.com/ember-cli/ember-cli/pull/3361) [ENHANCEMENT] Update `loader.js` to 3.0.2 [@stefanpenner](https://github.com/stefanpenner)
- [#3356](https://github.com/ember-cli/ember-cli/pull/3356) [ENHANCEMENT] Generate blueprint inside addon generates into addon folder with re-export in app folder [@trabus](https://github.com/trabus)
- [#3378](https://github.com/ember-cli/ember-cli/pull/3378) [ENHANCEMENT] Only generate JSHint warnings for the addon being developed [@teddyzeenny](https://github.com/teddyzeenny)
- [#3375](https://github.com/ember-cli/ember-cli/pull/3375) [ENHANCEMENT] JSHint addon before preprocessing the JS [@teddyzeenny](https://github.com/teddyzeenny)
- [#3373](https://github.com/ember-cli/ember-cli/pull/3373) [ENHANCEMENT] Provide a helpful error when an addon does not have a template compiler. [@rwjblue](https://github.com/rwjblue)
- [#3386](https://github.com/ember-cli/ember-cli/pull/3386) [ENHANCEMENT] Display localhost in console instead of 0.0.0.0. [@rwjblue](https://github.com/rwjblue)
- [#3391](https://github.com/ember-cli/ember-cli/pull/3391) [ENHANCEMENT] Update ember-cli-qunit to 0.3.9. [@rwjblue](https://github.com/rwjblue)
- [#3410](https://github.com/ember-cli/ember-cli/pull/3410) [ENHANCEMENT] Use correct bound helper params for HTMLBars [@jbrown](https://github.com/jbrown)
- [#3428](https://github.com/ember-cli/ember-cli/pull/3428) [BUGFIX] Lock glob and rimraf to prevent EEXISTS errors. [@raytiley](https://github.com/raytiley)
- [#3435](https://github.com/ember-cli/ember-cli/pull/3435) [ENHANCEMENT] Update bundled npm [@stefanpenner](https://github.com/stefanpenner)
- [#3436](https://github.com/ember-cli/ember-cli/pull/3436) [ENHANCEMENT] Update Broccoli to 0.13.6 to provide errors on new API. [@rwjblue](https://github.com/rwjblue)
- [#3438](https://github.com/ember-cli/ember-cli/pull/3438) [BUGFIX] Ensure nested addon registry matches addon order. [@rwjblue](https://github.com/rwjblue)
- [#3456](https://github.com/ember-cli/ember-cli/pull/3456) [BUGFIX] Update ember-cli-app-version to 0.3.2 [@taras](https://github.com/taras)

Thank you to all who took the time to contribute!

### 0.2.0-beta.1

This release updates the way that addons can be nested, and contains some breaking changes in non-default addon configurations.

Prior versions of Ember CLI maintained a flat addon structure, so that all addons (of any depth) would be added to the consuming
application. This has led to many issues, like the inability to use preprocessors (i.e. ember-cli-htmlbars, ember-cli-sass, etc)
in nested addons.

For the majority of apps, the update from 0.1.15 to 0.2.0 is non-breaking and should not cause significant concern.

For addon creators, make sure to update to use the `setupPreprocessorRegistry` hook (documented [here](https://github.com/ember-cli/ember-cli/blob/master/ADDON_HOOKS.md))
if you need to add a preprocessor to the registry.  You can review the update process in
[ember-cli-htmlbars#38](https://github.com/ember-cli/ember-cli-htmlbars/pull/38) or [ember-cli-coffeescript#60](https://github.com/kimroen/ember-cli-coffeescript/pull/60)
which show how to maintain support for both 0.1.x and 0.2.0 in an addon.

The following changes are required if you are upgrading from the previous version:

- Users
  + [`ember new` diff](https://github.com/kellyselden/ember-cli-output/commit/d717009d95d75cee1800e8ba9f52c24d117acb12)
  + Upgrade your project's ember-cli version - [docs](https://ember-cli.com/user-guide/#upgrading)
  + The 6to5 project has been renamed to Babel.  See [the blog post](https://babeljs.io/blog/2015/02/15/not-born-to-die/) for more details.
  + The default blueprint has been updated to work with Ember 1.10 by default.
  + Update the following packages in your `package.json`:
    * Remove `broccoli-ember-hbs-template-compiler`. Uninstall with `npm uninstall --save-dev broccoli-ember-hbs-template-compiler`.
    * Remove `ember-cli-6to5`. Uninstall with `npm uninstall --save-dev ember-cli-6to5`.
    * Add `ember-cli-babel`. Install with `npm install --save-dev ember-cli-babel`.
    * Add `ember-cli-htmlbars`. Install with `npm install --save-dev ember-cli-htmlbars`.
    * Updated `ember-cli-qunit` to 0.3.8.  Install with `npm install --save-dev ember-cli-qunit@0.3.8`.
    * Updated `ember-data` to 1.0.0-beta.15. Install with `npm install --save-dev ember-data@1.0.0-beta.15`.
  + Update the following packages in your `bower.json`:
    * Removed `handlebars`. Uninstall with `bower uninstall --save handlebars`.
    * Updated `ember` to 1.10.0. Install with `bower install --save ember#1.10.0`.
    * Updated `ember-data` to 1.0.0-beta.15. Install with `bower install --save ember-data#1.0.0-beta.15`.
    * Updated `ember-cli-test-loader` to 0.1.3.  Install with `bower install --save ember-cli-test-loader#0.1.3`.
- Addon Developers
  + [`ember addon` diff](https://github.com/kellyselden/ember-addon-output/commit/c7e8a2a97ab5d508ea3f586bc97fedffa5763a75)
  + Usage of the `included` hook to add items to the `registry` will need to be refactored to use the newly added `setupPreprocessorRegistry` hook instead.
- Core Contributors
  + No changes required

#### Community Contributions

- [#3166](https://github.com/ember-cli/ember-cli/pull/3166) [BREAKING ENHANCEMENT] Addon discovery and isolation [@lukemelia](https://github.com/lukemelia) / [@chrislopresto](https://github.com/chrislopresto) / [@rwjblue](https://github.com/rwjblue)
- [#3285](https://github.com/ember-cli/ember-cli/pull/3285) [INTERNAL ENHANCEMENT] Update to Testem 0.7 [@johanneswuerbach](https://github.com/johanneswuerbach)
- [#3295](https://github.com/ember-cli/ember-cli/pull/3295) [ENHANCEMENT] Update ember-data to 1.0.0-beta.15 [@bmac](https://github.com/bmac)
- [#3297](https://github.com/ember-cli/ember-cli/pull/3297) [ENHANCEMENT] Use ember-cli-babel instead of ember-cli-6to5 [@fivetanley](https://github.com/fivetanley)
- [#3298](https://github.com/ember-cli/ember-cli/pull/3298) [BUGFIX] Update ember-cli-qunit to v0.3.8. [@rwjblue](https://github.com/rwjblue)
- [#3301](https://github.com/ember-cli/ember-cli/pull/3301) [BUGFIX] Only add Handlebars to `vendor.js` if present in `bower.json`. [@rwjblue](https://github.com/rwjblue)

Thank you to all who took the time to contribute!

### 0.1.15

This release fixes a regression in 0.1.13. See [#3271](https://github.com/ember-cli/ember-cli/issues/3271) for details.

The following changes are required if you are upgrading from the previous version:

- Users
  + [`ember new` diff](https://github.com/kellyselden/ember-cli-output/commit/1f0bc0414b460da9c924e7e750d7bc5639b62f42)
  + Upgrade your project's ember-cli version - [docs](https://ember-cli.com/user-guide/#upgrading)
- Addon Developers
  + [`ember addon` diff](https://github.com/kellyselden/ember-addon-output/commit/0ba9b5980684c48c063a3d320914db90498f684a)
  + No changes required
- Core Contributors
  + No changes required

- [#3271](https://github.com/ember-cli/ember-cli/pull/3271) [HOTFIX] Update broccoli-funnel to v0.2.2.  [@rwjblue](https://github.com/rwjblue)


### 0.1.14

This release fixes a regression in 0.1.13. See [#3267](https://github.com/ember-cli/ember-cli/issues/3267) for details.

The following changes are required if you are upgrading from the previous version:

- Users
  + [`ember new` diff](https://github.com/kellyselden/ember-cli-output/commit/1f5c865c5979d35f1aac72d00f97bda86864667f)
  + Upgrade your project's ember-cli version - [docs](https://ember-cli.com/user-guide/#upgrading)
- Addon Developers
  + [`ember addon` diff](https://github.com/kellyselden/ember-addon-output/commit/cec7a598854db05f9190ebb6ef68d570592b8e6e)
  + No changes required
- Core Contributors
  + No changes required

- [#3267](https://github.com/ember-cli/ember-cli/pull/3267) [HOTFIX] Ensure reexports work to not cause an error on rebuild. [@rwjblue](https://github.com/rwjblue)


### 0.1.13

The following changes are required if you are upgrading from the previous version:

- Users
  + [`ember new` diff](https://github.com/kellyselden/ember-cli-output/commit/15a28d18f13b68d32b635535b168d1aa7c3f6d4d)
  + Upgrade your project's ember-cli version - [docs](https://ember-cli.com/user-guide/#upgrading)
  + Update the following packages in your `package.json`:
    * Updated `ember-cli-qunit` to 0.3.7.  Install with `npm install --save-dev ember-cli-qunit@0.3.7`.
    * Updated `ember-data` to 1.0.0-beta.14.1. Install with `npm install --save-dev ember-data@1.0.0-beta.14.1`.
    * Updated `ember-export-application-global` to 1.0.2. Install with `npm install --save-dev ember-export-application-global@^1.0.2`.
  + Update the following packages in your `bower.json`:
    * Updated `ember-data` to 1.0.0-beta.14.1. Install with `bower install --save ember-data#1.0.0-beta.14.1`.
    * Updated `ember-cli-test-loader` to 0.1.1.  Install with `bower install --save ember-cli-test-loader#0.1.1`.
    * Updated `ember-qunit` to 0.2.8. Install with `bower install --save ember-qunit#0.2.8`. Please review [Ember QUnit 0.2.x](https://reefpoints.dockyard.com/2015/02/06/ember-qunit-0-2.html) for background and impact.
    * Updated `ember-qunit-notifications` to 0.0.7. Install with `bower install --save ember-qunit-notifications#0.0.7`.
- Addon Developers
  + [`ember addon` diff](https://github.com/kellyselden/ember-addon-output/commit/8c1a672e0ccf0fe3c8f709191ff130cd20abb03e)
  + No changes required
- Core Contributors
  + No changes required

#### Community Contributions

- [#3218](https://github.com/ember-cli/ember-cli/pull/3218) [ENHANCEMENT] Add JS context {{content-for}} hooks. This allows addons to inject things into `vendor.js`/`my-app-name.js` without violating CSP or having to do crazy hacks. [@rwjblue](https://github.com/rwjblue)
- [#3156](https://github.com/ember-cli/ember-cli/pull/3156) [BUGFIX] Serve static files from `/test` if they exist. [@trek](https://github.com/trek)
- [#3155](https://github.com/ember-cli/ember-cli/pull/3155) [BUGFIX] Guard against rawArgs being `undefined` [@chadhietala](https://github.com/chadhietala)
- [#3183](https://github.com/ember-cli/ember-cli/pull/3183) [BUGFIX] Use recent Esperanto update to allow ES3 safe output. [@rwjblue](https://github.com/rwjblue)
- [#3170](https://github.com/ember-cli/ember-cli/pull/3170) / [#3184](https://github.com/ember-cli/ember-cli/pull/3184) [#3255](https://github.com/ember-cli/ember-cli/pull/3255) [ENHANCEMENT] Update ember-qunit to 0.2.8. [@rwjblue](https://github.com/rwjblue) / [@jbrown](https://github.com/jbrown)
- [#3165](https://github.com/ember-cli/ember-cli/pull/3165) [BUGFIX] Fix `npm install --save-dev` ordering of default `package.json`. [@kellyselden](https://github.com/kellyselden)
- [#3164](https://github.com/ember-cli/ember-cli/pull/3164) [ENHANCEMENT] Enable asynchronous `Addon.prototype.serverMiddleware` hooks by returning a promise from the hook. [@taras](https://github.com/taras)
- [#3182](https://github.com/ember-cli/ember-cli/pull/3182) [INTERNAL ENHANCEMENT] Update `ember-router-generator` to ensure routes are injected into `router.js` with single quotes. [@abuiles](https://github.com/abuiles)
- [#3232](https://github.com/ember-cli/ember-cli/pull/3232) / [#3212](https://github.com/ember-cli/ember-cli/pull/3212) / [#3243](https://github.com/ember-cli/ember-cli/pull/3243) [INTERNAL ENHANCEMENT] Update testem to 0.6.39. [@joostdevries](https://github.com/joostdevries) / [@johanneswuerbach](https://github.com/johanneswuerbach)
- [#3203](https://github.com/ember-cli/ember-cli/pull/3203) / [#3252](https://github.com/ember-cli/ember-cli/pull/3252) [INTERNAL ENHANCEMENT] Bump broccoli-es6modules to v0.5.0. [@rwjblue](https://github.com/rwjblue)
- [#3197](https://github.com/ember-cli/ember-cli/pull/3197) [ENHANCEMENT] Update test blueprints to use [QUnit 2.0 compatible](https://qunitjs.com/upgrade-guide-2.x/) output. [@rwjblue](https://github.com/rwjblue)
- [#3199](https://github.com/ember-cli/ember-cli/pull/3199) [ENHANCEMENT] Provide locals to `Blueprint.prototype.beforeInstall`/`Blueprint.prototype.beforeUninstall` hooks. [@mattmarcum](https://github.com/mattmarcum)
- [#3188](https://github.com/ember-cli/ember-cli/pull/3188) [ENHANCEMENT] Update Ember Data version to 1.0.0-beta.14.1. [@abuiles](https://github.com/abuiles)
- [#3245](https://github.com/ember-cli/ember-cli/pull/3245) [ENHANCEMENT] Update ember-cli-qunit to v0.3.7. [@rwjblue](https://github.com/rwjblue)
- [#3231](https://github.com/ember-cli/ember-cli/pull/3231) [INTERNAL ENHANCEMENT] Remove extra Addon build steps. [@rwjblue](https://github.com/rwjblue)
- [#3236](https://github.com/ember-cli/ember-cli/pull/3236) [INTERNAL ENHANCEMENT] Remove module transpilation from Addon model. [@rwjblue](https://github.com/rwjblue)
- [#3242](https://github.com/ember-cli/ember-cli/pull/3242) [DOCS] Add `isDevelopingAddon` to `ADDON_HOOKS.md`. [@matthiasleitner](https://github.com/matthiasleitner)
- [#3244](https://github.com/ember-cli/ember-cli/pull/3244) [BUGFIX] Ensure that Blueprints are returned in a consistent order when looking them up. [@nathanpalmer](https://github.com/nathanpalmer)
- [#3251](https://github.com/ember-cli/ember-cli/pull/3251) Update ember-export-application-global to v1.0.2. [@rwjblue](https://github.com/rwjblue)
- [#3167](https://github.com/ember-cli/ember-cli/pull/3167) [ENHANCEMENT]`usePodsByDefault` in app config deprecated in favor of `usePods` in .ember-cli [@trabus](https://github.com/trabus)
- [#3260](https://github.com/ember-cli/ember-cli/pull/3260) [BUGFIX] Ensure newly generated project has an `app/styles/app.css` file (prevents a 404 on a newly generated project). [@rwjblue](https://github.com/rwjblue)

Thank you to all who took the time to contribute!

### 0.1.12

The following changes are required if you are upgrading from the previous version:

- Users
  + [`ember new` diff](https://github.com/kellyselden/ember-cli-output/commit/a9bbe9c3cebc9768bf3e239ae8b2e5b5387335bf)
  + Upgrade your project's ember-cli version - [docs](https://ember-cli.com/user-guide/#upgrading)
  + `package.json` changes:
    + Update `ember-cli-qunit` to 0.3.1.
    + Update `ember-cli-app-version` to 0.3.1.
- Addon Developers
  + [`ember addon` diff](https://github.com/kellyselden/ember-addon-output/commit/fb04f954b345a1f5a1d891b64d7a596b2f566a57)
  + No changes required
- Core Contributors
  + No changes required

#### Community Contributions

- [#3118](https://github.com/ember-cli/ember-cli/pull/3118) [BUGFIX] Fix conflicting aliases. The `serve` command `host` alias is now `H` [@taddeimania](https://github.com/taddeimania)
- [#3130](https://github.com/ember-cli/ember-cli/pull/3130) [ENHANCEMENT] Tomster looks fabulous without breaking `ember new`[@johnnyshields](https://github.com/johnnyshields)
- [#3132](https://github.com/ember-cli/ember-cli/pull/3132) [BUGFIX] Update ember-cli-qunit to v0.3.1. Fixes `tests/.jshintrc` being used instead of app `.jshintrc`. [@rwjblue](https://github.com/rwjblue)
- [#3133](https://github.com/ember-cli/ember-cli/pull/3133) [BUGFIX] Fix analytics being disabled by default. Users can opt out of anylytics with `--disable-analytics` [@stefanpenner](https://github.com/stefanpenner)
- [#3153](https://github.com/ember-cli/ember-cli/pull/3153) [ENHANCEMENT]  Remove default css from `app/styles/app.css` [@mattjmorrison](https://github.com/mattjmorrison)
- [#3132](https://github.com/ember-cli/ember-cli/pull/3157) [BUGFIX] Ensure `ember test --environment=production` runs JSHint. [@rwjblue](https://github.com/rwjblue)

Thank you to all who took the time to contribute!


### 0.1.11

* [`ember new` diff](https://github.com/kellyselden/ember-cli-output/commit/1f0fe5089efd1a28be810f261d6cd17a342fce7b)
* [`ember addon` diff](https://github.com/kellyselden/ember-addon-output/commit/52c9eca14e3d498786fc93a17e08a92688cd43a5)
* [#3126](https://github.com/ember-cli/ember-cli/pull/3126) hot-fix tomster ` -> ., prevents breaking the initial git commit

### 0.1.10

The following changes are required if you are upgrading from the previous version:

- Users
  + [`ember new` diff](https://github.com/kellyselden/ember-cli-output/commit/bc9e076e0bb2c00f183e479bf025cdce84eeca1a)
  + Upgrade your project's ember-cli version - [docs](https://ember-cli.com/user-guide/#upgrading)
  + `package.json` changes:
    + Add `ember-cli-app-version` at 0.3.0.
    + Add `ember-cli-uglify` at 1.0.1.
    + Update `ember-cli-qunit` to 0.3.0.
    + Update `ember-cli-6to5` to 3.0.0.
  + `bower.json` changes:
    + Update `ember-cli-test-loader` to 0.1.0.
- Addon Developers
  + [`ember addon` diff](https://github.com/kellyselden/ember-addon-output/commit/88b8bf1f22e47298cd79b91bf2ccc6e054d5354b)
  + No changes required
- Core Contributors
  + No changes required

#### Community Contributions

- [#2970](https://github.com/ember-cli/ember-cli/pull/2970) [ENHANCEMENT] - Added ember-cli-app-version to app blueprint - Close 2524 [@taras](https://github.com/taras)
- [#3086](https://github.com/ember-cli/ember-cli/pull/3086) [BUGFIX] Ensure that addon test-support trees are not JSHinted in the app. [@rwjblue](https://github.com/rwjblue)
- [#3085](https://github.com/ember-cli/ember-cli/pull/3085) [ENHANCEMENT] Better ASCII art [@johnnyshields](https://github.com/johnnyshields)
- [#3084](https://github.com/ember-cli/ember-cli/pull/3084) [ENHANCEMENT] Add `ember b` as `ember build` command alias. [@cbrock](https://github.com/cbrock)
- [#3092](https://github.com/ember-cli/ember-cli/pull/3092) [BUGFIX] Fix issues with running ember-cli in iojs. [@stefanpenner](https://github.com/stefanpenner)
- [#3096](https://github.com/ember-cli/ember-cli/pull/3096) [BUGFIX] Ensure that `ember g resource` uses custom blueprints (i.e. ember-cli-coffeescript or ember-cli-mocha) properly.  [@jluckyiv](https://github.com/jluckyiv)
- [#3106](https://github.com/ember-cli/ember-cli/pull/3106) [BUGFIX] Fixes file stat related crashes (i.e. using Sublime Text with atomic save enabled). [@raytiley](https://github.com/raytiley)
- [#3114](https://github.com/ember-cli/ember-cli/pull/3114) [BUGFIX] Update version of ES2015 module transpiler (Esperanto). Fixes many transpilation issues (including shadowed declarations and re-exports). [@rwjblue](https://github.com/rwjblue)
- [#3116](https://github.com/ember-cli/ember-cli/pull/3116) [Bugfix] Ensure that files starting with `app/styles*` and `app/templates*` are still available in the app tree. [@stefanpenner](https://github.com/stefanpenner)
- [#3119](https://github.com/ember-cli/ember-cli/pull/3110) [ENHANCEMENT] Update ember-cli-qunit to 0.2.0. [@rwjblue](https://github.com/rwjblue)
- [#3117](https://github.com/ember-cli/ember-cli/pull/3117) [ENHANCEMENT] Replace builtin minification with ember-cli-uglify [@jkarsrud](https://github.com/jkarsrud)
- [#3119](https://github.com/ember-cli/ember-cli/pull/3119) & [#3121](https://github.com/ember-cli/ember-cli/pull/3121) [ENHANCEMENT] Update ember-cli-qunit to v0.3.0. [@rwjblue](https://github.com/rwjblue)
- [#3122](https://github.com/ember-cli/ember-cli/pull/3122) [ENHANCEMENT] Make linting pluggable. [@ef4](https://github.com/ef4)
- [#3123](https://github.com/ember-cli/ember-cli/pull/3123) [ENHANCEMENT] Update ember-cli-6to5 to v3.0.0. [@stefanpenner](https://github.com/stefanpenner)


Thank you to all who took the time to contribute!

### 0.1.9

This release fixes a regression in 0.1.8. See [#3075](https://github.com/ember-cli/ember-cli/issues/3075) for details.

The following changes are required if you are upgrading from the previous version:

- Users
  + [`ember new` diff](https://github.com/kellyselden/ember-cli-output/commit/2275ca51593bae2f6fa91568869f36cd84c264c4)
  + Upgrade your project's ember-cli version - [docs](https://ember-cli.com/user-guide/#upgrading)
- Addon Developers
  + [`ember addon` diff](https://github.com/kellyselden/ember-addon-output/commit/d41dcf806a55056a5591dd4e81d712988be1e22f)
  + No changes required
- Core Contributors
  + No changes required

#### Community Contributions

- [#3077](https://github.com/ember-cli/ember-cli/pull/3077) [BUGFIX] Fix error `Cannot call method 'bind' of undefined` [@stefanpenner](https://github.com/stefanpenner)

Thank you to all who took the time to contribute!

### 0.1.8

The following changes are required if you are upgrading from the previous version:

- Users
  + [`ember new` diff](https://github.com/kellyselden/ember-cli-output/commit/ed4f5bcbff0641dba8eca8fe3a3ab96f1347a7cf)
  + Upgrade your project's ember-cli version - [docs](https://ember-cli.com/user-guide/#upgrading)
- Addon Developers
  + [`ember addon` diff](https://github.com/kellyselden/ember-addon-output/commit/237c74c0b5972c8ee1ef9b427809aaf93c53db6a)
  + No changes required
- Core Contributors
  + No changes required

#### Community Contributions

- [#3072](https://github.com/ember-cli/ember-cli/pull/3072) [BUGFIX] Update to app blueprint to use QUnit 1.17.1 [@rwjblue](https://github.com/rwjblue)
- [#3069](https://github.com/ember-cli/ember-cli/pull/3069) [BUGFIX] Fix style preprocessors for included addons [@pzuraq](https://github.com/pzuraq)
- [#3068](https://github.com/ember-cli/ember-cli/pull/3068) [ENHANCEMENT] Hide passed tests by default [@rwjblue](https://github.com/rwjblue)
- [#3036](https://github.com/ember-cli/ember-cli/pull/3036) [BUGFIX] Fix platform dependent path separator [@KarimBaaba](https://github.com/KarimBaaba)
- [#2754](https://github.com/ember-cli/ember-cli/pull/2754) [FEATURE] Allow addon commands to be classes [@chadhietala](https://github.com/chadhietala)
- [#2923](https://github.com/ember-cli/ember-cli/pull/2923) [ENHANCEMENT] Add disable-analytics option to all commands [@twokul](https://github.com/twokul)
- [#2901](https://github.com/ember-cli/ember-cli/pull/2901) [ENHANCEMENT] Improve boot by 300–400ms [@stefanpenner](https://github.com/stefanpenner)
- [#3049](https://github.com/ember-cli/ember-cli/pull/3049) [FEATURE] Add Test helper blueprint [@stefanpenner](https://github.com/stefanpenner)
- [#2826](https://github.com/ember-cli/ember-cli/pull/2826) [BUGFIX] Remove path.join from http-mock bluerint urls [@knownasilya](https://github.com/knownasilya)
- [#2983](https://github.com/ember-cli/ember-cli/pull/2983) [ENHANCEMENT] Update QUnit version [@wagenet](https://github.com/wagenet)
- [#2814](https://github.com/ember-cli/ember-cli/pull/2814) [ENHANCEMENT] Add listing of available addons [@rondale-sc](https://github.com/rondale-sc)
- [#3007](https://github.com/ember-cli/ember-cli/pull/3007) [FEATURE] Add a watcher option to the build command [@rauhryan](https://github.com/rauhryan)
- [#3039](https://github.com/ember-cli/ember-cli/pull/3039) [BUGFIX] Move static file check earlier so it only affects the default value [@krisselden](https://github.com/krisselden)
- [#3028](https://github.com/ember-cli/ember-cli/pull/3028) [BUGFIX] Update Testem (fixes timeouts and reloads with Pretender) [@johanneswuerbach](https://github.com/johanneswuerbach)
- [#3026](https://github.com/ember-cli/ember-cli/pull/3026) [BUGFIX] Correct comment in server blueprint [@ohcibi](https://github.com/ohcibi)
- [#3008](https://github.com/ember-cli/ember-cli/pull/3008) [BUGFIX] Clarify error message for ensuring hyphen presence in component name [@artfuldodger](https://github.com/artfuldodger)
- [#3009](https://github.com/ember-cli/ember-cli/pull/3009) [BUGFIX] Tweak error message for executing `ember unknownCommand` [@artfuldodger](https://github.com/artfuldodger)
- [#2996](https://github.com/ember-cli/ember-cli/pull/2996) [BUGFIX] Rename .npmignore in addon blueprint (fixes broken package) [@jgwhite](https://github.com/jgwhite)
- [#2995](https://github.com/ember-cli/ember-cli/pull/2995) [BUGFIX] Correct package.json ordering in app blueprint [@kellyselden](https://github.com/kellyselden)
- [#2984](https://github.com/ember-cli/ember-cli/pull/2984) [ENHANCEMENT] Add `"strict": false` to blueprint .jshintrc [@quaertym](https://github.com/quaertym)

Thank you to all who took the time to contribute!

### 0.1.7

- Users
  + [`ember new` diff](https://github.com/kellyselden/ember-cli-output/commit/22b868fb064631d9ed16e208db982ee808f05296)
  + Upgrade your project's ember-cli version - [docs](https://ember-cli.com/user-guide/#upgrading)
  + Uninstall ember-cli-esnext. It has been replaced by ember-cli-6to5 which will be added to your project from the upgrade steps.
- Addon Developers
  + [`ember addon` diff](https://github.com/kellyselden/ember-addon-output/commit/eb5319eb7fd626cc53bf0b5aee639167a031a4c5)
  + No changes required
- Core Contributors
  + No changes required

#### Using 6to5.

The module transpile step is still es3 safe, if you are concern about using
6to5 you can remove it from package.json.

#### Community Contributions

- [#2841](https://github.com/ember-cli/ember-cli/pull/2841) Add insecure-proxy option to `serve` command [@matthewlehner](https://github.com/matthewlehner)
- [#2922](https://github.com/ember-cli/ember-cli/pull/2922) 0.1.6 changelog [@stefanpenner](https://github.com/stefanpenner)
- [#2927](https://github.com/ember-cli/ember-cli/pull/2927) Cleanup badges [@knownasilya](https://github.com/knownasilya)
- [#2937](https://github.com/ember-cli/ember-cli/pull/2937) [BUGFIX] only include dependencies(not devDependencies) of included addons [@jakecraige](https://github.com/jakecraige)
- [#2951](https://github.com/ember-cli/ember-cli/pull/2951) Fix for aliases for hyphenated options [@marcioj](https://github.com/marcioj)
- [#2952](https://github.com/ember-cli/ember-cli/pull/2952) Fixes validation of shorthand commandOptions [@trabus](https://github.com/trabus)
- [#2960](https://github.com/ember-cli/ember-cli/pull/2960) Move from esnext to 6to5 [@stefanpenner](https://github.com/stefanpenner)
- [#2964](https://github.com/ember-cli/ember-cli/pull/2964) [Bugfix] when developing an add-on, it’s jshint tests would be duplicate... [@stefanpenner](https://github.com/stefanpenner)
- [#2965](https://github.com/ember-cli/ember-cli/pull/2965) Remove Hardcoded test-loader [@chadhietala](https://github.com/chadhietala)
- [#2976](https://github.com/ember-cli/ember-cli/pull/2976) debug logging for add-ons + projects [@stefanpenner](https://github.com/stefanpenner)

Thank you to all who took the time to contribute!

### 0.1.6

The following changes are required if you are upgrading from the previous version:

- Users
  + [`ember new` diff](https://github.com/kellyselden/ember-cli-output/commit/5c08ee64df8df8bd40c3e1fd9541e19c9db9b214)
  + Upgrade your project's ember-cli version - [docs](https://ember-cli.com/user-guide/#upgrading)
- Addon Developers
  + [`ember addon` diff](https://github.com/kellyselden/ember-addon-output/commit/82652c474424a118268383d429f4b054567bb966)
  + No changes required
- Core Contributors
  + Use `expect` over `assert` in tests going forward

#### Community Contributions

- [#2885](https://github.com/ember-cli/ember-cli/pull/2885) [ENHANCEMENT] npm should use save-exact flags [@chadhietala](https://github.com/chadhietala)
- [#2840](https://github.com/ember-cli/ember-cli/pull/2840) [INTERNAL ]using 'expect' vs. assert. [@Mawaheb](https://github.com/Mawaheb)
- [#2669](https://github.com/ember-cli/ember-cli/pull/2669) [ENHANCEMENT] add .npmignore to addon blueprint [@pogopaule](https://github.com/pogopaule)
- [#2909](https://github.com/ember-cli/ember-cli/pull/2909) [INTERNAL] Use lib/ext/promise instead of RSVP directly [@zeppelin](https://github.com/zeppelin)
- [#2857](https://github.com/ember-cli/ember-cli/pull/2857) [ENHANCEMENT] Add descriptions to more Broccoli trees. [@rwjblue](https://github.com/rwjblue)
- [#2842](https://github.com/ember-cli/ember-cli/pull/2842) [INTERNAL] Prefer `expect` over `assert` for testing [@stavarotti](https://github.com/stavarotti)
- [#2847](https://github.com/ember-cli/ember-cli/pull/2847) [BUGFIX] Bump ember-router-generator (fixes WARN on description not present). [@abuiles](https://github.com/abuiles)
- [#2843](https://github.com/ember-cli/ember-cli/pull/2843) [INTERNAL] Unify using chai.expect [@twokul](https://github.com/twokul)
- [#2900](https://github.com/ember-cli/ember-cli/pull/2900) [INTERNAL] update some CI stuff [@stefanpenner](https://github.com/stefanpenner)
- [#2876](https://github.com/ember-cli/ember-cli/pull/2876) [BUGFIX] make sure adapter cannot extend from itself [@jakecraige](https://github.com/jakecraige)
- [#2869](https://github.com/ember-cli/ember-cli/pull/2869) [BUGFIX] Tolerate before & after references to missing addons [@ef4](https://github.com/ef4)
- [#2864](https://github.com/ember-cli/ember-cli/pull/2864) [ENHANCEMENT] the .gitkeep in /public can now be removed [@kellyselden](https://github.com/kellyselden)
- [#2887](https://github.com/ember-cli/ember-cli/pull/2887) [INTERNAL] I don’t think we need this anymore. [@stefanpenner](https://github.com/stefanpenner)
- [#2910](https://github.com/ember-cli/ember-cli/pull/2910) [DOCS] Update org references to ember-cli [@zeppelin](https://github.com/zeppelin)
- [#2911](https://github.com/ember-cli/ember-cli/pull/2911) [DOCS] More org updates to reference ember-cli [@Dhaulagiri](https://github.com/Dhaulagiri)
- [#2916](https://github.com/ember-cli/ember-cli/pull/2916) [BUGFIX] findAddonByName returning incorrect matches [@jakecraige](https://github.com/jakecraige)
- [#2918](https://github.com/ember-cli/ember-cli/pull/2918) [ENHANCEMENT] Updated testem [@johanneswuerbach](https://github.com/johanneswuerbach)
- [#2919](https://github.com/ember-cli/ember-cli/pull/2919) [ENHANCEMENT] implement Blueprint.prototype.addAddonToProject [@jakecraige](https://github.com/jakecraige)
- [#2920](https://github.com/ember-cli/ember-cli/pull/2920) [BUGFIX] explicitly bump broccoli-sourcemap-concat to fix #2890 [@krisselden](https://github.com/krisselden)
- [#2929](https://github.com/ember-cli/ember-cli/pull/2929) [BUGFIX] Bump ember-router-generator. [@abuiles](https://github.com/abuiles)
- [#2939](https://github.com/ember-cli/ember-cli/pull/2939) [ENHANCEMENT] Add a hook for postprocessing tests tree [@ef4](https://github.com/ef4)
- [#2941](https://github.com/ember-cli/ember-cli/pull/2941) [ENHANCEMENT] Bumped testem [@johanneswuerbach](https://github.com/johanneswuerbach)
- [#2944](https://github.com/ember-cli/ember-cli/pull/2944) [INTERNAL] update CONTRIBUTING.md [@jakecraige](https://github.com/jakecraige)

Thank you to all who took the time to contribute!

### 0.1.5

### Applications

- [`ember new` diff](https://github.com/kellyselden/ember-cli-output/commit/feb4dd773e2d68c8576b060c2973062ba83ed66a)

- [#2727](https://github.com/ember-cli/ember-cli/pull/2727) Added
  sourcemap support to the JS concatenation and minification steps of
  the build. This eliminates the need for the wrapInEval hack. Any
  Javascript preprocessors that produce sourcemaps will also be
  automatically incorporated into the final result. Sourcemaps are
  enabled by default in dev, to enable them in production pass
  `{sourcemaps: { enabled: true, extensions: ['js']}}` to your
  EmberApp constructor.

- [#2777](https://github.com/ember-cli/ember-cli/pull/2777) allowed
  the creation of components with slashes in their names since this is
  supported in Handlebars 2.0.

- [#2800](https://github.com/ember-cli/ember-cli/pull/2800) Added 3 new commands

  ```
  ember install
  ember install:bower moment
  ember install:npm ember-browserify
  ```

  They behave exactly as you'd expect. Install runs npm and bower
  install on the project. The last two simply pass in the package names
  you give it to the underlying task to do it.

- [#2805](https://github.com/ember-cli/ember-cli/pull/2805) Added the
  `install:addon` command, which installs an addon with npm and then
  runs the included generator of the same name  if it provides one.

  If the blueprint for the installed addon requires arguments, then
  you can pass them too, for example, the `ember-cli-cordova` addon
  needs an extra argument which you can pass running the command as
  follows: `ember install:addon ember-cli-cordova com.myapp.app`.

- [#2565](https://github.com/ember-cli/ember-cli/pull/2565) added
  support for command options aliases, as well as aliases for
  predefined options, this means that some commands can use aliases
  for their existing options, for example, instead of running `ember g
  route foo --type route` we can now use the -route alias: `ember g
  route foo -route`.

  You can see available aliases for each command running `ember help`,
  they will show as `aliases: ` follow by the alias.

- [#2668](https://github.com/ember-cli/ember-cli/pull/2668) added the
  `prepend` flag to `app.import` in `Brocfile.js`, allowing to prepend
  a file to the vendor bundle rather than appended which is the
  default behavior.

   ```
   // Brocfile.js
   app.import('bower_components/es5-shim/es5-shim.js', {
     type: 'vendor',
     prepend: true
   });
   ```

- [#2694](https://github.com/ember-cli/ember-cli/pull/2694) disabled
  default lookup & active generation logging in
  `config/environment.js`.

- [#2748](https://github.com/ember-cli/ember-cli/pull/2748) improved
  the router generator to support properly nested routes and
  resources, previously if you had a route similar like:

  ```
  Router.map(function() {
    this.route("foo");
  });
  ```

  And you did `ember g route foo/bar` the generated routes would be

  ```
  Router.map(function() {
    this.route("foo");
    this.route("foo/bar");
  });
  ```

  Now it keeps manages nested routes properly so the result would be:

  ```
  Router.map(function() {
    this.route("foo", function() {
      this.route("bar");
    });
  });
  ```

  Additionally the option `--path` was added so you can do things like
  `ember g route friends/edit --path=:friend_id/id` creating a nested
  route under `friends` like: `this.route('edit', {path: ':friend_id/edit'})`

- [#2734](https://github.com/ember-cli/ember-cli/pull/2734) changed
  the options for editorconfig so it won't remove trailing whitespace
  on .diff files.

- [#2788](https://github.com/ember-cli/ember-cli/pull/2788) added an
  `on('error')` handler to the proxy blueprint, with this your `ember
  server` won't be killed when receiving `socket hang up` from the
  `http-proxy`.

- [#2741](https://github.com/stefanpenner/ember-cli/pull/2741) updated `broccoli-asset-rev` to 2.0.0.

- [#2779](https://github.com/ember-cli/ember-cli/pull/2779) fixed a
  bug in your `.ember-cli` file, if you had a liveReloadPort of say
  "4200" it would not actually end up as that port. This casts the
  string to a number so that the port is set correctly.

- [#2817](https://github.com/ember-cli/ember-cli/pull/2817) added a
  new feature so [Leek](https://github.com/twokul/leek) can be
  configured through your `.ember-cli` file. It means you will be able
  to configure the URLs Leek sends requests to, with this you can plug
  internal tools and track usage patterns.

- [#2828](https://github.com/ember-cli/ember-cli/pull/2828) added the
  option to consume `app.env` before app instance creation in your
  Brocfile, this is useful if you want to pass environment-dependent
  options to the EmberApp constructor in your Brocfile:

  ```
  new EmberApp({
    someOption: EmberApp.env() === 'production' ? 'foo' : 'bar';
  });
  ```
- [#2829](https://github.com/ember-cli/ember-cli/pull/2829) fixed an
  issue on the model-test blueprint which was causing the build to fail
  when the options `needs` wasn't present.

- [#2832](https://github.com/ember-cli/ember-cli/pull/2832) added a
  buildError hook which will be called when an error occurs during the
  `preBuild` or `postBuild` hooks for addons, or when `builder#build`
  fails hook.

- [#2836](https://github.com/ember-cli/ember-cli/pull/2836) added a
  check when passing `--proxy` to `ember server`. If the URL doesn't
  include `http` or `https` then the command will fail since it
  requires the protocol in order to get the proxy working correctly.

#### Addons

- [`ember addon` diff](https://github.com/kellyselden/ember-addon-output/commit/1df573947070214b058e830e962a673fc9819925)

- [#2693](https://github.com/ember-cli/ember-cli/pull/2693) fixed an
  issue with blueprints ensuring that last loaded blueprint takes
  precedence.

- [#2805](https://github.com/ember-cli/ember-cli/pull/2805) Added the
  `install:addon` command, which installs an addon with npm and then
  runs the included generator of the same name if it provides one,
  additionally if you addon generator's name is different to the addon
  name, you can pass the option `defaultBlueprint` in your
  `package.json` and the command will run the generator after
  installed. The following will run `ember g cordova-starter-kit`
  after it has successfully installed `ember-cli-cordova`

  ```
  name: 'ember-cli-cordova',
  'ember-addon': {
    defaultBlueprint: 'cordova-starter-kit'
  }
  ```
- [#2775](https://github.com/ember-cli/ember-cli/pull/2775) added a
  default `.jshintrc` for `in-repo-addons` so they are treated as
  `Node` applications.

### 0.1.4

#### Applications

* [`ember new` diff](https://github.com/kellyselden/ember-cli-output/commit/94439eb22e76e7e71be472c264bef40235583fa9)
* [BUGFIX] Use the container from the created Ember.Application for initializer tests. [#2582](https://github.com/stefanpenner/ember-cli/pull/2582)
* [ENHANCEMENT] Add extra contentFor hooks [#2588](https://github.com/stefanpenner/ember-cli/pull/2592)
  * `{{content-for 'head-footer'}}`
  * `{{content-for 'test-head-footer'}}`
  * `{{content-for 'body-footer'}}`
  * `{{content-for 'test-body-footer'}}`
* [BUGFIX] Create separate server blueprint to stop http-{mock,proxy} removing files [#2610](https://github.com/stefanpenner/ember-cli/pull/2610)
* [BUGFIX] Fixes `--proxy` so it proxies correctly to API's under subdomains [#2615](https://github.com/stefanpenner/ember-cli/pull/2615)
* [BUGFIX] Ensure `watchman` does not conflict with npm's `watchman` package. [#2645](https://github.com/stefanpenner/ember-cli/pull/2645)
* [BUGFIX] Ensure that the generated meta tag is now self closing. [#2661](https://github.com/stefanpenner/ember-cli/pull/2661)

#### Addons

* [`ember addon` diff](https://github.com/kellyselden/ember-addon-output/commit/1ba17bff6003dd176a038113f412fc24a26b03d2)

### 0.1.3

#### Applications

  * [`ember new` diff](https://github.com/kellyselden/ember-cli-output/commit/25323aef6cd8a4e277dc451aa4fa0d80a1715acd)
  * [#2586](https://github.com/stefanpenner/ember-cli/pull/2586) Set locationType to none in tests.
  * [#2573](https://github.com/stefanpenner/ember-cli/pull/2574) Added --silent option for quieter UI
  * [#2458](https://github.com/stefanpenner/ember-cli/pull/2458) Added additional file watching mechanism: [Watchman](https://facebook.github.io/watchman/)
    This helps resolve the recent Node + Yosemite file watching issues, but also improves file watching (when available) for all `*nix` systems

    What is Watchman?

    Watchman runs as a standalone service, this allows it to manage file-watching for multiple consumers (in our case ember-cli apps)

    How do I used it?
      homebrew: `brew install watchman`
      other: https://facebook.github.io/watchman/docs/install.html
      windows: not supported yet, but it [may happen](https://github.com/facebook/watchman/issues/19)

    What happens if its not installed?

    We fall back to the existing watcher NodeWatcher

    How do I force it to fallback to NodeWatch

    ```sh
    ember <command> --watcher=node
    ```

    Common problem: `invalid watchman found, version: [2.9.8] did not satisfy [^3.0.0]` this basically means you have an older version of watchman installed. Be sure to install `3.0.0` and run `watchman shutdown-server` before re-starting your ember server.

  * [#2265](https://github.com/stefanpenner/ember-cli/pull/2265) Added auto-restarting of server and triggering of LR on `server/*` file changes
  * [#2535](https://github.com/stefanpenner/ember-cli/pull/2535) Updated broccoli-asset-rev to 1.0.0
  * [#2452](https://github.com/stefanpenner/ember-cli/pull/2452) Including [esnext](https://github.com/esnext/esnext) via `ember-cli-esnext` per default
  * [#2518](https://github.com/stefanpenner/ember-cli/pull/2518) improved HTTP logging when using http-mocks and proxy by using [morgan](https://www.npmjs.org/package/morgan)
  * [#2532](https://github.com/stefanpenner/ember-cli/pull/2532) Added support to run specific tests via `ember test --module` and `ember test --filter`
  * [#2514](https://github.com/stefanpenner/ember-cli/pull/2514) Added config.usePodsByDefault for users who wish to have blueprints run in `pod` mode all the time
  * Warn on invalid command options
  * Allow array of paths to the preprocessCss phase
  * Adding --pods support for adapters, serializers, and transforms
  * As part of the Ember 2.0 push  remove controller types.
  * http-mock now follows ember-data conventions
  * many of ember-cli internals now are instrumented with [debug]
    usage: `DEBUG=ember-cli:* ember <command>` to see ember-cli specific verbose logging.
  * Added ember-cli-dependency-checker to app's package.json
  * Added option to disable auto-start of ember app.
  * Added optional globbing to init with `ember init <glob-pattern>`, this allows you to re-blueprint a single file like: `ember init app/index.html`
  * Added support to test the app when built with `--env production`.
  * Update to Ember 1.8.1
  * Update to Ember Data v1.0.0-beta.11
  * [#2351](https://github.com/stefanpenner/ember-cli/pull/2351) Fix automatic generated model belongs-to and has-many relations to resolve test lookup.
  * [#1888](https://github.com/stefanpenner/ember-cli/pull/1888) Allow multiple SASS/LESS files to be built by populating `outputPaths.app.css` option
  * [#2523](https://github.com/stefanpenner/ember-cli/pull/2523) Added `outputPaths.app.html` option
  * [#2472](https://github.com/stefanpenner/ember-cli/pull/2472) Added Pod support for test blueprints.

  Add much more: [view entire diff](https://github.com/stefanpenner/ember-cli/compare/v0.1.2...v0.1.3)

#### Addons

  * [`ember addon` diff](https://github.com/kellyselden/ember-addon-output/commit/b75bc2c5e0d8d5f954d6c7adcb108f71fdef9ebf)
  * [#2505](https://github.com/stefanpenner/ember-cli/pull/2505) Added ability to dynamic add/remove module whitelist entries so that the [ember-browserify](https://github.com/ef4/ember-browserify) addon can work
  * [#2505](https://github.com/stefanpenner/ember-cli/pull/2505) Added an addon postprocess hook for all javascript
  * [#2271](https://github.com/stefanpenner/ember-cli/pull/2271) Added Addon.prototype.isEnabled for an addon to exclude itself from the project at runtime.
  * [#2451](https://github.com/stefanpenner/ember-cli/pull/2451) Ensure that in-repo addons are watched.
  * [#2411](https://github.com/stefanpenner/ember-cli/pull/2411) Add preBuild hook for addons.

### 0.1.2

#### Applications

* [`ember new` diff](https://github.com/kellyselden/ember-cli-output/commit/0e6a6834b46df72658225490073980c44413892f)
* [BREAKING ENHANCEMENT] Remove hard-coded support for `broccoli-less-single`, use `ember-cli-less` for `.less` support now. [#2210](https://github.com/stefanpenner/ember-cli/pull/2210)
* [ENHANCEMENT] Provide a helpful error if the configuration info cannot be read from the proper `<meta>` tag. [#2219](https://github.com/stefanpenner/ember-cli/pull/2219)
* [ENHANCEMENT] Allow test filtering from the command line. Running `ember test --filter "foo bar"` or `ember test --server --filter "foo bar"` will limit test runs
  to tests that contain "foo bar" in their module name or test name. [#2223](https://github.com/stefanpenner/ember-cli/pull/2223)
* [ENHANCEMENT] Add a few more `content-for` hooks to `index.html` and `tests/index.html`. [#2236](https://github.com/stefanpenner/ember-cli/pull/2236)
* [ENHANCEMENT] Properly display the file causing build errors in `ember build --watch` and `ember serve` commands. [#2237](https://github.com/stefanpenner/ember-cli/pull/2237), [#2246](https://github.com/stefanpenner/ember-cli/pull/2246), and [#2297](https://github.com/stefanpenner/ember-cli/pull/2297)
* [ENHANCEMENT] Update `broccoli-asset-rev` to 0.3.1. [#2250](https://github.com/stefanpenner/ember-cli/pull/2250)
* [ENHANCEMENT] Add `ember-export-application-global` to allow easier debugging. [#2270](https://github.com/stefanpenner/ember-cli/pull/2270)
* [BUGFIX] Fix default `.gitignore` to properly match `bower_components`. [#2285](https://github.com/stefanpenner/ember-cli/pull/2285)
* [ENHANCEMENT] Display `baseURL` in `ember serve` startup messages. [#2291](https://github.com/stefanpenner/ember-cli/pull/2291)
* [BUGFIX] Fix issues resulting in files outside of `tmp/` being removed due to following of symlinks. [#2290](https://github.com/stefanpenner/ember-cli/pull/2290) and [#2301](https://github.com/stefanpenner/ember-cli/pull/2301)
* [ENHANCEMENT] Add --watcher=polling option to `ember test --server`. This provides a work around for folks having `EMFILE` errors in some scenarios. [#2296](https://github.com/stefanpenner/ember-cli/pull/2296)
* [ENHANCEMENT] Allow opting out of storing the applications configuration in the generated `index.html` via `storeConfigInMeta` option in the `Brocfile.js`. [#2298](https://github.com/stefanpenner/ember-cli/pull/2298)
* [BUGFIX] Update ember-cli-content-security-policy and ember-cli-inject-live-reload packages to latest version. Allows livereload to function properly regardless
  of host (0.1.0 always assumed `localhost` for the livereload server). [#2306](https://github.com/stefanpenner/ember-cli/pull/2306)
* [ENHANCEMENT] Update internal dependencies to latest versions. [#2307](https://github.com/stefanpenner/ember-cli/pull/2307)
* [BUGFIX] Allow overriding of vendor files to not loose required ordering. [#2312](https://github.com/stefanpenner/ember-cli/pull/2312)
* [ENHANCEMENT] Add `bowerDirectory` to `Project` model (discovered on initialization). [#2287](https://github.com/stefanpenner/ember-cli/pull/2287)

#### Addons

* [`ember addon` diff](https://github.com/kellyselden/ember-addon-output/commit/333ec703fba364bf5d2dcb3cc1d04a7b65c246f0)
* [ENHANCEMENT] Allow addons to inject middleware into testem. [#2128](https://github.com/stefanpenner/ember-cli/pull/2128)
* [ENHANCEMENT] Add {{content-for 'body'}} to `app/index.html` and `tests/index.html`. [#2236](https://github.com/stefanpenner/ember-cli/pull/2236)
* [ENHANCEMENT] Add {{content-for 'test-head'}} to `tests/index.html`. [#2236](https://github.com/stefanpenner/ember-cli/pull/2236)
* [ENHANCEMENT] Add {{content-for 'test-body'}} to `tests/index.html`. [#2236](https://github.com/stefanpenner/ember-cli/pull/2236)
* [ENHANCEMENT] Allow adding multiple bower packages at once via `Blueprint.prototype.addBowerPackagesToProject`. [#2222](https://github.com/stefanpenner/ember-cli/pull/2222)
* [ENHANCEMENT] Allow adding multiple npm packages at once via `Blueprint.prototype.addPackagesToProject`. [#2245](https://github.com/stefanpenner/ember-cli/pull/2245)
* [ENHANCEMENT] Ensure generated addons are in strict mode. [#2295](https://github.com/stefanpenner/ember-cli/pull/2295)
* [BUGFIX] Ensure that addon's with `addon/styles/app.css` are able to compile properly (copying contents of `addon/styles/app.css` into `vendor.css`). [#2301](https://github.com/stefanpenner/ember-cli/pull/2301)
* [ENHANCEMENT] Provide the `httpServer` instance to `serverMiddleware` (and `./server/index.js`). [#2302](https://github.com/stefanpenner/ember-cli/issues/2302)

#### Blueprints

* [ENHANCEMENT] Tweak helper blueprint to make it easier to test. [#2257](https://github.com/stefanpenner/ember-cli/pull/2257)
* [ENHANCEMENT] Streamline initializer and service blueprints. [#2260](https://github.com/stefanpenner/ember-cli/pull/2260)

### 0.1.1

#### Applications

* [`ember new` diff](https://github.com/kellyselden/ember-cli-output/commit/c97633f87717074986403e3ad87149d3bd8d1ee3)
* [BUGFIX] Fix symlink regression in Windows (update broccoli-file-remover to 0.3.1). [#2204](https://github.com/stefanpenner/ember-cli/pull/2204)

#### Addons

* [`ember addon` diff](https://github.com/kellyselden/ember-addon-output/commit/decc6c6c87071d271ee4b86dc292b7a353ead0e1)

### 0.1.0

#### Applications

* [`ember new` diff](https://github.com/kellyselden/ember-cli-output/commit/d35102254aeac097405167f2abeef57b92def518)
* [ENHANCEMENT] Add symlinking to speed up Broccoli builds. [#2125](https://github.com/stefanpenner/ember-cli/pull/2125)
* [BUGFIX] Fix issue with livereload in 0.0.47. [#2176](https://github.com/stefanpenner/ember-cli/pull/2176)
* [BUGFIX] Change content security policy addon to use report only mode by default. [#2190](https://github.com/stefanpenner/ember-cli/pull/2190)
* [ENHANCEMENT] Allow addons to customize their ES6 module prefix (for `addon` tree). [#2189](https://github.com/stefanpenner/ember-cli/pull/2189)
* [BUGFIX] Ensure all addon hooks are executed in addon test harness. [#2195](https://github.com/stefanpenner/ember-cli/pull/2195)

#### Addons

* [`ember addon` diff](https://github.com/kellyselden/ember-addon-output/commit/84fd1c523407e9fa7df7d2a664a14ddb543ea5e0)

### 0.0.47

#### Applications

* [`ember new` diff](https://github.com/kellyselden/ember-cli-output/commit/7c59cf59fa42a9bf585b52455e424e2553aeb2aa)
* [ENHANCEMENT] Add `--pod` option to blueprints for generate and destroy. Add `fileMapTokens` hook to blueprints, and optional
  blueprint file tokens `__path__` and `__test__` for pod support. [#1994](https://github.com/stefanpenner/ember-cli/pull/1994)
* [ENHANCEMENT] Provide better error messages when uncaught errors occur during `ember build` and `ember serve`. [#2043](https://github.com/stefanpenner/ember-cli/pull/2043)
* [ENHANCEMENT] Do not use inline `<script>` tags.  Set the stage for enabling content security policy. [#2058](https://github.com/stefanpenner/ember-cli/pull/2058)
* [ENHANCEMENT] Add [ember-cli-content-security-policy](https://github.com/rwjblue/ember-cli-content-security-policy) addon
  when running development server (see [content-security-policy.com](https://content-security-policy.com/) for details). [#2065](https://github.com/stefanpenner/ember-cli/pull/2065)
* [BREAKING] Remove `environment` and `getJSON` options to `EmberApp` (in the `Brocfile.js`).
* [ENHANCEMENT] Add `configPath` option to `EmberApp` (in the `Brocfile.js`) to allow using a custom file for obtaining configuration
  information. [#2068](https://github.com/stefanpenner/ember-cli/pull/2068)
* [BUGFIX] Use url.parse instead of manually checking baseURL. This allows `app://localhost/` URLs needed for node-webkit. [#2088](https://github.com/stefanpenner/ember-cli/pull/2088)
* [BUGFIX] Remove duplicate warning when generating controllers. [#2066](https://github.com/stefanpenner/ember-cli/pull/2066)
* [BREAKING ENHANCEMENT] Move `config` information out of the `assets/my-app-name.js` file and into a `<meta>` tag in the document `head`. [#2086](https://github.com/stefanpenner/ember-cli/pull/2086)
  * Removes `<my-app-name>/config/environments/*` from module system output.
  * Makes build output the same regardless of environment config.
  * Makes injection of custom config information as simple as adding/modifying/customizing the meta contents.
* [BREAKING BUGFIX] Update `loader.js` entry in `bower.json` to use the proper name.

  This requires editing `bower.json` to change:

```
  "loader": "stefanpenner/loader.js#1.0.1",
```

To:

```
  "loader.js": "stefanpenner/loader.js#1.0.1",
```
* [BREAKING ENHANCEMENT] Replace `{{BASE_TAG}}` in `index.html` with `{{content-for 'head'}}`. [#2153](https://github.com/stefanpenner/ember-cli/pull/2153)

#### Addons

* [`ember addon` diff](https://github.com/kellyselden/ember-addon-output/commit/de0caa4385998250786a975a32208ebff7fcbf87)
* [BUGFIX] `addon/` directory is no longer required when running local development server inside an addon. [#2044](https://github.com/stefanpenner/ember-cli/pull/2044)
* [BUGFIX] Use the specified name for the addon (was previously using `dummy` for all addon's names). [#2042](https://github.com/stefanpenner/ember-cli/pull/2042)
* [ENHANCEMENT] Add `Registry.prototype.remove` to make it easier to remove preprocessor plugins. [#2048](https://github.com/stefanpenner/ember-cli/pull/2048)
* [ENHANCEMENT] Add `Registry.prototype.extensionsForType` to make it easier to detect what extensions are support for a given type
  of file (`js`, `css`, or `template` files). [#2050](https://github.com/stefanpenner/ember-cli/pull/2050)
* [BUGFIX] Allow `addon` tree to contain any filetype that is known by the JS preprocessor registry. [#2054](https://github.com/stefanpenner/ember-cli/pull/2054)
* [BUGFIX] Ensure that addons cannot override the application configuration (in the `config` hook). [#2133](https://github.com/stefanpenner/ember-cli/pull/2133)
* [ENHANCEMENT] Allow addons to implement `contentFor` method to add string output into the associated
  `{{content-for 'foo'}}` section in `index.html`. [#2153](https://github.com/stefanpenner/ember-cli/pull/2153)

#### Blueprints

* [ENHANCEMENT] Add `description` for blueprints created by `ember generate blueprint`. [#2062](https://github.com/stefanpenner/ember-cli/pull/2062)
* [ENHANCEMENT] Add `in-repo-addon` generator. [#2072](https://github.com/stefanpenner/ember-cli/pull/2072)
* [ENHANCEMENT] Add `before` and `after` options to `Blueprint.prototype.insertIntoFile`. [#2122](https://github.com/stefanpenner/ember-cli/pull/2122)
* [ENHANCEMENT] Allow `git` based application blueprints. [#2103](https://github.com/stefanpenner/ember-cli/pull/2103)

### 0.0.46

#### Applications

* [`ember new` diff](https://github.com/kellyselden/ember-cli-output/commit/4127ceb7851f28dc32fe50eaeb618754b7fa6027)
* [BUGFIX] Addons shared the same `treePaths` and `treeForMethods` listing. This meant that an addon changing `this.treePaths.vendor` (for example) would modify where
  ALL addons looked for their vendor trees. [#2035](https://github.com/stefanpenner/ember-cli/pull/2035)

#### Addons

* [`ember addon` diff](https://github.com/kellyselden/ember-addon-output/commit/176915ef4c5b01e898db8a85cd2e11a83b7117c3)

### 0.0.45

#### Applications

* [`ember new` diff](https://github.com/kellyselden/ember-cli-output/commit/02106d8aa7873a07c05bf05f5c6ed08f7bb30311)
* [BREAKING ENHANCEMENT] Moved `modulePrefix` to `config/environment.js`. [#1933](https://github.com/stefanpenner/ember-cli/pull/1933)
* [BREAKING ENHANCEMENT] Remove `window.MyAppNameENV`. You will now need to import the configuration instead of relying on using the global.  [#1903](https://github.com/stefanpenner/ember-cli/pull/1903).

```javascript
import ENV from '<appName>/config/environment';
ENV.API_HOST; // example.com
```

* [ENHANCEMENT] Allowing config of asset output paths. [#1904](https://github.com/stefanpenner/ember-cli/pull/1904)
* [ENHANCEMENT] Add a default `.ember-cli` file and document disableAnalytics. [#1801](https://github.com/stefanpenner/ember-cli/pull/1801)
* [BUGFIX] Add location type for test environment. This generally makes using `ember test` with a custom baseURL work properly. [#1915](https://github.com/stefanpenner/ember-cli/pull/1915)
* [ENHANCEMENT] Allow multiple pre-processors per type (for example, using `broccoli-sass` AND `broccoli-less` is now possible). [#1918](https://github.com/stefanpenner/ember-cli/pull/1918)
* [ENHANCEMENT] Update `startApp` to provide app configuration. [#1329](https://github.com/stefanpenner/ember-cli/pull/1329)
* [BUGFIX] Remove manual `env === 'production'` checks. [#1929](https://github.com/stefanpenner/ember-cli/pull/1929)
* [BUGFIX] Fixed an issue where project.config() could be called with undefined environment when starting express server. [#1959](https://github.com/stefanpenner/ember-cli/pull/1959)
* [ENHANCEMENT] Improve blueprint self-documentation by adding additional details to `ember help generate`. [#1279](https://github.com/stefanpenner/ember-cli/pull/1279)
* [ENHANCEMENT] Update `broccoli-asset-rev`to `0.1.1`. [#1945](https://github.com/stefanpenner/ember-cli/pull/1945)
* [ENHANCEMENT] Update app blueprint's `package.json`/`bower.json` to depend on ember-data. [#1873](https://github.com/stefanpenner/ember-cli/pull/1873)
* [BUGFIX] Ensure that things loaded by server/index.js override addons. This changes the middleware ordering so that the app's middlewares are loaded *before*
  the internal middlewares. [#2008](https://github.com/stefanpenner/ember-cli/pull/2008)
* [BUGFIX] Removed broccoli-sweetjs from the internal preprocessor registry. [#2014](https://github.com/stefanpenner/ember-cli/pull/2014)
* [ENHANCEMENT] Pull `podModulePrefix` from config/environment.js. [#2024](https://github.com/stefanpenner/ember-cli/pull/2024)
* [BUGFIX] Exit with a non-zero exit code (to indicate failure), and provide a nice error message if `ember test` runs nothing. [#2025](https://github.com/stefanpenner/ember-cli/pull/2025)

#### Addons

* [`ember addon` diff](https://github.com/kellyselden/ember-addon-output/commit/d217efb35368ae89897896d4e4817711e01b2f6c)
* [ENHANCEMENT] Allow addons to return a public tree. By default anything in an addon's `public/` folder will be copied into a folder for that addon's name
in the output path. [#1930](https://github.com/stefanpenner/ember-cli/pull/1930)
* [BUGFIX] Remove extra nesting of `addon/styles` tree. Previously, the addon styles tree was looking for `addon/styles/styles/`. [#1964](https://github.com/stefanpenner/ember-cli/pull/1964)
* [ENHANCEMENT] Add `config` hook for addons. [#1972](https://github.com/stefanpenner/ember-cli/pull/1972)
* [BUGFIX] Ensure we do not add `ember-addon` twice when running `ember init` (to upgrade an addon). [#1982](https://github.com/stefanpenner/ember-cli/pull/1982)
* [BUGFIX] Allow `addon/templates` to be properly available inside the `my-addon-name.js` file with the correct module name. [#1983](https://github.com/stefanpenner/ember-cli/pull/1983)

#### Blueprints

* [ENHANCEMENT] Add empty function to resource blueprint when resource is singular. [#1946](https://github.com/stefanpenner/ember-cli/pull/1946)
* [BUGFIX] Do not inject application route into app/router.js. [#1953](https://github.com/stefanpenner/ember-cli/pull/1953)
* [ENHANCEMENT] Add `Blueprint.prototype.lookupBlueprint` which allows a blueprint to lookup other Blueprints. This makes it much easier to provide Blueprints that
  augment existing internal blueprints without having to copy and override them completely. [#2016](https://github.com/stefanpenner/ember-cli/pull/2016)

### 0.0.44

#### Applications

* [`ember new` diff](https://github.com/kellyselden/ember-cli-output/commit/d2bf0aa8e1868c45cff88b379b79d062646d1a62)
* [BUGFIX] Provide useful error message when `app/styles/app.ext` is not found. [#1866](https://github.com/stefanpenner/ember-cli/pull/1866) and [#1894](https://github.com/stefanpenner/ember-cli/pull/1894)
* [ENHANCEMENT] Updated dependency broccoli-es3-safe-recast. [#1891](https://github.com/stefanpenner/ember-cli/pull/1898) and [#1898](https://github.com/stefanpenner/ember-cli/pull/1898)
* [ENHANCEMENT] Updated dependency broccoli-merge-trees. [#1891](https://github.com/stefanpenner/ember-cli/pull/1898) and [#1898](https://github.com/stefanpenner/ember-cli/pull/1898)
* [ENHANCEMENT] Updated dependency fs-extra. [#1891](https://github.com/stefanpenner/ember-cli/pull/1898) and [#1898](https://github.com/stefanpenner/ember-cli/pull/1898)
* [ENHANCEMENT] Updated dependency proxy-middleware. [#1891](https://github.com/stefanpenner/ember-cli/pull/1898) and [#1898](https://github.com/stefanpenner/ember-cli/pull/1898)
* [ENHANCEMENT] Updated dependency tiny-lr. [#1891](https://github.com/stefanpenner/ember-cli/pull/1898) and [#1898](https://github.com/stefanpenner/ember-cli/pull/1898)
* [BUGFIX] Update `broccoli-caching-writer` to fix performance regression. [#1901](https://github.com/stefanpenner/ember-cli/pull/1901)
* [BUGFIX] Ensure that a `.bowerrc` without `directory` specified does not error. [#1902](https://github.com/stefanpenner/ember-cli/pull/1902)

#### Addons

* [`ember addon` diff](https://github.com/kellyselden/ember-addon-output/commit/56bc291bde44a0907284da0bfe10de69e3c0f876)
* [BUGFIX] Allow addons with styles to function properly. [#1892](https://github.com/stefanpenner/ember-cli/pull/1892)

#### Blueprints

* [BUGFIX] Fix `ember g http-mock foo` output to pass JSHint. [#1896](https://github.com/stefanpenner/ember-cli/pull/1896)

### 0.0.43

#### Applications

* [`ember new` diff](https://github.com/kellyselden/ember-cli-output/commit/a84279b975a550dc1f0befd2b066d4b1e7ff5c07)
* [BUGFIX] Fix ember init command in empty directory. [#1779](https://github.com/stefanpenner/ember-cli/pull/1779)
* [ENHANCEMENT] Add triggerEvent to `tests/.jshintrc`. [#1782](https://github.com/stefanpenner/ember-cli/pull/1782)
* [ENHANCEMENT] Allow opting out of analytics via `.ember-cli` config file. [#1797](https://github.com/stefanpenner/ember-cli/pull/1797)
* Bump `ember-cli-qunit` version.
* [BUGFIX] Update broccoli-caching-writer dependents to allow linking fallback (enables easier usage of ember-cli from within Vagrant). [#1799](https://github.com/stefanpenner/ember-cli/pull/1799)
* [BUGFIX] Avoid issue where `ember init` stalls on fresh system due to `bower install` prompting for permission to use analytics. [#1805](https://github.com/stefanpenner/ember-cli/pull/1805)
* [BUGFIX] Allow usage of standard Node.js functionality in `config/environments.js` (fixes a regression in 0.0.42). [#1809](https://github.com/stefanpenner/ember-cli/pull/1809)
* [ENHANCEMENT] Make current environment available modules. [#1820](https://github.com/stefanpenner/ember-cli/pull/1820)
* [BUGFIX] Ensures that AppNameENV and EmberENV are setup before the vendor files have been loaded (changes in 0.0.42 caused enabling Ember feature flags impossible from `config/environments.js`). [#1825](https://github.com/stefanpenner/ember-cli/pull/1825)
* [ENHANCEMENT] Ensures that the `<base>` tag changes when the config file is updated. [#1825](https://github.com/stefanpenner/ember-cli/pull/1825)
* [ENHANCEMENT] Injects the `/tests/index.html` with the test environment configuration (was previously whatever server was running). [#1825](https://github.com/stefanpenner/ember-cli/pull/1825)
* [ENHANCEMENT] `bower_components` and `vendor` are kept separate for import purposes. When we moved to separate directories for
  `bower_components/` and `vendor/` in 0.0.41, to allow for users to upgrade easier we merged those two folders into one single `vendor`
  tree.  This meant that you would still `app.import('vendor/baz/foo.js')` and `import Foo from 'vendor';` even if the file actually resides in
  `bower_components/`. This lead to much confusion and forced users to understand the internals that are going on (merging the two directories into `vendor/`).
  Now you would import things from `bower_components/` or `vendor/` if that is where they were on disk. [#1836](https://github.com/stefanpenner/ember-cli/pull/1836)
* [BUGFIX] Allow nested output path, if path does not previously exist. [#1872](https://github.com/stefanpenner/ember-cli/pull/1872)
* [ENHANCEMENT] Update `ember-cli-qunit` to 0.1.0. To avoid vendoring files in the addon and prevent having to run `bower install` within the addon
  itself (in a `postinstall` hook) the addon now installs its required packages directly into the applications `bower.json` file.
  This speeds up the build and make addon development much easier.  [#1877](https://github.com/stefanpenner/ember-cli/pull/1877)

#### Blueprints

* [BUGFIX] `ember g http-proxy` does not truncate the base path on proxied requests. [#1874](https://github.com/stefanpenner/ember-cli/pull/1874)
* [ENHANCEMENT] Add empty function to `ember g resource` generator. [#1817](https://github.com/stefanpenner/ember-cli/pull/1817)
* [ENHANCEMENT] Add {{outlet}} by default when generating a route template. [#1819](https://github.com/stefanpenner/ember-cli/pull/1819)
* [ENHANCEMENT] Remove use of deprecated `view.state` property. [#1826](https://github.com/stefanpenner/ember-cli/pull/1826)
* [BUGFIX] Allow blueprints without files. [#1829](https://github.com/stefanpenner/ember-cli/pull/1829)
* [ENHANCEMENT] Make `ember g adapter` extend from application adapter if present. [#1831](https://github.com/stefanpenner/ember-cli/pull/1831)
* [ENHANCEMENT] Add --base-class options to `ember g adapter`. [#1831](https://github.com/stefanpenner/ember-cli/pull/1831)
* [BUGFIX] Quote module name in object literal for `ember g http-mock`. [#1823](https://github.com/stefanpenner/ember-cli/pull/1823)
* [ENHANCEMENT] Add `Blueprint.prototype.addBowerPackageToProject`. [#1830](https://github.com/stefanpenner/ember-cli/pull/1830)
* [ENHANCEMENT] Add `Blueprint.prototype.insertIntoFile`. [#1857](https://github.com/stefanpenner/ember-cli/pull/1857)

#### Addons

* [`ember addon` diff](https://github.com/kellyselden/ember-addon-output/commit/165ee8069d32fc41bacb943bcb82acc691d0c628)
* [ENHANCEMENT] Expose Addon.prototype.isDevelopingAddon function. [#1785](https://github.com/stefanpenner/ember-cli/pull/1785)
* [ENHANCEMENT] Expose Addon.prototype.treeGenerator function, that automatically handles the
  returning an unwatchedTree vs the bare directory (therefore causing it to be watched). [#1785](https://github.com/stefanpenner/ember-cli/pull/1785)
* [ENHANCEMENT] Add default `Addon.prototype.blueprintsPath` implementation. Now if an addon has a `blueprints/` folder, it will be automatically used
  as the `blueprintsPath`. [#1876](https://github.com/stefanpenner/ember-cli/pull/1876)

### 0.0.42

#### Applications

* [`ember new` diff](https://github.com/kellyselden/ember-cli-output/commit/0e09ae86aa742450d4d88e72fc875a82c524e11f)
* [ENHANCEMENT] Throw an error if an Addon does not specify a name. [#1741](https://github.com/stefanpenner/ember-cli/pull/1741)
* [ENHANCEMENT] Extract `CoreObject` into a standalone package (`core-object`). [#1752](https://github.com/stefanpenner/ember-cli/pull/1752)
* [ENHANCEMENT] Set a default `baseURL` in `test` to allow `testem` to function properly with a custom `baseURL` specified. [#1748](https://github.com/stefanpenner/ember-cli/pull/1748)
* [BUGFIX] Update `broccoli-concat` to solve a performance issue with the recent addon changes (allows better caching when no changes are detected). [#1757](https://github.com/stefanpenner/ember-cli/pull/1757) and [#1766](https://github.com/stefanpenner/ember-cli/pull/1766)
* [BUGFIX] Bring `.bowerrc` file back for `app` blueprint. Helps alleviate upgrade issues, and ensures a parent directories `.bowerrc` cannot break an ember-cli app. [#1761](https://github.com/stefanpenner/ember-cli/pull/1761)
* [ENHANCEMENT] Update and clarify the default project README. [#1768](https://github.com/stefanpenner/ember-cli/pull/1768)
* [BUGFIX] Ensure that `app.import`'ed assets can be properly watched (and trigger a reload upon change). [#1774](https://github.com/stefanpenner/ember-cli/pull/1774)
* [BUGFIX] Ensure that `postBuild` hook is called on addons during `ember build`. [#1775](https://github.com/stefanpenner/ember-cli/pull/1775)
* [BREAKING ENHANCEMENT] Enabled automatic reloads on `config/environment.js` changes. [#1777](https://github.com/stefanpenner/ember-cli/pull/1777)
* [BREAKING ENHANCEMENT] Export the current configuration to a module (`my-app-name/config/environment'). [#1777](https://github.com/stefanpenner/ember-cli/pull/1777)

#### Addons

* [`ember addon` diff](https://github.com/kellyselden/ember-addon-output/commit/e716909c49c3b017385f4e128d3e5aa73a4558b6)

### 0.0.41

* [ENHANCEMENT] Allow calling `this._super.someMethodName()` in subclasses of CoreObject. [#1721](https://github.com/stefanpenner/ember-cli/pull/1721)
* [ENHANCEMENT] `.jshintrc`: disable esnext Promise global (prevents issues when RSVP Promise was intended but
  (non-universally-implemented) global Promise was used instead. [#1723](https://github.com/stefanpenner/ember-cli/pull/1723)
* [BUGFIX] Prevent deletion of files when invalid output-path is provided. [#1649](https://github.com/stefanpenner/ember-cli/pull/1649)
* [BUGFIX] Fix the /tests URL in IE8. [#1707](https://github.com/stefanpenner/ember-cli/pull/1707)
* [ENHANCEMENT] Remove `.bowerrc` file from application blueprint (will still use directory specified in `.bowerrc`, but uses the default
  of `bower_components/` if no `.bowerrc` exists). [#1679](https://github.com/stefanpenner/ember-cli/pull/1679)
* [BUGFIX] Fixes support for `.ember-cli` settings file. [#1676](https://github.com/stefanpenner/ember-cli/pull/1676)
* [BUGFIX] Blueprint: replace multiple occurrences of `__name__` with module name. [#1658](https://github.com/stefanpenner/ember-cli/pull/1658)
* [ENHANCEMENT] Replace internal live-reload middleware with addon. [#1643](https://github.com/stefanpenner/ember-cli/pull/1643)
* [ENHANCEMENT] Add .travis.yml to app blueprint. [#1636](https://github.com/stefanpenner/ember-cli/pull/1636)
* [ENHANCEMENT] Allow individual Blueprints to determine if an entity name is required. [#1631](https://github.com/stefanpenner/ember-cli/pull/1631)
* [ENHANCEMENT] Move `qunit` support into an addon. [#1295](https://github.com/stefanpenner/ember-cli/pull/1295)
* [BUGFIX] Running `ember new foo-bar --dry-run` does not create new directory. [#1602](https://github.com/stefanpenner/ember-cli/pull/1602)
* [ENHANCEMENT] Allow addons to return an `addon` tree that will be namespaced with the addons name. [#1544](https://github.com/stefanpenner/ember-cli/pull/1544)
* [BUGFIX] Ensure non `assets/` files can be served from `public/` or when added via `app.import` (using the `destDir`). [#1549](https://github.com/stefanpenner/ember-cli/pull/1549)
* [ENHANCEMENT] Update `ember-resolver` version (allows for components and their templates to be grouped together). [#1540](https://github.com/stefanpenner/ember-cli/pull/1540)
* [ENHANCEMENT] Update `testem` version. [#1539](https://github.com/stefanpenner/ember-cli/pull/1539)
* [ENHANCEMENT] Remove `originate` from application blueprint.
* [ENHANCEMENT] Add EditorConfig file to blueprints. [#1507](https://github.com/stefanpenner/ember-cli/pull/1507)
* [ENHANCEMENT] Add `Blueprint#beforeInstall". [#1498](https://github.com/stefanpenner/ember-cli/pull/1498)
* [ENHANCEMENT] Add `--type` option (and check) to `controller` and `route` generators. [#1498](https://github.com/stefanpenner/ember-cli/pull/1498)
* [BUGFIX] Call `normalizeEntityName` hook before `locals` hook [#1717](https://github.com/stefanpenner/ember-cli/pull/1717)
* [ENHANCEMENT] replace multiple instances of __name__ in blueprints.
* [ENHANCEMENT] adds http-proxy for explicit, multi proxy use[#1474](https://github.com/stefanpenner/ember-cli/pull/1530)
* [BREAKING ENHANCEMENT] renames apiStub to http-mock to match other http-related generators [#1474] (https://github.com/stefanpenner/ember-cli/pull/1530)
* [ENHANCEMENT] Log proxy server traffic when using `ember serve --proxy` [#1583](https://github.com/stefanpenner/ember-cli/pull/1583)
* [ENHANCEMENT] Remove chain from express server [#1474](https://github.com/stefanpenner/ember-cli/pull/1474)
* [ENHANCEMENT] Remove Blueprint lookup failure stacktrace [#1476](https://github.com/stefanpenner/ember-cli/pull/1476)
* [ENHANCEMENT] --verbose errors option to have SilentError output stacktrace [#1480](https://github.com/stefanpenner/ember-cli/pull/1480)
* [BUGFIX] Modify service blueprint to create explicit injection [#1493](https://github.com/stefanpenner/ember-cli/pull/1493)
* [ENHANCEMENT] Generating a helper now also generates a test [#1503](https://github.com/stefanpenner/ember-cli/pull/1503)
* [BUGFIX] Do not run JSHint against trees returned from an addon.
* [BREAKING ENHANCEMENT] Addons can pull in test assets into test tree [#1453](https://github.com/stefanpenner/ember-cli/pull/1453)
* [BREAKING ENHANCEMENT] Addon model's \_root renamed to root [#1537](https://github.com/stefanpenner/ember-cli/pull/1537)
* [ENHANCEMENT] Addons can recursively add other addons [#1509](https://github.com/stefanpenner/ember-cli/pull/1509)
* [ENHANCEMENT] Upgrade `loader.js` to `1.0.1`. [#1543](https://github.com/stefanpenner/ember-cli/pull/1543)
* [BUGFIX] Allow `public/` to contain files in the root of the project. [#1549](https://github.com/stefanpenner/ember-cli/pull/1549)
* [ENHANCEMENT] Add `robots.txt` and `crossdomain.xml` files in the root of the project. [#1550](https://github.com/stefanpenner/ember-cli/pull/1550)
* [BUGFIX] Generating mixins and utils with several levels of nesting no longer produces a failing test. [#1551](https://github.com/stefanpenner/ember-cli/pull/1551)
* [BREAKING ENHANCEMENT] bower assets moved to bower_components instead of vendor [#1436](https://github.com/stefanpenner/ember-cli/pull/1436)
* [ENHANCEMENT] Move history support into a separate internal addon. [#1552](https://github.com/stefanpenner/ember-cli/pull/1552)
* [ENHANCEMENT] don't assume value of bowerrc.directory [#1553](https://github.com/stefanpenner/ember-cli/pull/1553)
* [ENHANCEMENT] es6 namespaced addons [#1544](https://github.com/stefanpenner/ember-cli/pull/1544)
* [ENHANCEMENT] Removed use of `memoize` from EmberApp. Allows multiple EmberApps to be instantiated [#1361](https://github.com/stefanpenner/ember-cli/issues/1361)
* [ENHANCEMENT] Add `ember destroy` command (removes files added by `generate` command). [#1547](https://github.com/stefanpenner/ember-cli/pull/1547)
* [BUGFIX] Ensure router.js is not modified when ember g route foo --dry-run [#1570](https://github.com/stefanpenner/ember-cli/pull/1570)
* [ENHANCEMENT] Add possibility to hide #ember-testing-container while testing [#1579](https://github.com/stefanpenner/ember-cli/pull/1579)
* [BUGFIX] Fix EmberAddon vendor tree [#1606](https://github.com/stefanpenner/ember-cli/pull/1606)
* [ENHANCEMENT] Addon blueprint [#1374](https://github.com/stefanpenner/ember-cli/pull/1374)
* [BUGFIX] Fix addons with empty directories [#]()
* [BUGFIX] Fix tests/helpers/start-app.js location from addon generator [#1626](https://github.com/stefanpenner/ember-cli/pull/1626)
* [BUGFIX] Allow addons to use history support middleware [#1632](https://github.com/stefanpenner/ember-cli/pull/1632)
* [ENHANCEMENT] Upgrade `broccoli-ember-hbs-template-compiler` to `1.6.1`.
* [ENHANCEMENT] Allow file patterns to be ignored by LiveReload [#1706](https://github.com/stefanpenner/ember-cli/pull/1706)
* [BUGFIX] Switch to OS-friendly line endings [#1718](https://github.com/stefanpenner/ember-cli/pull/1718)
* [BUGFIX] Prevent file deletions when the build `--output-path` is a parent directory [#1730](https://github.com/stefanpenner/ember-cli/pull/1730)

### 0.0.40

* [BUGFIX] fix detection of static files to allow periods in urls [#1399](https://github.com/stefanpenner/ember-cli/pull/1399)
* [BUGFIX] fix processing of import statements in css [#1400](https://github.com/stefanpenner/ember-cli/pull/1400)
* [BUGFIX] fix detection of requests to be proxied [#1263](https://github.com/stefanpenner/ember-cli/pull/1263)
* [BUGFIX] fix ember update (broken promises) [#1265](https://github.com/stefanpenner/ember-cli/pull/1265)
* [BUGFIX] eagerly requireing inquirer was costing ~100ms -> 150ms on boot [https://github.com/stefanpenner/ember-cli/commit/0ae78df5b4772b126facfed1d3203e9c695e80a1)
* [BUGFIX] Fix issue with invalid warnings (regarding files in the root of `vendor/`) on Windows. [#1264](https://github.com/stefanpenner/ember-cli/issues/1264)
* [BUGFIX] Fix addons being unable to use `app.import` to pull in non-js/css assets from their own `vendor/` tree. [#1159](https://github.com/stefanpenner/ember-cli/pull/1159)
* [ENHANCEMENT] When using `app.import` to import non-js/css assets, you can now specify the destination of the asset. [#1159](https://github.com/stefanpenner/ember-cli/pull/1159)
* [BUGFIX] Fix issue with `ember build` failing if the public/ folder was deleted. [#1270](https://github.com/stefanpenner/ember-cli/issues/1270)
* [BREAKING ENHANCEMENT] CoffeeScript support is now brought in by `ember-cli-coffeescript`. To use CoffeeScript with future versions run `npm install --save-dev ember-cli-coffeescript` (and `broccoli-coffee` is no longer needed as a direct dependency). [#1289](https://github.com/stefanpenner/ember-cli/pull/1289)
* [BUGFIX] `Blueprint.prototype.normalizeEntityName`'s return value should update the entity name. [#1283](https://github.com/stefanpenner/ember-cli/issues/1283)
* [BREAKING ENHANCEMENT] Move test only js/css assets into test-vendor.js and test-vendor.css respectively. [#1288](https://github.com/stefanpenner/ember-cli/pull/1288)
* [ENHANCEMENT] Update default Ember version to 1.6.0.
* [ENHANCEMENT] Display friendly error message when the server fails to start (e.g. address in use). [#1306](https://github.com/stefanpenner/ember-cli/pull/1306)
* [BREAKING ENHANCEMENT] Rename test-vendor.{css,js} to test-support.{css,js} to better reflect its role. [#1320](https://github.com/stefanpenner/ember-cli/pull/1320)
* [BUGFIX] Store version check information correctly, and only change the `lastVersionCheckAt` timestamp when the version is checked from npm. [#1323](https://github.com/stefanpenner/ember-cli/pull/1323)
* [BUGFIX] Update `broccoli-es3-safe-recast` to fix bugs with incorrectly replaced segments. [#1340](https://github.com/stefanpenner/ember-cli/pull/1340)
* [ENHANCEMENT] EmberApp can take jshintrc path options for app and test jshintrc files. [#1341](https://github.com/stefanpenner/ember-cli/pull/1341)
* [ENHANCEMENT] Using broccoli-sass > 0.2.0 now allows you to use .sass files. [#1367](https://github.com/stefanpenner/ember-cli/pull/1367)
* [ENHANCEMENT] EmberAddon constructor to build an EmberApp object with defaults for addon projects. [#1343](https://github.com/stefanpenner/ember-cli/pull/1343)
* [ENHANCEMENT] Allow addons to be vendored outside of node modules [#1370](https://github.com/stefanpenner/ember-cli/pull/1370)
* [ENHANCEMENT] Make "ember version" show npm and Node version (versions of all loaded modules with "--verbose" switch). [#1307](https://github.com/stefanpenner/ember-cli/pull/1307)
* [BUGFIX] Duplicate-checking for generating routes now accounts for `"`-syntax. [#1371](https://github.com/stefanpenner/ember-cli/pull/1371)
* [BREAKING BUGFIX] Standard variables passed in to Blueprints now handle slashes better. Breaking if you relied on the old behavior. [#1278](https://github.com/stefanpenner/ember-cli/pull/1278)
* [BUGFIX] Generating a route named 'basic' no longer adds it to router.js. [#1390](https://github.com/stefanpenner/ember-cli/pull/1390)
* [ENHANCEMENT] EmberAddon constructor defaults `process.env.EMBER_ADDON_ENV` to "development". [#]()
* [ENHANCEMENT] Tests now run with the "test" environment by default, `config/environment.js` contains an (empty) section for the "test" environment [#1401](https://github.com/stefanpenner/ember-cli/pull/1401)
* [ENHANCEMENT] Add Git initialization to `ember new` command [#1369](https://github.com/stefanpenner/ember-cli/pull/1369)
* [ENHANCEMENT] Addons can export an object instead of a function [#1377](https://github.com/stefanpenner/ember-cli/pull/1377)
* [ENHANCEMENT] Addons will automatically load a generic addon constructor that includes app/vendor trees based on treesFor property if no main key is specified in package.json. [#1377](https://github.com/stefanpenner/ember-cli/pull/1377)
* [ENHANCEMENT] Disable `LOG_RESOLVER` flag to reduce console.log noise by default. [#1431](https://github.com/stefanpenner/ember-cli/pull/1431)
* [ENHANCEMENT] Update `broccoli-asset-rev`to `0.0.17`
* [ENHANCEMENT] Upgrade `ember-qunit` to `0.1.8`. [#1427](https://github.com/stefanpenner/ember-cli/pull/1427)
* [BUGFIX] Fix pod based templates (was broken with the advent of the `templates` tree). [#4138](https://github.com/stefanpenner/ember-cli/pull/1438)
* [ENHANCEMENT] ExpressServer middleware extracted to addons that are always pulled into every Project first [#1446](https://github.com/stefanpenner/ember-cli/pull/1446)

### 0.0.39

* [BUGFIX] `ember build --watch` should run until SIGTERM. [#1197](https://github.com/stefanpenner/ember-cli/issues/1197)
* [BUGFIX] Failed build should return non-zero exit code. [#1169](https://github.com/stefanpenner/ember-cli/pull/1169)
* [BUGFIX] improve startup time by up to 3x
* [BUGFIX] Ensure `ember generate` always operate in relation to project root. [#1165](https://github.com/stefanpenner/ember-cli/pull/1165)
* [ENHANCEMENT] Upgrade `ember-cli-ember-data` to `0.1.0`. [#1178](https://github.com/stefanpenner/ember-cli/pull/1178)
* [BUGFIX] Update `ember-cli-ic-ajax` to prevent warnings. [#1180](https://github.com/stefanpenner/ember-cli/pull/1180)
* [BUGFIX] Throw error when trailing slash present in argument to `ember generate`. [#1184](https://github.com/stefanpenner/ember-cli/pull/1184)
* [ENHANCEMENT] Don't expect `Ember` or `Em` to be global in tests. `Ember` or `Em` needs to be imported. [#1201](https://github.com/stefanpenner/ember-cli/pull/1201)
* [BUGFIX] Make behavior of `--dry-run` more obvious & add `--skip-npm` and `--skip-bower`. [#1205](https://github.com/stefanpenner/ember-cli/pull/1205)
* [ENHANCEMENT] Remove .gitkeep files from `ember init` inside an existing project [#1209](https://github.com/stefanpenner/ember-cli/pull/1209)
* [ENHANCEMENT] Addons can add commands to the local `ember` command. [#1196](https://github.com/stefanpenner/ember-cli/pull/1196)
* [ENHANCEMENT] Addons can implement a postBuild hook. [#1215](https://github.com/stefanpenner/ember-cli/pull/1215)
* [ENHANCEMENT] Addons can add post-processing steps to the `Brocfile.js` process. [#1214](https://github.com/stefanpenner/ember-cli/pull/1214)
* [ENHANCEMENT] `broccoli-asset-rev` has been moved to an addon using the standard addon post-processing hooks. [#1214](https://github.com/stefanpenner/ember-cli/pull/1214)
* [ENHANCEMENT] Allow `app.toTree` to accept an array of additional trees to merge in the final output. [#1214](https://github.com/stefanpenner/ember-cli/pull/1214)
* [BUGFIX] Only run JSHint after preprocessing. [#1221](https://github.com/stefanpenner/ember-cli/pull/1221)
* [ENHANCEMENT] Addons can add blueprints. [#1222](https://github.com/stefanpenner/ember-cli/pull/1222)
* [ENHANCEMENT] Allow testing of production assets. [#1230](https://github.com/stefanpenner/ember-cli/pull/1230)
* [ENHANCEMENT] Provide Ember CLI version to Project model. [#1239](https://github.com/stefanpenner/ember-cli/pull/1239)
* [BREAKING ENHANCEMENT] Split `app/templates` into its own tree to prevent preprocessing template files as if they were JavaScript. [#1238](https://github.com/stefanpenner/ember-cli/pull/1238)
* [ENHANCEMENT] Print a warning when using `app.import` for assets in the root of `vendor/` (this is a significant performance penalty).
* [ENHANCEMENT] Model generation no longer requires an attribute type. [#1252](https://github.com/stefanpenner/ember-cli/pull/1252)
* [ENHANCEMENT] Allow vendor files to be configurable. [#1187](https://github.com/stefanpenner/ember-cli/pull/1187)


### 0.0.38

* accidentally deploy with node v0.0.11 which builds an invalid package

### 0.0.37

* [BREAKING BUGFIX] ensure the CLI exits with the correct status, fixes hanging tests and some non-graceful exit cleanups [#1150](https://github.com/stefanpenner/ember-cli/pull/1150)
* [BUGFIX] Ensure EDITOR is set before allowing edit in ember init. [#1090](https://github.com/stefanpenner/ember-cli/pull/1090)
* [BUGFIX] Display message to user when diff cannot be applied cleanly [#1091](https://github.com/stefanpenner/ember-cli/pull/1091)
* [ENHANCEMENT] Notify when an ember-cli update is available, and add `ember update` command. [#899](https://github.com/stefanpenner/ember-cli/pull/899)
* [BUGFIX] Ensure that build output directory is cleaned up properly. [#1122](https://github.com/stefanpenner/ember-cli/pull/1122)
* [BUGFIX] Ensure that non-zero exit code is used when running `ember test` with failing tests. [#1123](https://github.com/stefanpenner/ember-cli/pull/1123)
* [BREAKING ENHANCEMENT] Change the expected interface for the `./server/index.js` file. It now receives the instantiated `express` server. [#1097](https://github.com/stefanpenner/ember-cli/pull/1097)
* [ENHANCEMENT] Allow addons to provide server side middlewares. [#1097](https://github.com/stefanpenner/ember-cli/pull/1097)
* [ENHANCEMENT] Automatically pluralize the attribute when generating a model. [#1120](https://github.com/stefanpenner/ember-cli/pull/1120)
* [BUGFIX] Make sure non-dasherized model attributes are also added to generated tests. [#1120](https://github.com/stefanpenner/ember-cli/pull/1120)
* [ENHANCEMENT] Upgrade `ember-qunit-notifications` to `0.0.3`. [#1117](https://github.com/stefanpenner/ember-cli/pull/1117)
* [ENHANCEMENT] Allow addons to specify load ordering. [#1132](https://github.com/stefanpenner/ember-cli/pull/1132)
* [ENHANCEMENT] Adds `ember build --watch` [#1131](https://github.com/stefanpenner/ember-cli/pull/1131)
* [BREAKING ENHANCEMENT] Accept options as second parameter of ember-app#import. Pass modules as exports. [#1121](https://github.com/stefanpenner/ember-cli/pull/1121)

### 0.0.36

* deployed bundled package with outdated bundled depds... Likely user
  error (by @stefanpenner)

### 0.0.35

* [BUGFIX] Ensure that vendored JS files are concatted in a safe way (to prevent issues with ASI). [#988](https://github.com/stefanpenner/ember-cli/pull/988)
* [ENHANCEMENT] Use the `Project` model to load the project name and environment configuration (removes boilerplate from `Brocfile.js`). [#989](https://github.com/stefanpenner/ember-cli/pull/989)
* [BUGFIX] Pass `--port` option through when calling `ember test --port 8987` (allows overriding the port when running concurrent `ember test` commands). [#991](https://github.com/stefanpenner/ember-cli/pull/991)
* [ENHANCEMENT] Add `.ember-cli` configuration file. [#563](https://github.com/stefanpenner/ember-cli/pull/563)
* [ENHANCEMENT] Add edit capability to `ember init`. [#1000](https://github.com/stefanpenner/ember-cli/pull/1000)
* [ENHANCEMENT] Add the current environment to the application config (the `MyApplicationENV` global). [#1017](https://github.com/stefanpenner/ember-cli/pull/1017)
* [BUGFIX] Ensure that the project `.jshintrc` file is looked up in the project's root. [#1019](https://github.com/stefanpenner/ember-cli/pull/1019)
* [ENHANCEMENT] Allow addons to hook into the application build process. [#1025](https://github.com/stefanpenner/ember-cli/pull/1025)
* [ENHANCEMENT] Allow addons to register custom preprocessors. [#1030](https://github.com/stefanpenner/ember-cli/pull/1030)
* [BUGFIX] Prevent route blueprint adding duplicate entries to router.js [#1042](https://github.com/stefanpenner/ember-cli/pull/1042)
* [ENHANCEMENT] Add blueprint listing in ember help generate. [#952](https://github.com/stefanpenner/ember-cli/pull/952)
* [BUGFIX] Add missing descriptions for `build`, `serve`, and `test` commands. [#1045](https://github.com/stefanpenner/ember-cli/issues/1045)
* [ENHANCEMENT] Do not remove output directory. This allows easier cross-project symlinking (previous behavior broke the link when the output path was destroyed). [#1034](https://github.com/stefanpenner/ember-cli/pull/1034)
* [ENHANCEMENT] Keep output path (`/dist` by default) up to date with both `ember server` and `ember build`. [#1034](https://github.com/stefanpenner/ember-cli/pull/1034)
* [ENHANCEMENT] Use the `ember-cli-ic-ajax` addon to bring in ic-ajax. [#1047](https://github.com/stefanpenner/ember-cli/issues/1047)
* [ENHANCEMENT] Use the `ember-cli-ember-data` addon to bring in ember-data. [#1047](https://github.com/stefanpenner/ember-cli/issues/1047)
* [BUGFIX] Allow fingerprinting to be enabled/disabled in a more custom way. [#1066](https://github.com/stefanpenner/ember-cli/pull/1066)
* [ENHANCEMENT] Use `ember-addon` as the "addon" keyword. [#1071](https://github.com/stefanpenner/ember-cli/pull/1071)
* [ENHANCEMENT] loader should now support CJS mode of AMD.
* [ENHANCEMENT] Upgrade broccoli-asset-rev to 0.0.6 and allow passing a `customHash` in fingerprint options. [#1024](https://github.com/stefanpenner/ember-cli/pull/1024)

### 0.0.34

* [BUGFIX] broccoli-es6-safe-recast now once again has one-at-a-time semantics this improves incremental rebuild performance
* [BUGFIX] upgrade broccoli-sane-watcher to include better error messages when attempting to watch non-existent files
* [ENHANCEMENT] Allow opting out of `ES3SafeFilter`. [#966](https://github.com/stefanpenner/ember-cli/pull/966)
* [ENHANCEMENT] Provide `--watcher` option for switching between polling and events-based file watching. [#970](https://github.com/stefanpenner/ember-cli/pull/970)
* [BUGFIX] Ensure that tmp/ is cleaned up after running `ember server` or `ember test --server`. [#971](https://github.com/stefanpenner/ember-cli/pull/971)
* [BUGFIX] Fix errors with certain `generate` commands that depend on `inflection`. [f016820](https://github.com/stefanpenner/ember-cli/commit/f016820)
* [BUGFIX] Do not wrap `vendor` assets in eval when `wrapInEval` is set. [#983](https://github.com/stefanpenner/ember-cli/pull/983)
* [ENHANCEMENT] Use `wrapInEval` by default for application assets when running in development. [#983](https://github.com/stefanpenner/ember-cli/pull/983)
* [ENHANCEMENT] Add integration-test blueprint [#985](https://github.com/stefanpenner/ember-cli/pull/985)

### 0.0.33

* [BUGFIX] broccoli-sane-watcher now recovers after filters throw [#940](https://github.com/stefanpenner/ember-cli/pull/940)
* [ENHANCEMENT] Use ember-data.prod.js when ENV=production [#909](https://github.com/stefanpenner/ember-cli/pull/909).
* [BUGFIX] Ensure that config/environment is findable and required when setting up baseURL for server. [#916](https://github.com/stefanpenner/ember-cli/pull/916)
* [BUGFIX] Fix importing of non-JS/CSS [#915](https://github.com/stefanpenner/ember-cli/pull/915)
* [ENHANCEMENT] Use `window.MyProjectNameENV` instead of `window.ENV`. [#922](https://github.com/stefanpenner/ember-cli/pull/922)
* [BUGFIX] Disallow projects with periods in their name. [#927](https://github.com/stefanpenner/ember-cli/pull/927)
* [ENHANCEMENT] Allow customization of Javascript minification options. [#928](https://github.com/stefanpenner/ember-cli/pull/928)
* [BUGFIX] TestServer now waits until the build is done before starting. [#932](https://github.com/stefanpenner/ember-cli/pull/932)
* [ENHANCEMENT] Upgrade `leek` to `0.0.6`. [#934](https://github.com/stefanpenner/ember-cli/pull/934)
* [BUGFIX] `leek` upgrade fixes [#642](https://github.com/stefanpenner/ember-cli/issues/642), [#709](https://github.com/stefanpenner/ember-cli/issues/709)
* [ENHANCEMENT] Allow disabling of automatic fingerprinting. [#930](https://github.com/stefanpenner/ember-cli/pull/930)
* [ENHANCEMENT] Update ember-cli-shims to add `ember-data` shim. [#941](https://github.com/stefanpenner/ember-cli/pull/941)
* [ENHANCEMENT] Update default jshint settings to require importing Ember. [#941](https://github.com/stefanpenner/ember-cli/pull/941)
* [ENHANCEMENT] Bring generators in-house via blueprints. [#747](https://github.com/stefanpenner/ember-cli/pull/747)
* [BUGFIX] Only process application code with ES3SafeFilter. [#949](https://github.com/stefanpenner/ember-cli/pull/949)
* [ENHANCEMENT] Separate application code from vendor code. Generate `/assets/vendor.js` for vendored code. [#949](https://github.com/stefanpenner/ember-cli/pull/949)
* [ENHANCEMENT] Provide `registry` access from `EmberApp`. [#955](https://github.com/stefanpenner/ember-cli/pull/955)
* [BUGFIX] Ensure that `EmberENV` is setup (to allow enabling flagged features). [#958](https://github.com/stefanpenner/ember-cli/pull/958)

### 0.0.29

* [ENHANCEMENT] less CPU intensive watching thanks to @krisselden's https://github.com/krisselden/broccoli-sane-watcher and @amasad's https://github.com/amasad/sane
* [BUGFIX] Upgrade broccoli-es6-concatenator to 0.1.6 to fix a concatenation issue. [broccoli-es6-concatenator#17](https://github.com/joliss/broccoli-es6-concatenator/pull/17)
* [BUGFIX] prevent pointless event emitter memory leak warning [#850](https://github.com/stefanpenner/ember-cli/pull/850)
* [ENHANCEMENT] add and es3 safe transpile step: specifically promise.catch and promise.finally -> promise['catch'] & promise['finally']. In addition we cover afew more variables see: https://github.com/stefanpenner/es3-safe-recast [#823](https://github.com/stefanpenner/ember-cli/pull/823)
* [ENHANCEMENT] Load the vendor.css in the rendered HTML. [#728](https://github.com/stefanpenner/ember-cli/pull/728)
* [ENHANCEMENT] Allow `testem` port to be specified when running `ember test --server`. [#729](https://github.com/stefanpenner/ember-cli/pull/729)
* [BUGFIX] Use EMBER_ENV if specified in ENV_VARIABLES `EMBER_ENV=production ember build`. [#753](https://github.com/stefanpenner/ember-cli/pull/753)
* [ENHANCEMENT] If both EMBER_ENV and --environment are specified, use EMBER_ENV. [#753](https://github.com/stefanpenner/ember-cli/pull/753)
* [ENHANCEMENT] Update broccoli-jshint to 0.5.0 (more efficient caching for faster rebuilds). [#758](https://github.com/stefanpenner/ember-cli/pull/758)
* [ENHANCEMENT] Ensure that the `app/templates/components` directory is created automatically. [#761](https://github.com/stefanpenner/ember-cli/pull/761)
* [BUGFIX] For `ember-init`, Use app name if specified, over package.json or cwd name. [#792](https://github.com/stefanpenner/ember-cli/pull/792)
* [ENHANCEMENT] Add support for Web Notifications for QUnit test suite with ember-qunit-notifications. [#804](https://github.com/stefanpenner/ember-cli/pull/804)
* [BUGFIX] Ensure that files in app/ are JSHinted properly. [#832](https://github.com/stefanpenner/ember-cli/pull/832)
* [ENHANCEMENT] Update ember-load-initializers to 0.0.2.
* [ENHANCEMENT] Add broccoli-asset-rev for fingerprinting + source re-writing. [#814](https://github.com/stefanpenner/ember-cli/pull/814)
* [BUGFIX] Prevent broccoli from watching `node_modules/ember-cli/lib/broccoli/`. [#857](https://github.com/stefanpenner/ember-cli/pull/857)
* [BUGFIX] Prevent collision between running `ember server` and `ember test --server` simultaneously. [#862](https://github.com/stefanpenner/ember-cli/pull/862)
* [ENHANCEMENT] Show timing and slow tree listing for each rebuild. [#860](https://github.com/stefanpenner/ember-cli/pull/860) & [#865](https://github.com/stefanpenner/ember-cli/pull/865)
* [BUGFIX] Disable `wrapInEval` by default. [#866](//github.com/stefanpenner/ember-cli/pull/866)
* [ENHANCEMENT] Allow passing `tests` and `hinting` to `new EmberApp()`. [#876](https://github.com/stefanpenner/ember-cli/pull/876)
* [BUGFIX] Prevent slow tree printout during `ember test --server` from bleeding through `testem` UI.[#877](https://github.com/stefanpenner/ember-cli/pull/877)
* [ENHANCEMENT] Remove unused `vendor/_loader.js` file. [#880](https://github.com/stefanpenner/ember-cli/pull/880)
* [ENHANCEMENT] Allow disabling JSHint tests from within QUnit UI. [#878](https://github.com/stefanpenner/ember-cli/pull/878)
* [ENHANCEMENT] Upgrade `ember-resolver` to `0.1.1` (and lock down version in `bower.json`). [#885](https://github.com/stefanpenner/ember-cli/pull/885)

### 0.0.28

* [FEATURE] The `baseURL` in your `environment.js` now gets the leading and trailing slash automatically if you omit them. [#683](https://github.com/stefanpenner/ember-cli/pull/683)
* [FEATURE] The development server now serves the site under the specified `baseURL`. [#683](https://github.com/stefanpenner/ember-cli/pull/683)
* [FEATURE] Expose server: Bring back the API stub's functionality, give users the opportunity to add their own middleware. [#683](https://github.com/stefanpenner/ember-cli/pull/683)
* [ENHANCEMENT] `project.require()` can now be used to require files from the user's project. [#683](https://github.com/stefanpenner/ember-cli/pull/683)
* [ENHANCEMENT] Plugins can fall back to alternate file extensions (i.e scss, sass)
* [BUGFIX] Fix incorrect generation of all `vendor/` assets in build output. [#645](https://github.com/stefanpenner/ember-cli/pull/645)
* [ENHANCEMENT] Update to Broccoli 0.12. Prevents double initial rebuilds when running `ember server`. [#648](https://github.com/stefanpenner/ember-cli/pull/648)
* [BREAKING ENHANCEMENT] The generated `app.js` and `app.css` files are now named for your application name. [#638](https://github.com/stefanpenner/ember-cli/pull/638)
* [ENHANCEMENT] added first iteration of a slow but thorough acceptance
  test. A new app is generated, dependencies resolve, and the test for
  that base app are run.  [#614](https://github.com/stefanpenner/ember-cli/pull/614)
* [ENHANCEMENT] Use handlebars-runtime in production. [#675](https://github.com/stefanpenner/ember-cli/pull/675)
* [BUGFIX] Do not watch `vendor/` for changes (watching vendor dramatically increases CPU usage). [#693](https://github.com/stefanpenner/ember-cli/pull/693)
* [ENHANCEMENT] Minify CSS [#688](https://github.com/stefanpenner/ember-cli/pull/688)
* [ENHANCEMENT] Allows using app.import for things other than JS and CSS (i.e. fonts, images, json, etc). [#699](https://github.com/stefanpenner/ember-cli/pull/699)
* [BUGFIX] Fix `ember --help` output for test and version commands. [#701](https://github.com/stefanpenner/ember-cli/pull/701)
* [BUGFIX] Fix package.json preprocessor dependencies not being included in the registry. [#703](https://github.com/stefanpenner/ember-cli/pull/703)
* [BUGFIX] Update `testem` version to fix error thrown for certain assertions when running `ember test`, also fixes issue with `ember test --server` in Node 0.10. [#714](https://github.com/stefanpenner/ember-cli/pull/714)

### 0.0.27

* [BUGFIX] ` ENV.LOG_MODULE_RESOLVER` must be set pre-1.6 to get better container logging.
* [FEATURE] Added support for ember-scripts preprocessing.
* [ENHANCEMENT] Refactor `blueprint.js` to remove unnecessary variable assignment, change double iteration to simple reduce, and remove function that only swapped arguments and called through. [#537](https://github.com/stefanpenner/ember-cli/pull/537)
* [ENHANCEMENT] Refactor `test-loader.js` for readability and to prevent unnecessary iterations [#524](https://github.com/stefanpenner/ember-cli/pull/524)
* [ENHANCEMENT] Remove `Ember.setupForTesting` and
  `Router.reopen({location: 'none'});` from test helpers [#516](https://github.com/stefanpenner/ember-cli/pull/516).
* [ENHANCEMENT] Update loom-generators-ember-appkit to `^1.1.1`.
* [BUGFIX] Whitelist `ic-ajax` exports to prevent import validation warnings. [#533](https://github.com/stefanpenner/ember-cli/pull/533)
* [BUGFIX] `ember init` fails on `NULL_PROJECT` ([#546](https://github.com/stefanpenner/ember-cli/pull/546))
* [ENHANCEMENT] Files added by ember-cli should not needed to be specified in `Brocfile.js`. [#536](https://github.com/stefanpenner/ember-cli/pull/536)
* [ENHANCEMENT] Ensure minified output is using `compress` and `mangle` options with `uglify-js`. [#564](https://github.com/stefanpenner/ember-cli/pull/564)
* [BUGFIX] Update to Broccoli 0.10.0. This should resolve the primary issue `ember-cli` has on `Windows`. [#578](https://github.com/stefanpenner/ember-cli/pull/578)
* [ENHANCEMENT] Always Precompile Handlebars templates. [#574](https://github.com/stefanpenner/ember-cli/pull/574)
* [ENHANCEMENT] Update to Broccoli 0.11.0. This provides better timing information for `Watcher`. [#587](https://github.com/stefanpenner/ember-cli/pull/587)
* [ENHANCEMENT] Track rebuild timing. [#588](https://github.com/stefanpenner/ember-cli/pull/587)
* [ENHANCEMENT] Remove global defined helpers in favor of https://api.qunitjs.com/equal https://api.qunitjs.com/strictEqual/, etc. [#579](https://github.com/stefanpenner/ember-cli/pull/579)
* [BREAKING BUGFIX] No longer rely on `broccoli-bower` to automatically import vendored files. Use `app.import` to import dependencies and specify modules to whitelist. [#562](https://github.com/stefanpenner/ember-cli/pull/562)
* [ENHANCEMENT] Removed `proxy-url` and `proxy-host` parameters and introduced `proxy` param with full proxy url. ([#567](https://github.com/stefanpenner/ember-cli/pull/567))
* [BREAKING ENHANCEMENT] Update to jQuery 1.11.1. ** updates `bower.json`
* [ENHANCEMENT] When using non-npm installed package (aka "running on master") the branch name and SHA are now printed along with the prior version number. [#634](https://github.com/stefanpenner/ember-cli/pull/634)

### 0.0.25

* [BUGFIX] The blueprinted application's `package.json` forces an older version of `ember-cli`. Fixed in [#518](https://github.com/stefanpenner/ember-cli/pull/518).

### 0.0.24

* Changes to `index.html`: Script tags were moved into body, `ENV` and the app are now defined in the same script tag.
* introduce NULL Project, to gracefully handle out-of-project
  invocations of the cli. Like new/init [fixes #502]
* pre 1.0.0 dependency are now locked down to exact versions, post 1.0.0 deps are in good faith semver locked.
* patch to quickfix some broccoli + Windows IO issues. We expect a proper solution soon, but this will hold us over (#493)[https://github.com/stefanpenner/ember-cli/pull/493]
* Add a custom watcher to make broccoli more usable on windows by catching file errors ([493](https://github.com/stefanpenner/ember-cli/pull/493)).
* Allow `ember new` and `ember init` to receive a `blueprint` argument to allow for alternative project scaffolding ([462](https://github.com/stefanpenner/ember-cli/pull/462))
* Add `ember test` with Testem integration ([388](https://github.com/stefanpenner/ember-cli/pull/388)).
* some improvements to bower dependency management, unfortunately until bower.json stabilizes broccoli-bower stability is at the whim of bower component authors.
* introduce maintainable + upgradable ember app specific brocfile filter
  ([396](https://github.com/stefanpenner/ember-cli/pull/396))
* ember cli now attempts to use the project-local ember-cli if
  available, this should help with people who have multiple versions of
  the cli installed. ([5a3c9a](https://github.com/stefanpenner/ember-cli/commit/5a3c9a97e407c128939feb5bd8cd98db2a8e3181))
* Complete restructuring of how ember-cli works internally
* `ember help` now offers nicely colored output
* Extracts shims in vendor into bower package ([#342](https://github.com/stefanpenner/ember-cli/pull/342))
  * locks it to version `0.0.1`
* Extracts initializers autoloading into bower package ([#337](https://github.com/stefanpenner/ember-cli/pull/337))
  * locks it to version `0.0.1`
* Introduces broccoli-bower ([#333](https://github.com/stefanpenner/ember-cli/pull/333))
  * locks it to version `0.2.0`
* Fix issue where app.js files are appended to tests.js ([#347](https://github.com/stefanpenner/ember-cli/pull/347))
* upgrade broccoli to `0.9.0` [v0.9.0 brocfile changes](https://gist.github.com/joliss/15630762fa0f43976418)
* Use configuration from `config/environments.js` to pass options to `Ember.Application.create`. ([#370](https://github.com/stefanpenner/ember-cli/pull/370))
* Adds `ic-ajax` to the list of ignored modules for tests([#378](https://github.com/stefanpenner/ember-cli/pull/378))
* Adds per command help output ([#376](https://github.com/stefanpenner/ember-cli/pull/376))
* Ensures that the broccoli trees are cleaned up properly. ([#444](https://github.com/stefanpenner/ember-cli/pull/444))
* Integrate leek package for ember-cli usage analytics reporting. ([#448](https://github.com/stefanpenner/ember-cli/pull/448))
* Generate current live build to `tmp/output/` when running `ember server`. This is very useful for
  debugging the current Broccoli tree without manually running `ember build`. ([#457](https://github.com/stefanpenner/ember-cli/pull/457))
* Use `tmp/output/` directory created in [#457](https://github.com/stefanpenner/ember-cli/pull/457) for Testem setup.
  This allows using the `testem` command to run Testem in server mode (allowing capturing multiple browsers and other goodies). [#463](https://github.com/stefanpenner/ember-cli/pull/463)
* Added `ember test --server` to run the `testem` command line server. `ember test --server` will automatically re-run your tests after a rebuild. [#474](https://github.com/stefanpenner/ember-cli/pull/474)
* Add JSHinting for `app/` and `test/` trees when building in development. This generates console logs as well as QUnit tests (so that `ember test` shows failures). [#482](https://github.com/stefanpenner/ember-cli/pull/482)
* Use the name specified in `package.json` while doing `ember init`. This allows you to use a different application name than your folder name. [#491](https://github.com/stefanpenner/ember-cli/pull/491)
* Allow disabling live reload via `ember server --live-reload=false`. [#510](https://github.com/stefanpenner/ember-cli/pull/510)

### 0.0.23

* Adds ES6 import validation ([#209](https://github.com/stefanpenner/ember-cli/pull/209))
* CSS broccoli fixes ([#325](https://github.com/stefanpenner/ember-cli/pull/325))
* Speed up boot ([#273](https://github.com/stefanpenner/ember-cli/pull/273))

### 0.0.22

* Makes sure that user cannot create an application named `test`([#256](https://github.com/stefanpenner/ember-cli/pull/256))
* Adds broccoli-merge-trees dependency and updates Brocfile to use it
* Locks blueprint to particular version of ember-cli, broccoli & friends:
  * ember-cli 0.0.21
  * broccoli (v0.7.2)
  * broccoli-es6-concatenator (v0.1.4)
  * broccoli-static-compiler (v0.1.4)
  * broccoli-replace version (v0.1.5)

### 0.0.21

* Use `loader.js` from `bower` ([0c1e8d28](https://github.com/stefanpenner/ember-cli/commit/0c1e8d28ca4bf6d24dc28af1fa4736690394eb5a))
* Drops implementation files ([54df0288](https://github.com/twokul/ember-cli/commit/54df0288cd456aec782f0cbda269c603fe7be005))
* Drop boilerplate tests ([c6f7475e](https://github.com/twokul/ember-cli/commit/c6f7475e0c8b3013b4af8ea5139aa25818aedeaf))
* Use named-amd version of `ic-ajax` ([#225](https://github.com/stefanpenner/ember-cli/pull/225))
* Separate `tests` and `app` code. Tests are now within 'assets/tests.js' (#220).
* Implement `--proxy-port` and `--proxy-host` parameters to `ember server` command (#40)
* Add support for `.ember-cli` file to provide default flags to commands ([7b90bd9](https://github.com/stefanpenner/ember-cli/commit/dfac84ffd27acedfd18189a0e4b0b5d3fb13bd7b))
* Ember initializers are required automatically ([#242](https://github.com/stefanpenner/ember-cli/pull/242))
* Supports alternate preprocessors (eg. broccoli-sass vs. broccoli-ruby-sass) ([59ddbd](https://github.com/stefanpenner/ember-cli/commit/59ddbdf4ce14e8f514d124e158cfdc9708026623))
* Also exposes `registerPlugin` method on preprocessor module that allows anyone to register additional plugins ([59ddbd](https://github.com/stefanpenner/ember-cli/commit/59ddbdf4ce14e8f514d124e158cfdc9708026623))

### 0.0.20

* Run tests through /tests.
* Integrate ember-qunit.
* Makes sure `livereload` reports error from `watcher` ([a1d447fe](https://github.com/stefanpenner/ember-cli/commit/a1d447fe654271f6cf4ea1e6b092a17bc6beed3a))
* Support multiple CSS Preprocessors ([LESS](http://lesscss.org/), [Sass](http://sass-lang.com/) and [Stylus](http://learnboost.github.io/stylus/))
* upgrade broccoli to 0.5.0. slight Brocfile syntax change:

  ```js
  var foo = makeTree("foo")
  // is now just
  var foo = "foo";
  ```<|MERGE_RESOLUTION|>--- conflicted
+++ resolved
@@ -1,20 +1,15 @@
 # ember-cli Changelog
 
-<<<<<<< HEAD
 ## 2.18.0-beta.2
-=======
-## 2.17.2
->>>>>>> 826c48c7
-
-The following changes are required if you are upgrading from the previous
-version:
-
-- Users
-<<<<<<< HEAD
+
+The following changes are required if you are upgrading from the previous
+version:
+
+- Users
   + [`ember new` diff](https://github.com/ember-cli/ember-new-output/compare/v2.18.0-beta.1...v2.18.0-beta.2)
   + Upgrade your project's ember-cli version - [docs](https://ember-cli.com/user-guide/#upgrading)
 - Addon Developers
-  + [`ember new` diff](https://github.com/ember-cli/ember-addon-output/compare/v2.18.0-beta.1...v2.18.0-beta.2)
+  + [`ember addon` diff](https://github.com/ember-cli/ember-addon-output/compare/v2.18.0-beta.1...v2.18.0-beta.2)
 - Core Contributors
   + No changes required
 
@@ -38,20 +33,12 @@
   + [`ember new` diff](https://github.com/ember-cli/ember-new-output/compare/v2.17.0...v2.18.0-beta.1)
   + Upgrade your project's ember-cli version - [docs](https://ember-cli.com/user-guide/#upgrading)
 - Addon Developers
-  + [`ember new` diff](https://github.com/ember-cli/ember-addon-output/compare/v2.17.0...v2.18.0-beta.1)
-=======
-  + [`ember new` diff](https://github.com/ember-cli/ember-new-output/compare/v2.17.1...v2.17.2)
-  + Upgrade your project's ember-cli version - [docs](https://ember-cli.com/user-guide/#upgrading)
-- Addon Developers
-  + [`ember addon` diff](https://github.com/ember-cli/ember-addon-output/compare/v2.17.1...v2.17.2)
-  + No changes required
->>>>>>> 826c48c7
-- Core Contributors
-  + No changes required
-
-#### Community Contributions
-
-<<<<<<< HEAD
+  + [`ember addon` diff](https://github.com/ember-cli/ember-addon-output/compare/v2.17.0...v2.18.0-beta.1)
+- Core Contributors
+  + No changes required
+
+#### Community Contributions
+
 - [#7395](https://github.com/ember-cli/ember-cli/pull/7395) Make "testdouble" dependency optional in MockProcess class [@ro0gr](https://github.com/ro0gr)
 - [#7382](https://github.com/ember-cli/ember-cli/pull/7382) add option to not create file [@kellyselden](https://github.com/kellyselden)
 - [#7385](https://github.com/ember-cli/ember-cli/pull/7385) remove node 7 testing [@kellyselden](https://github.com/kellyselden)
@@ -74,7 +61,22 @@
 Thank you to all who took the time to contribute!
 
 
-=======
+## 2.17.2
+
+The following changes are required if you are upgrading from the previous
+version:
+
+- Users
+  + [`ember new` diff](https://github.com/ember-cli/ember-new-output/compare/v2.17.1...v2.17.2)
+  + Upgrade your project's ember-cli version - [docs](https://ember-cli.com/user-guide/#upgrading)
+- Addon Developers
+  + [`ember addon` diff](https://github.com/ember-cli/ember-addon-output/compare/v2.17.1...v2.17.2)
+  + No changes required
+- Core Contributors
+  + No changes required
+
+#### Community Contributions
+
 - [#7489](https://github.com/ember-cli/ember-cli/pull/7489) Fix regression with scoped package name mismatches [@rwwagner90](https://github.com/rwwagner90)
 - [#7507](https://github.com/ember-cli/ember-cli/pull/7507) Ensure testing honors config/environment settings. [@rwjblue](https://github.com/rwjblue)
 - [#7513](https://github.com/ember-cli/ember-cli/pull/7513) fix alpha ordering in npmignore [@kellyselden](https://github.com/kellyselden)
@@ -82,7 +84,7 @@
 
 Thank you to all who took the time to contribute!
 
->>>>>>> 826c48c7
+
 ## 2.17.1
 
 The following changes are required if you are upgrading from the previous
