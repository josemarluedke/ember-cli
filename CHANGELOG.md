# ember-cli Changelog

<<<<<<< HEAD
## 2.17.0-beta.1
=======
## 2.16.2
>>>>>>> a55c66fe

The following changes are required if you are upgrading from the previous
version:

- Users
<<<<<<< HEAD
  + [`ember new` diff](https://github.com/ember-cli/ember-new-output/compare/v2.16.0...v2.17.0-beta.1)
  + Upgrade your project's ember-cli version - [docs](https://ember-cli.com/user-guide/#upgrading)
- Addon Developers
  + [`ember new` diff](https://github.com/ember-cli/ember-addon-output/compare/v2.16.0...v2.17.0-beta.1)
=======
  + [`ember new` diff](https://github.com/ember-cli/ember-new-output/compare/v2.16.1...v2.16.2)
  + Upgrade your project's ember-cli version - [docs](https://ember-cli.com/user-guide/#upgrading)
- Addon Developers
  + [`ember addon` diff](https://github.com/ember-cli/ember-addon-output/compare/v2.16.1...v2.16.2)
>>>>>>> a55c66fe
  + No changes required
- Core Contributors
  + No changes required

#### Community Contributions

<<<<<<< HEAD
- [#7344](https://github.com/ember-cli/ember-cli/pull/7344) Update mocha to the latest version 🚀 [@ember-cli/greenkeeper](https://github.com/ember-cli/greenkeeper)
- [#7322](https://github.com/ember-cli/ember-cli/pull/7322) [INTERNAL] Update NPM to npm [@kimroen](https://github.com/kimroen)
- [#7232](https://github.com/ember-cli/ember-cli/pull/7232) ENHANCEMENT - don't compress responses with the x-no-compression response header [@akatov](https://github.com/akatov)
- [#7272](https://github.com/ember-cli/ember-cli/pull/7272) Fixes `undefined` values in merged aliases [@twokul](https://github.com/twokul)
- [#7317](https://github.com/ember-cli/ember-cli/pull/7317) [INTERNAL] Introduce `broccoli-assembler` [@twokul](https://github.com/twokul)
- [#7338](https://github.com/ember-cli/ember-cli/pull/7338) [INTERNAL] Port test helpers to class syntax [@twokul](https://github.com/twokul)
- [#7340](https://github.com/ember-cli/ember-cli/pull/7340) bump `rsvp` [@bekzod](https://github.com/bekzod)
- [#7342](https://github.com/ember-cli/ember-cli/pull/7342) Updating testem.js for the app blueprint [@scalvert](https://github.com/scalvert)
- [#7345](https://github.com/ember-cli/ember-cli/pull/7345) correct `rsvp` version in yarn.lock [@bekzod](https://github.com/bekzod)
- [#7360](https://github.com/ember-cli/ember-cli/pull/7360) "server" -> "serve" in package.json blueprint [@kellyselden](https://github.com/kellyselden)
- [#7363](https://github.com/ember-cli/ember-cli/pull/7363) Update to ember-cli-qunit@4.1.0-beta.1. [@rwjblue](https://github.com/rwjblue)
- [#7367](https://github.com/ember-cli/ember-cli/pull/7367) Bump ember-source to 2.17.0-beta.1. [@rwjblue](https://github.com/rwjblue)

=======
- [#7372](https://github.com/ember-cli/ember-cli/pull/7372) [BUGFIX] Fix travis.yml in addon blueprint [@simonihmig](https://github.com/simonihmig)
- [#7377](https://github.com/ember-cli/ember-cli/pull/7377) [BUGFIX] Invoke transform registeration before included hook is called. [@kratiahuja](https://github.com/kratiahuja)
>>>>>>> a55c66fe

Thank you to all who took the time to contribute!

## 2.16.1

The following changes are required if you are upgrading from the previous
version:

- Users
  + [`ember new` diff](https://github.com/ember-cli/ember-new-output/compare/v2.16.0...v2.16.1)
  + Upgrade your project's ember-cli version - [docs](https://ember-cli.com/user-guide/#upgrading)
- Addon Developers
  + [`ember addon` diff](https://github.com/ember-cli/ember-addon-output/compare/v2.16.0...v2.16.1)
  + No changes required
- Core Contributors
  + No changes required

#### Community Contributions

- [#7369](https://github.com/ember-cli/ember-cli/pull/7369) Fix issue with linting within an addon without an `app/` directory. [@rwjblue](https://github.com/rwjblue)

Thank you to all who took the time to contribute!

## 2.16.0

The following changes are required if you are upgrading from the previous
version:

- Users
  + [`ember new` diff](https://github.com/ember-cli/ember-new-output/compare/v2.15.1...v2.16.0)
  + Upgrade your project's ember-cli version - [docs](https://ember-cli.com/user-guide/#upgrading)
- Addon Developers
  + [`ember addon` diff](https://github.com/ember-cli/ember-addon-output/compare/v2.15.1...v2.16.0)
  + No changes required
- Core Contributors
  + No changes required

#### Community Contributions

- [#7341](https://github.com/ember-cli/ember-cli/pull/7341) tasks/npm-task: Adjust version constraints to not warn for npm@5 [@Turbo87](https://github.com/Turbo87)
- [#7346](https://github.com/ember-cli/ember-cli/pull/7346) Use "ci" mode for testem.js [@Turbo87](https://github.com/Turbo87)
- [#7348](https://github.com/ember-cli/ember-cli/pull/7348) Update "ember-cli-uglify" to v2.0.0 [@Turbo87](https://github.com/Turbo87)
- [#7349](https://github.com/ember-cli/ember-cli/pull/7349) Limit allowed concurrency in CI environments. [@rwjblue](https://github.com/rwjblue)
- [#7361](https://github.com/ember-cli/ember-cli/pull/7361) Update "ember-data" to v2.16.2 [@Turbo87](https://github.com/Turbo87)
- [#7364](https://github.com/ember-cli/ember-cli/pull/7364) preserve final newline in addon's package.json [@kellyselden](https://github.com/kellyselden)
- [#7316](https://github.com/ember-cli/ember-cli/pull/7316) Bump blueprint to Ember Data 2.15.0 [@locks](https://github.com/locks)
- [#7320](https://github.com/ember-cli/ember-cli/pull/7320) move "private" key in package.json [@kellyselden](https://github.com/kellyselden)
- [#7333](https://github.com/ember-cli/ember-cli/pull/7333) models/project: Use deep cloning instead of freezing the config [@Turbo87](https://github.com/Turbo87)
- [#7178](https://github.com/ember-cli/ember-cli/pull/7178) readme npm/yarn updates with tests [@kellyselden](https://github.com/kellyselden)
- [#6908](https://github.com/ember-cli/ember-cli/pull/6908) Several fixes for the module unification feature flag [@mixonic](https://github.com/mixonic)
- [#7137](https://github.com/ember-cli/ember-cli/pull/7137) add in-app testing page reference [@kellyselden](https://github.com/kellyselden)
- [#7086](https://github.com/ember-cli/ember-cli/pull/7086) Mock process [@ro0gr](https://github.com/ro0gr)
- [#7108](https://github.com/ember-cli/ember-cli/pull/7108) remove unnecessary `.push` [@bekzod](https://github.com/bekzod)
- [#7033](https://github.com/ember-cli/ember-cli/pull/7033) Ensure addon blueprint calls `this.filesPath` [@status200](https://github.com/status200)
- [#7109](https://github.com/ember-cli/ember-cli/pull/7109) Fix `ember install` for scoped packages [@ef4](https://github.com/ef4)
- [#6963](https://github.com/ember-cli/ember-cli/pull/6963) Preserve header key case when serving with proxy [@jpadilla](https://github.com/jpadilla)
- [#7119](https://github.com/ember-cli/ember-cli/pull/7119) added `app` directory for linting [@bekzod](https://github.com/bekzod)
- [#7074](https://github.com/ember-cli/ember-cli/pull/7074) Fix eslint warning on generated config/environment.js [@morhook](https://github.com/morhook)
- [#7065](https://github.com/ember-cli/ember-cli/pull/7065) Set the basePort for livereload from 49153 -> 7020 [@eriktrom](https://github.com/eriktrom)
- [#7239](https://github.com/ember-cli/ember-cli/pull/7239) Remove private `_mergeTrees` function [@twokul](https://github.com/twokul)
- [#7221](https://github.com/ember-cli/ember-cli/pull/7221) Bumps `broccoli-builder` version to include stack traces fix [@twokul](https://github.com/twokul)
- [#7233](https://github.com/ember-cli/ember-cli/pull/7233) Convert blueprints to use modules and bump ember-cli-babel [@rwwagner90](https://github.com/rwwagner90)
- [#7235](https://github.com/ember-cli/ember-cli/pull/7235) bump `ember-cli-lodash-subset` [@bekzod](https://github.com/bekzod)
- [#7227](https://github.com/ember-cli/ember-cli/pull/7227) Don't merge `emberCLITree` twice [@twokul](https://github.com/twokul)
- [#7294](https://github.com/ember-cli/ember-cli/pull/7294) Fix --test-port description [@akashdsouza](https://github.com/akashdsouza)
- [#7259](https://github.com/ember-cli/ember-cli/pull/7259) Convert MarkdownColor to class syntax [@locks](https://github.com/locks)
- [#7244](https://github.com/ember-cli/ember-cli/pull/7244) Using shorthands for functions [@twokul](https://github.com/twokul)
- [#7248](https://github.com/ember-cli/ember-cli/pull/7248) Bump `amd-name-resolver` version to enable parallel babel transpile [@mikrostew](https://github.com/mikrostew)
- [#7245](https://github.com/ember-cli/ember-cli/pull/7245) Add API to allow addons to define and use custom transform with app.import [@kratiahuja](https://github.com/kratiahuja)
- [#7266](https://github.com/ember-cli/ember-cli/pull/7266) Fix JSON format of asset sizes report [@simplabs](https://github.com/simplabs)
- [#7264](https://github.com/ember-cli/ember-cli/pull/7264) Introduces Bundler [@twokul](https://github.com/twokul)
- [#7262](https://github.com/ember-cli/ember-cli/pull/7262) Convert to classes [@twokul](https://github.com/twokul)
- [#7261](https://github.com/ember-cli/ember-cli/pull/7261) double test timeout for install-test-slow [@ro0gr](https://github.com/ro0gr)
- [#7275](https://github.com/ember-cli/ember-cli/pull/7275) Allow server middleware to answer non-get (POST/PATCH...) requests [@cibernox](https://github.com/cibernox)
- [#7269](https://github.com/ember-cli/ember-cli/pull/7269) Extract vendor generation into bundler [@twokul](https://github.com/twokul)
- [#7292](https://github.com/ember-cli/ember-cli/pull/7292) Add Documentation Link and Supported Versions [@CrshOverride](https://github.com/CrshOverride)
- [#7296](https://github.com/ember-cli/ember-cli/pull/7296) Drop un-needed Ember import [@mixonic](https://github.com/mixonic)
- [#7300](https://github.com/ember-cli/ember-cli/pull/7300) Refactor Custom Transformation logic [@sangm](https://github.com/sangm)
- [#7303](https://github.com/ember-cli/ember-cli/pull/7303) Introduces a way to debug application/add-on trees [@twokul](https://github.com/twokul)
- [#7314](https://github.com/ember-cli/ember-cli/pull/7314) Removes babel module transform [@twokul](https://github.com/twokul)
- [#7315](https://github.com/ember-cli/ember-cli/pull/7315) fix image uri [@xg-wang](https://github.com/xg-wang)

Thank you to all who took the time to contribute!


## 2.15.1

The following changes are required if you are upgrading from the previous
version:

- Users
  + [`ember new` diff](https://github.com/ember-cli/ember-new-output/compare/v2.15.0...v2.15.1)
  + Upgrade your project's ember-cli version - [docs](https://ember-cli.com/user-guide/#upgrading)
- Addon Developers
  + [`ember addon` diff](https://github.com/ember-cli/ember-addon-output/compare/v2.15.0...v2.15.1)
  + No changes required
- Core Contributors
  + No changes required

#### Community Contributions

- [#7316](https://github.com/ember-cli/ember-cli/pull/7316) Bump blueprint to Ember Data 2.15.0 [@locks](https://github.com/locks)
- [#7320](https://github.com/ember-cli/ember-cli/pull/7320) move "private" key in package.json [@kellyselden](https://github.com/kellyselden)

Thank you to all who took the time to contribute!


## 2.15.0

The following changes are required if you are upgrading from the previous
version:

- Users
  + [`ember new` diff](https://github.com/ember-cli/ember-new-output/compare/v2.14.2...v2.15.0)
  + Upgrade your project's ember-cli version - [docs](https://ember-cli.com/user-guide/#upgrading)
- Addon Developers
  + [`ember addon` diff](https://github.com/ember-cli/ember-addon-output/compare/v2.14.2...v2.15.0)
  + No changes required
- Core Contributors
  + No changes required

#### Community Contributions

- [#7286](https://github.com/ember-cli/ember-cli/pull/7286) Update `amd-name-resolver` version to enable parallel babel transpile [@mikrostew](https://github.com/mikrostew)
- [#7309](https://github.com/ember-cli/ember-cli/pull/7309) model/project: Freeze app config before caching it [@Turbo87](https://github.com/Turbo87)
- [#7310](https://github.com/ember-cli/ember-cli/pull/7310) models/project: Hide app config caching behind CONFIG_CACHING feature flag [@Turbo87](https://github.com/Turbo87)

Thank you to all who took the time to contribute!


## 2.15.0-beta.2

The following changes are required if you are upgrading from the previous
version:

- Users
  + [`ember new` diff](https://github.com/ember-cli/ember-new-output/compare/v2.15.0-beta.1...v2.15.0-beta.2)
  + Upgrade your project's ember-cli version - [docs](https://ember-cli.com/user-guide/#upgrading)
- Addon Developers
  + [`ember addon` diff](https://github.com/ember-cli/ember-addon-output/compare/v2.15.0-beta.1...v2.15.0-beta.2)
  + No changes required
- Core Contributors
  + No changes required

#### Community Contributions

- [#7210](https://github.com/ember-cli/ember-cli/pull/7210) Ember try remove test [@kellyselden](https://github.com/kellyselden)
- [#7186](https://github.com/ember-cli/ember-cli/pull/7186) node 8 [@stefanpenner](https://github.com/stefanpenner)
- [#7136](https://github.com/ember-cli/ember-cli/pull/7136) ember test work with both —server and —path [@stefanpenner](https://github.com/stefanpenner)
- [#7224](https://github.com/ember-cli/ember-cli/pull/7224) context issue fix [@bekzod](https://github.com/bekzod)
- [#7206](https://github.com/ember-cli/ember-cli/pull/7206) release] remove MODEL_FACTORY_INJECTIONS [@kellyselden](https://github.com/kellyselden)
- [#7205](https://github.com/ember-cli/ember-cli/pull/7205) release] 2 12 lts testing [@kellyselden](https://github.com/kellyselden)
- [#7193](https://github.com/ember-cli/ember-cli/pull/7193) cherry pick "install npm 4 in addon travis using npm" [@kellyselden](https://github.com/kellyselden)
- [#7194](https://github.com/ember-cli/ember-cli/pull/7194) stay in sync with editorconfig and other blueprints regarding newlines [@kellyselden](https://github.com/kellyselden)
- [#7204](https://github.com/ember-cli/ember-cli/pull/7204) release] explain node 4 in addons [@kellyselden](https://github.com/kellyselden)
- [#7208](https://github.com/ember-cli/ember-cli/pull/7208) Fixes typo in babel transpilation options [@pzuraq/bugfix](https://github.com/pzuraq/bugfix)
- [#7231](https://github.com/ember-cli/ember-cli/pull/7231) Don't merge `emberCLITree` twice [@twokul](https://github.com/twokul)
- [#7246](https://github.com/ember-cli/ember-cli/pull/7246) cherry-pick "Bumps `broccoli-builder` version to include stack traces fix [@twokul](https://github.com/twokul)
- [#7270](https://github.com/ember-cli/ember-cli/pull/7270) Cache Project model config. [@ember-cli](https://github.com/ember-cli)
- [#7273](https://github.com/ember-cli/ember-cli/pull/7273) Asset sizes [@simplabs](https://github.com/simplabs)

Thank you to all who took the time to contribute!


## 2.15.0-beta.1

The following changes are required if you are upgrading from the previous
version:

- Users
  + [`ember new` diff](https://github.com/ember-cli/ember-new-output/compare/v2.14.0...v2.15.0-beta.1)
  + Upgrade your project's ember-cli version - [docs](https://ember-cli.com/user-guide/#upgrading)
- Addon Developers
  + [`ember addon` diff](https://github.com/ember-cli/ember-addon-output/compare/v2.14.0...v2.15.0-beta.1)
  + No changes required
- Core Contributors
  + No changes required

#### Community Contributions

- [#6988](https://github.com/ember-cli/ember-cli/pull/6988) update addon lts testing [@kellyselden](https://github.com/kellyselden)
- [#7132](https://github.com/ember-cli/ember-cli/pull/7132) Bump ember-cli-eslint [@rwwagner90](https://github.com/rwwagner90)
- [#7026](https://github.com/ember-cli/ember-cli/pull/7026) explain node 4 in addons [@kellyselden](https://github.com/kellyselden)
- [#7002](https://github.com/ember-cli/ember-cli/pull/7002) update from npm 2 when using node 4 [@kellyselden](https://github.com/kellyselden)
- [#7014](https://github.com/ember-cli/ember-cli/pull/7014) fixup #6941 [@stefanpenner](https://github.com/stefanpenner)
- [#7025](https://github.com/ember-cli/ember-cli/pull/7025) remove MODEL_FACTORY_INJECTIONS [@stefanpenner](https://github.com/stefanpenner)
- [#7003](https://github.com/ember-cli/ember-cli/pull/7003) Allow node 7.x on Windows [@btecu](https://github.com/btecu)
- [#7090](https://github.com/ember-cli/ember-cli/pull/7090) Documentation around error propagation & version bumps [@twokul](https://github.com/twokul)
- [#7048](https://github.com/ember-cli/ember-cli/pull/7048) Update yarn.lock with latest allowed dependencies. [@rwjblue](https://github.com/rwjblue)
- [#7046](https://github.com/ember-cli/ember-cli/pull/7046) Pass only packages to npm uninstall task that exist [@raido](https://github.com/raido)
- [#7041](https://github.com/ember-cli/ember-cli/pull/7041) Revert rawMode to original value during windows signals cleanup [@ro0gr](https://github.com/ro0gr)
- [#7045](https://github.com/ember-cli/ember-cli/pull/7045) Make app.import() work with files inside `node_modules` [@Turbo87](https://github.com/Turbo87)
- [#7032](https://github.com/ember-cli/ember-cli/pull/7032) BUGFIX Corrected a typo in Windows elevation test error message. [@jpschober](https://github.com/jpschober)
- [#7068](https://github.com/ember-cli/ember-cli/pull/7068) Remove reference to "lib/ext/promise" from docs [@ro0gr](https://github.com/ro0gr)
- [#7057](https://github.com/ember-cli/ember-cli/pull/7057) Use https in references to emberjs website [@ahmadsoe](https://github.com/ahmadsoe)
- [#7056](https://github.com/ember-cli/ember-cli/pull/7056) fix_typos [@fixTypos](https://github.com/fixTypos)
- [#7064](https://github.com/ember-cli/ember-cli/pull/7064) remove the implied npm install and test from travis [@kellyselden](https://github.com/kellyselden)
- [#7054](https://github.com/ember-cli/ember-cli/pull/7054) Allow imports from scoped packages [@dfreeman](https://github.com/dfreeman)
- [#7150](https://github.com/ember-cli/ember-cli/pull/7150) fix typo [@stefanpenner](https://github.com/stefanpenner)
- [#7102](https://github.com/ember-cli/ember-cli/pull/7102) use `.test` instead of `.match` when appropriate [@bekzod](https://github.com/bekzod)
- [#7095](https://github.com/ember-cli/ember-cli/pull/7095) loggers `let` => `const` [@bekzod](https://github.com/bekzod)
- [#7084](https://github.com/ember-cli/ember-cli/pull/7084) change var to let in ARCHITECTURE.md [@ro0gr](https://github.com/ro0gr)
- [#7100](https://github.com/ember-cli/ember-cli/pull/7100) use native `Object.assign` [@bekzod](https://github.com/bekzod)
- [#7101](https://github.com/ember-cli/ember-cli/pull/7101) use `.reduce` in `addonPackages` [@bekzod](https://github.com/bekzod)
- [#7094](https://github.com/ember-cli/ember-cli/pull/7094) concat instead of `unshift each` in `_processedExternalTree` [@bekzod](https://github.com/bekzod)
- [#7080](https://github.com/ember-cli/ember-cli/pull/7080) Node support doc [@stefanpenner](https://github.com/stefanpenner)
- [#7099](https://github.com/ember-cli/ember-cli/pull/7099) use native `[].any` and `Object.keys` [@bekzod](https://github.com/bekzod)
- [#7096](https://github.com/ember-cli/ember-cli/pull/7096) removed redundant `self` references [@bekzod](https://github.com/bekzod)
- [#7081](https://github.com/ember-cli/ember-cli/pull/7081) update deps [@stefanpenner](https://github.com/stefanpenner)
- [#7093](https://github.com/ember-cli/ember-cli/pull/7093) use arrow function in `discoverFromDependencies` [@bekzod](https://github.com/bekzod)
- [#7085](https://github.com/ember-cli/ember-cli/pull/7085) remove "Aligned require statements" style guide [@ro0gr](https://github.com/ro0gr)
- [#7092](https://github.com/ember-cli/ember-cli/pull/7092) avoid extra iteration, use `reduce` instead of `map/filter` combination [@bekzod](https://github.com/bekzod)
- [#7161](https://github.com/ember-cli/ember-cli/pull/7161) Use headless chrome in addon build config [@sivakumar-kailasam](https://github.com/sivakumar-kailasam)
- [#7123](https://github.com/ember-cli/ember-cli/pull/7123) double mocha-eslint test timeout [@ro0gr](https://github.com/ro0gr)
- [#7118](https://github.com/ember-cli/ember-cli/pull/7118) cleanup `appAndDependencies` [@bekzod](https://github.com/bekzod)
- [#7105](https://github.com/ember-cli/ember-cli/pull/7105) use `const` where appropriate [@bekzod](https://github.com/bekzod)
- [#7106](https://github.com/ember-cli/ember-cli/pull/7106) cleanup tangled promise [@bekzod](https://github.com/bekzod)
- [#7114](https://github.com/ember-cli/ember-cli/pull/7114) explain the old code in bin/ember [@kellyselden](https://github.com/kellyselden)
- [#7104](https://github.com/ember-cli/ember-cli/pull/7104) cleanup `addon/dependencies` [@bekzod](https://github.com/bekzod)
- [#7107](https://github.com/ember-cli/ember-cli/pull/7107) cleanup promise chain [@bekzod](https://github.com/bekzod)
- [#7113](https://github.com/ember-cli/ember-cli/pull/7113) simplified promise chain in `git-init` [@bekzod](https://github.com/bekzod)
- [#7110](https://github.com/ember-cli/ember-cli/pull/7110) convert to RSVP promise inside `utilities/execa` [@bekzod](https://github.com/bekzod)
- [#7152](https://github.com/ember-cli/ember-cli/pull/7152) Remove redundant chrome installation since appveyor has latest chrome [@sivakumar-kailasam](https://github.com/sivakumar-kailasam)
- [#7151](https://github.com/ember-cli/ember-cli/pull/7151) Change `broccoli-middleware` to `1.0.0` :tada: [@twokul](https://github.com/twokul)
- [#7148](https://github.com/ember-cli/ember-cli/pull/7148) Replace phantom.js usage with headless chrome [@sivakumar-kailasam](https://github.com/sivakumar-kailasam)
- [#7147](https://github.com/ember-cli/ember-cli/pull/7147) Add Replacer to FileInfo [@stefanpenner](https://github.com/stefanpenner)
- [#7133](https://github.com/ember-cli/ember-cli/pull/7133) ember-cli-dependency-checker major version bump [@kellyselden](https://github.com/kellyselden)
- [#7175](https://github.com/ember-cli/ember-cli/pull/7175) mention chrome is required now [@kellyselden](https://github.com/kellyselden)
- [#7160](https://github.com/ember-cli/ember-cli/pull/7160) link + integrity is currently causing double loads [@stefanpenner](https://github.com/stefanpenner)
- [#7153](https://github.com/ember-cli/ember-cli/pull/7153) Update yarn.lock [@rwjblue](https://github.com/rwjblue)
- [#7180](https://github.com/ember-cli/ember-cli/pull/7180) install npm 4 in addon travis using npm [@kellyselden](https://github.com/kellyselden)
- [#7167](https://github.com/ember-cli/ember-cli/pull/7167) Upgrade testem to allow browser_args in testem.json [@sivakumar-kailasam](https://github.com/sivakumar-kailasam)
- [#7169](https://github.com/ember-cli/ember-cli/pull/7169) Travis multiple blank line cleanup and if block code consolidation [@kellyselden](https://github.com/kellyselden)
- [#7173](https://github.com/ember-cli/ember-cli/pull/7173) Removed unused dependencies [@t-sauer](https://github.com/t-sauer)
- [#7177](https://github.com/ember-cli/ember-cli/pull/7177) verify npm/yarn logic in travis files [@kellyselden](https://github.com/kellyselden)
- [#7181](https://github.com/ember-cli/ember-cli/pull/7181) node 8 but with npm4 [@stefanpenner](https://github.com/stefanpenner)
- [#7195](https://github.com/ember-cli/ember-cli/pull/7195) fix  --non-interactive test regression [@kellyselden](https://github.com/kellyselden)
- [#7196](https://github.com/ember-cli/ember-cli/pull/7196) fix a bad merge conflict resolution [@kellyselden](https://github.com/kellyselden)
- [#7197](https://github.com/ember-cli/ember-cli/pull/7197) use newer yarn on travis [@kellyselden](https://github.com/kellyselden)
- [#7200](https://github.com/ember-cli/ember-cli/pull/7200) verify welcome page logic [@kellyselden](https://github.com/kellyselden)

Thank you to all who took the time to contribute!


## 2.14.2

The following changes are required if you are upgrading from the previous
version:

- Users
  + [`ember new` diff](https://github.com/ember-cli/ember-new-output/compare/v2.14.1...v2.14.2)
  + Upgrade your project's ember-cli version - [docs](https://ember-cli.com/user-guide/#upgrading)
- Addon Developers
  + [`ember addon` diff](https://github.com/ember-cli/ember-addon-output/compare/v2.14.1...v2.14.2)
  + No changes required
- Core Contributors
  + No changes required

#### Community Contributions

- [#7273](https://github.com/ember-cli/ember-cli/pull/7273) Fix --json option for asset sizes command [@simplabs](https://github.com/simplabs)

Thank you to all who took the time to contribute!


## 2.14.1

The following changes are required if you are upgrading from the previous
version:

- Users
  + [`ember new` diff](https://github.com/ember-cli/ember-new-output/compare/v2.14.0...v2.14.1)
  + Upgrade your project's ember-cli version - [docs](https://ember-cli.com/user-guide/#upgrading)
- Addon Developers
  + [`ember addon` diff](https://github.com/ember-cli/ember-addon-output/compare/v2.14.0...v2.14.1)
  + No changes required
- Core Contributors
  + No changes required

#### Community Contributions

- [#7186](https://github.com/ember-cli/ember-cli/pull/7186) [release] node 8 [@stefanpenner](https://github.com/stefanpenner)
- [#7193](https://github.com/ember-cli/ember-cli/pull/7193) cherry pick "install npm 4 in addon travis using npm" [@kellyselden](https://github.com/kellyselden)
- [#7194](https://github.com/ember-cli/ember-cli/pull/7194) stay in sync with editorconfig and other blueprints regarding newlines [@kellyselden](https://github.com/kellyselden)
- [#7204](https://github.com/ember-cli/ember-cli/pull/7204) [bugfix release] explain node 4 in addons [@kellyselden](https://github.com/kellyselden)
- [#7205](https://github.com/ember-cli/ember-cli/pull/7205) [bugfix release] 2 12 lts testing [@kellyselden](https://github.com/kellyselden)
- [#7206](https://github.com/ember-cli/ember-cli/pull/7206) [bugfix release] remove MODEL_FACTORY_INJECTIONS [@kellyselden](https://github.com/kellyselden)
- [#7208](https://github.com/ember-cli/ember-cli/pull/7208) bugfix(legacy-addons): Fixes typo in babel transpilation options [@pzuraq](https://github.com/pzuraq)
- [#7210](https://github.com/ember-cli/ember-cli/pull/7210) [bugfix release] Ember try remove test [@kellyselden](https://github.com/kellyselden)
- [#7246](https://github.com/ember-cli/ember-cli/pull/7246) [BUGFIX release] cherry-pick "Bumps `broccoli-builder` version to include stack traces fix" [@twokul](https://github.com/twokul)

## 2.14.0

The following changes are required if you are upgrading from the previous
version:

- Users
  + [`ember new` diff](https://github.com/ember-cli/ember-new-output/compare/v2.13.3...v2.14.0)
  + Upgrade your project's ember-cli version - [docs](https://ember-cli.com/user-guide/#upgrading)
- Addon Developers
  + [`ember addon` diff](https://github.com/ember-cli/ember-addon-output/compare/v2.13.3...v2.14.0)
  + No changes required
- Core Contributors
  + No changes required

#### Community Contributions

- [#6937](https://github.com/ember-cli/ember-cli/pull/6937) various blueprint cleanup and consistency [@kellyselden](https://github.com/kellyselden)
- [#6862](https://github.com/ember-cli/ember-cli/pull/6862) Update minimum ember-try version. [@rwjblue](https://github.com/rwjblue)
- [#6932](https://github.com/ember-cli/ember-cli/pull/6932) make blueprint files public [@kellyselden](https://github.com/kellyselden)
- [#6874](https://github.com/ember-cli/ember-cli/pull/6874) Add .eslintrc.js files to blueprints [@rwwagner90](https://github.com/rwwagner90)
- [#6868](https://github.com/ember-cli/ember-cli/pull/6868) Add --welcome option to `new` and `init` so that it can be skipped with --no-welcome [@romulomachado](https://github.com/romulomachado)
- [#6873](https://github.com/ember-cli/ember-cli/pull/6873) Add ~ to ember-cli in package.json in blueprints [@rwwagner90](https://github.com/rwwagner90)
- [#6934](https://github.com/ember-cli/ember-cli/pull/6934) missed node 4 - es6 updates in blueprints [@kellyselden](https://github.com/kellyselden)
- [#6890](https://github.com/ember-cli/ember-cli/pull/6890) Replace lib/utilities/DAG.js with dag-map package [@rwwagner90](https://github.com/rwwagner90)
- [#6888](https://github.com/ember-cli/ember-cli/pull/6888) Print out `yarn install` when yarn.lock file is present [@samdemaeyer](https://github.com/samdemaeyer)
- [#6883](https://github.com/ember-cli/ember-cli/pull/6883) broccoli/ember-app: Make app/index.html optional [@Turbo87](https://github.com/Turbo87)
- [#6886](https://github.com/ember-cli/ember-cli/pull/6886) Handle addon constructor errors gracefully [@jsturgis](https://github.com/jsturgis)
- [#6889](https://github.com/ember-cli/ember-cli/pull/6889) Use const/let in all blueprints [@simonihmig](https://github.com/simonihmig)
- [#6938](https://github.com/ember-cli/ember-cli/pull/6938) Add ESLint config to "server" and "lib" blueprints [@kellyselden](https://github.com/kellyselden)
- [#6910](https://github.com/ember-cli/ember-cli/pull/6910) [BUGFIX] Add yuidocs for the addon:init method [@mattmarcum](https://github.com/mattmarcum)
- [#6896](https://github.com/ember-cli/ember-cli/pull/6896) Removed all references to Bower in blueprint README. [@michielboekhoff](https://github.com/michielboekhoff)
- [#6903](https://github.com/ember-cli/ember-cli/pull/6903) remove npm experiment refs [@tylerturdenpants](https://github.com/tylerturdenpants)
- [#6907](https://github.com/ember-cli/ember-cli/pull/6907) Ignore files created by Ember-Try [@elwayman02](https://github.com/elwayman02)
- [#6898](https://github.com/ember-cli/ember-cli/pull/6898) Update ember-export-application-global to babel@6 version. [@rwjblue](https://github.com/rwjblue)
- [#6915](https://github.com/ember-cli/ember-cli/pull/6915) Run YUIDoc on single `it` [@sduquej](https://github.com/sduquej)
- [#6912](https://github.com/ember-cli/ember-cli/pull/6912) Stop creating recursive symlink (addon requiring itself) [@clekstro](https://github.com/clekstro)
- [#6911](https://github.com/ember-cli/ember-cli/pull/6911) Fix dirty git state [@clekstro](https://github.com/clekstro)
- [#6966](https://github.com/ember-cli/ember-cli/pull/6966) ENHANCEMENT: throw when converting `npm install foo` to `yarn install foo` [@pichfl](https://github.com/pichfl)
- [#6940](https://github.com/ember-cli/ember-cli/pull/6940) remove lint filter [@kellyselden](https://github.com/kellyselden)
- [#6936](https://github.com/ember-cli/ember-cli/pull/6936) use RSVP.resolve shorthand [@kellyselden](https://github.com/kellyselden)
- [#6919](https://github.com/ember-cli/ember-cli/pull/6919) Do not use `chalk.white` when displaying asset sizes [@lucasmazza](https://github.com/lucasmazza)
- [#6939](https://github.com/ember-cli/ember-cli/pull/6939) replace ': function(' with '(' [@kellyselden](https://github.com/kellyselden)
- [#6935](https://github.com/ember-cli/ember-cli/pull/6935) use our string style since converted from json [@kellyselden](https://github.com/kellyselden)
- [#6942](https://github.com/ember-cli/ember-cli/pull/6942) object shorthand blueprint cleanup [@kellyselden](https://github.com/kellyselden)
- [#6984](https://github.com/ember-cli/ember-cli/pull/6984) Fix perf-guide to have correct file names for build visualization [@kratiahuja](https://github.com/kratiahuja)
- [#7007](https://github.com/ember-cli/ember-cli/pull/7007) Updated npm version for ember-data to use ~ instead of ^ [@fushi](https://github.com/fushi)
- [#7038](https://github.com/ember-cli/ember-cli/pull/7038) Update "ember-cli-htmlbars" [@stefanpenner](https://github.com/stefanpenner)
- [#7059](https://github.com/ember-cli/ember-cli/pull/7059) Addon#setupPreprocessorRegistry should be invoked after `addon.app` is set. [@stefanpenner](https://github.com/stefanpenner)
- [#7130](https://github.com/ember-cli/ember-cli/pull/7130) yarn: Use --non-interactive flag [@Turbo87](https://github.com/Turbo87)
- [#7191](https://github.com/ember-cli/ember-cli/pull/7191) blueprints/app: Update "ember-source" and "ember-data" to v2.14.0 [@Turbo87](https://github.com/Turbo87)
- [#7192](https://github.com/ember-cli/ember-cli/pull/7192) tests/acceptance: Delete broken "ember generate http-proxy" test [@Turbo87](https://github.com/Turbo87)

Thank you to all who took the time to contribute!


### 2.14.0-beta.2

The following changes are required if you are upgrading from the previous
version:

- Users
  + [`ember new` diff](https://github.com/ember-cli/ember-new-output/compare/v2.14.0-beta.1...v2.14.0-beta.2)
  + Upgrade your project's ember-cli version - [docs](https://ember-cli.com/user-guide/#upgrading)
- Addon Developers
  + [`ember addon` diff](https://github.com/ember-cli/ember-addon-output/compare/v2.14.0-beta.1...v2.14.0-beta.2)
  + No changes required
- Core Contributors
  + No changes required

#### Community Contributions

- [#7007](https://github.com/ember-cli/ember-cli/pull/7007) Updated npm version for ember-data to use ~ instead of ^ [@fushi](https://github.com/fushi)
- [#6996](https://github.com/ember-cli/ember-cli/pull/6996) Update to non-beta version of ember-cli-qunit. [@rwjblue](https://github.com/rwjblue)
- [#6991](https://github.com/ember-cli/ember-cli/pull/6991) cleanup [@stefanpenner](https://github.com/stefanpenner)
- [#7009](https://github.com/ember-cli/ember-cli/pull/7009) fix extra new line and easier to read indentation [@Turbo87](https://github.com/Turbo87)
- [#7011](https://github.com/ember-cli/ember-cli/pull/7011) npmTask should throw when trying to convert `npm install foo` to `yarn install foo` [@Turbo87](https://github.com/Turbo87)
- [#7015](https://github.com/ember-cli/ember-cli/pull/7015) Do not set committer for the initial git commit [@Turbo87](https://github.com/Turbo87)
- [#7023](https://github.com/ember-cli/ember-cli/pull/7023) Allow broccoli-babel-transpiler to float with SemVer. [@rwjblue](https://github.com/rwjblue)
- [#7028](https://github.com/ember-cli/ember-cli/pull/7028) add yarn missing default comment [@kellyselden](https://github.com/kellyselden)
- [#7036](https://github.com/ember-cli/ember-cli/pull/7036) Ensure `lintTree` results cannot clobber tests. [@rwjblue](https://github.com/rwjblue)
- [#7038](https://github.com/ember-cli/ember-cli/pull/7038) Update "ember-cli-htmlbars" [@stefanpenner](https://github.com/stefanpenner)
- [#7049](https://github.com/ember-cli/ember-cli/pull/7049) Prevent warnings from broccoli-babel-transpiler. [@rwjblue](https://github.com/rwjblue)
- [#7051](https://github.com/ember-cli/ember-cli/pull/7051) Corrected a typo in Windows elevation test error message. [@Turbo87](https://github.com/Turbo87)
- [#7052](https://github.com/ember-cli/ember-cli/pull/7052) Pass only package to npm uninstall task that exist [@Turbo87](https://github.com/Turbo87)

Thank you to all who took the time to contribute!


### 2.14.0-beta.1

The following changes are required if you are upgrading from the previous
version:

- Users
  + [`ember new` diff](https://github.com/ember-cli/ember-new-output/compare/v2.13.0...v2.14.0-beta.1)
  + Upgrade your project's ember-cli version - [docs](https://ember-cli.com/user-guide/#upgrading)
- Addon Developers
  + [`ember addon` diff](https://github.com/ember-cli/ember-addon-output/compare/v2.13.0...v2.14.0-beta.1)
  + No changes required
- Core Contributors
  + No changes required

#### Community Contributions

- [#6918](https://github.com/ember-cli/ember-cli/pull/6918) Update markdown-it-terminal to the latest version 🚀 [@ember-cli](https://github.com/ember-cli)
- [#6862](https://github.com/ember-cli/ember-cli/pull/6862) Update minimum ember-try version. [@rwjblue](https://github.com/rwjblue)
- [#6859](https://github.com/ember-cli/ember-cli/pull/6859) Update fs-extra to the latest version 🚀 [@ember-cli](https://github.com/ember-cli)
- [#6937](https://github.com/ember-cli/ember-cli/pull/6937) various blueprint cleanup and consistency [@kellyselden](https://github.com/kellyselden)
- [#6874](https://github.com/ember-cli/ember-cli/pull/6874) Add .eslintrc.js files to blueprints [@rwwagner90](https://github.com/rwwagner90)
- [#6868](https://github.com/ember-cli/ember-cli/pull/6868) Add --welcome option to `new` and `init` so that it can be skipped with --no-welcome [@romulomachado](https://github.com/romulomachado)
- [#6873](https://github.com/ember-cli/ember-cli/pull/6873) Add ~ to ember-cli in package.json in blueprints [@rwwagner90](https://github.com/rwwagner90)
- [#6932](https://github.com/ember-cli/ember-cli/pull/6932) make blueprint files public [@kellyselden](https://github.com/kellyselden)
- [#6890](https://github.com/ember-cli/ember-cli/pull/6890) Replace lib/utilities/DAG.js with dag-map package [@rwwagner90](https://github.com/rwwagner90)
- [#6888](https://github.com/ember-cli/ember-cli/pull/6888) Print out `yarn install` when yarn.lock file is present [@samdemaeyer](https://github.com/samdemaeyer)
- [#6883](https://github.com/ember-cli/ember-cli/pull/6883) broccoli/ember-app: Make app/index.html optional [@Turbo87](https://github.com/Turbo87)
- [#6886](https://github.com/ember-cli/ember-cli/pull/6886) Handle addon constructor errors gracefully [@jsturgis](https://github.com/jsturgis)
- [#6889](https://github.com/ember-cli/ember-cli/pull/6889) Use const/let in all blueprints [@simonihmig](https://github.com/simonihmig)
- [#6940](https://github.com/ember-cli/ember-cli/pull/6940) remove lint filter [@kellyselden](https://github.com/kellyselden)
- [#6910](https://github.com/ember-cli/ember-cli/pull/6910) [BUGFIX] Add yuidocs for the addon:init method [@mattmarcum](https://github.com/mattmarcum)
- [#6896](https://github.com/ember-cli/ember-cli/pull/6896) Removed all references to Bower in blueprint README. [@michielboekhoff](https://github.com/michielboekhoff)
- [#6903](https://github.com/ember-cli/ember-cli/pull/6903) remove npm experiment refs [@tylerturdenpants](https://github.com/tylerturdenpants)
- [#6907](https://github.com/ember-cli/ember-cli/pull/6907) Ignore files created by Ember-Try [@elwayman02](https://github.com/elwayman02)
- [#6898](https://github.com/ember-cli/ember-cli/pull/6898) Update ember-export-application-global to babel@6 version. [@rwjblue](https://github.com/rwjblue)
- [#6942](https://github.com/ember-cli/ember-cli/pull/6942) object shorthand blueprint cleanup [@ember-cli](https://github.com/ember-cli)
- [#6936](https://github.com/ember-cli/ember-cli/pull/6936) use RSVP.resolve shorthand [@kellyselden](https://github.com/kellyselden)
- [#6934](https://github.com/ember-cli/ember-cli/pull/6934) missed node 4 - es6 updates in blueprints [@kellyselden](https://github.com/kellyselden)
- [#6912](https://github.com/ember-cli/ember-cli/pull/6912) Stop creating recursive symlink (addon requiring itself) [@clekstro](https://github.com/clekstro)
- [#6935](https://github.com/ember-cli/ember-cli/pull/6935) use our string style since converted from json [@kellyselden](https://github.com/kellyselden)
- [#6919](https://github.com/ember-cli/ember-cli/pull/6919) Do not use `chalk.white` when displaying asset sizes [@lucasmazza](https://github.com/lucasmazza)
- [#6915](https://github.com/ember-cli/ember-cli/pull/6915) Run YUIDoc on single `it` [@sduquej](https://github.com/sduquej)
- [#6911](https://github.com/ember-cli/ember-cli/pull/6911) Fix dirty git state [@clekstro](https://github.com/clekstro)
- [#6938](https://github.com/ember-cli/ember-cli/pull/6938) Add ESLint config to "server" and "lib" blueprints [@kellyselden](https://github.com/kellyselden)
- [#6939](https://github.com/ember-cli/ember-cli/pull/6939) replace ': function(' with '(' [@kellyselden](https://github.com/kellyselden)
- [#6966](https://github.com/ember-cli/ember-cli/pull/6966) ENHANCEMENT: throw when converting `npm install foo` to `yarn install foo` [@pichfl](https://github.com/pichfl)
- [#6984](https://github.com/ember-cli/ember-cli/pull/6984) Fix perf-guide to have correct file names for build visualization [@kratiahuja](https://github.com/kratiahuja)
- [#6987](https://github.com/ember-cli/ember-cli/pull/6987) Update fs-extra to the latest version 🚀 [@ember-cli](https://github.com/ember-cli)

Thank you to all who took the time to contribute!


### 2.13.3

The following changes are required if you are upgrading from the previous
version:

- Users
  + [`ember new` diff](https://github.com/ember-cli/ember-new-output/compare/v2.13.2...v2.13.3)
  + Upgrade your project's ember-cli version - [docs](https://ember-cli.com/user-guide/#upgrading)
- Addon Developers
  + [`ember addon` diff](https://github.com/ember-cli/ember-addon-output/compare/v2.13.2...v2.13.3)
  + No changes required
- Core Contributors
  + No changes required

#### Community Contributions

- [#7076](https://github.com/ember-cli/ember-cli/pull/7076) node 8 [@stefanpenner](https://github.com/stefanpenner)
- [#7077](https://github.com/ember-cli/ember-cli/pull/7077) Add reasonable `uglify-js` options. [@rwjblue](https://github.com/rwjblue)

Thank you to all who took the time to contribute!


### 2.13.2

The following changes are required if you are upgrading from the previous
version:

- Users
  + [`ember new` diff](https://github.com/ember-cli/ember-new-output/compare/v2.13.1...v2.13.2)
  + Upgrade your project's ember-cli version - [docs](https://ember-cli.com/user-guide/#upgrading)
- Addon Developers
  + [`ember addon` diff](https://github.com/ember-cli/ember-addon-output/compare/v2.13.1...v2.13.2)
  + No changes required
- Core Contributors
  + No changes required

#### Community Contributions

- [#7023](https://github.com/ember-cli/ember-cli/pull/7023) Allow broccoli-babel-transpiler to float with SemVer. [@rwjblue](https://github.com/rwjblue)
- [#7028](https://github.com/ember-cli/ember-cli/pull/7028) add yarn missing default comment [@kellyselden](https://github.com/kellyselden)
- [#7036](https://github.com/ember-cli/ember-cli/pull/7036) Ensure `lintTree` results cannot clobber tests. [@rwjblue](https://github.com/rwjblue)
- [#7049](https://github.com/ember-cli/ember-cli/pull/7049) Prevent warnings from broccoli-babel-transpiler. [@rwjblue](https://github.com/rwjblue)
- [#7051](https://github.com/ember-cli/ember-cli/pull/7051) Corrected a typo in Windows elevation test error message. [@Turbo87](https://github.com/Turbo87)
- [#7052](https://github.com/ember-cli/ember-cli/pull/7052) Pass only package to npm uninstall task that exist [@Turbo87](https://github.com/Turbo87)

Thank you to all who took the time to contribute!


### 2.13.1

The following changes are required if you are upgrading from the previous
version:

- Users
  + [`ember new` diff](https://github.com/ember-cli/ember-new-output/compare/v2.13.0...v2.13.1)
  + Upgrade your project's ember-cli version - [docs](https://ember-cli.com/user-guide/#upgrading)
- Addon Developers
  + [`ember addon` diff](https://github.com/ember-cli/ember-addon-output/compare/v2.13.0...v2.13.1)
  + No changes required
- Core Contributors
  + No changes required

#### Community Contributions

- [#6991](https://github.com/ember-cli/ember-cli/pull/6991) cleanup [@stefanpenner](https://github.com/stefanpenner)
- [#6996](https://github.com/ember-cli/ember-cli/pull/6996) Update to non-beta version of ember-cli-qunit [@rwjblue](https://github.com/rwjblue)
- [#7009](https://github.com/ember-cli/ember-cli/pull/7009) fix extra new line and easier to read indentation [@Turbo87](https://github.com/Turbo87)
- [#7011](https://github.com/ember-cli/ember-cli/pull/7011) npmTask should throw when trying to convert `npm install foo` to `yarn install foo` [@Turbo87](https://github.com/Turbo87)
- [#7015](https://github.com/ember-cli/ember-cli/pull/7015) Do not set committer for the initial git commit [@Turbo87](https://github.com/Turbo87)

Thank you to all who took the time to contribute!


### 2.13.0

The following changes are required if you are upgrading from the previous
version:

- Users
  + [`ember new` diff](https://github.com/ember-cli/ember-new-output/compare/v2.12.3...v2.13.0)
  + Upgrade your project's ember-cli version - [docs](https://ember-cli.com/user-guide/#upgrading)
- Addon Developers
  + [`ember addon` diff](https://github.com/ember-cli/ember-addon-output/compare/v2.12.3...v2.13.0)
  + No changes required
- Core Contributors
  + No changes required

#### Community Contributions

- [#6978](https://github.com/ember-cli/ember-cli/pull/6978) Update dependencies to Babel 6 versions. [@rwjblue](https://github.com/rwjblue)
- [#6980](https://github.com/ember-cli/ember-cli/pull/6980) Update ember-ajax to v3.0.0. [@rwjblue](https://github.com/rwjblue)
- [#6983](https://github.com/ember-cli/ember-cli/pull/6983) blueprints: Remove Bower from README [@ember-cli](https://github.com/ember-cli)
- [#6986](https://github.com/ember-cli/ember-cli/pull/6986) Revert nopt dependency update [@calderas](https://github.com/calderas)
- [#6992](https://github.com/ember-cli/ember-cli/pull/6992) blueprints/app: Update "ember-source" and "ember-data" to v2.13.0 [@Turbo87](https://github.com/Turbo87)

Thank you to all who took the time to contribute!


### 2.13.0-beta.4

The following changes are required if you are upgrading from the previous
version:

- Users
  + [`ember new` diff](https://github.com/ember-cli/ember-new-output/compare/v2.13.0-beta.3...v2.13.0-beta.4)
  + Upgrade your project's ember-cli version - [docs](https://ember-cli.com/user-guide/#upgrading)
- Addon Developers
  + [`ember addon` diff](https://github.com/ember-cli/ember-addon-output/compare/v2.13.0-beta.3...v2.13.0-beta.4)
  + No changes required
- Core Contributors
  + No changes required

#### Community Contributions

- [#6944](https://github.com/ember-cli/ember-cli/pull/6944) Include ember-testing.js when using ember-source [@trentmwillis](https://github.com/trentmwillis)
- [#6961](https://github.com/ember-cli/ember-cli/pull/6961) ensure addon.css is always included [@stefanpenner](https://github.com/stefanpenner)
- [#6968](https://github.com/ember-cli/ember-cli/pull/6968) Configure ESLint to parse ES2017 by default [@cibernox](https://github.com/cibernox)
- [#6969](https://github.com/ember-cli/ember-cli/pull/6969) Remove `.bowerrc` from blueprints [@pichfl](https://github.com/pichfl)

Thank you to all who took the time to contribute!


### 2.13.0-beta.3

The following changes are required if you are upgrading from the previous
version:

- Users
  + [`ember new` diff](https://github.com/ember-cli/ember-new-output/compare/v2.13.0-beta.2...v2.13.0-beta.3)
  + Upgrade your project's ember-cli version - [docs](https://ember-cli.com/user-guide/#upgrading)
- Addon Developers
  + [`ember addon` diff](https://github.com/ember-cli/ember-addon-output/compare/v2.13.0-beta.2...v2.13.0-beta.3)
  + No changes required
- Core Contributors
  + No changes required

#### Community Contributions

- [#6901](https://github.com/ember-cli/ember-cli/pull/6901) Update ember-welcome-page to use Babel 6. [@rwjblue](https://github.com/rwjblue)
- [#6904](https://github.com/ember-cli/ember-cli/pull/6904) Update ember-cli-qunit to use Babel 6. [@rwjblue](https://github.com/rwjblue)
- [#6905](https://github.com/ember-cli/ember-cli/pull/6905) Update various addons to use Babel 6. [@rwjblue](https://github.com/rwjblue)
- [#6928](https://github.com/ember-cli/ember-cli/pull/6928) Add 🐹 as "ember" alias [@Turbo87](https://github.com/Turbo87)
- [#6929](https://github.com/ember-cli/ember-cli/pull/6929) Backport fixes to release branch [@Turbo87](https://github.com/Turbo87)

Thank you to all who took the time to contribute!


### 2.13.0-beta.2

The following changes are required if you are upgrading from the previous
version:

- Users
  + [`ember new` diff](https://github.com/ember-cli/ember-new-output/compare/v2.13.0-beta.1...v2.13.0-beta.2)
  + Upgrade your project's ember-cli version - [docs](https://ember-cli.com/user-guide/#upgrading)
- Addon Developers
  + [`ember addon` diff](https://github.com/ember-cli/ember-addon-output/compare/v2.13.0-beta.1...v2.13.0-beta.2)
  + No changes required
- Core Contributors
  + No changes required

#### Community Contributions

- [#6861](https://github.com/ember-cli/ember-cli/pull/6861) Don't generate `addon-config/targets.js` in addons [@cibernox](https://github.com/cibernox)
- [#6871](https://github.com/ember-cli/ember-cli/pull/6871) Use `yarn install --no-lockfile` in travis for addons [@rwwagner90](https://github.com/rwwagner90)
- [#6874](https://github.com/ember-cli/ember-cli/pull/6874) Add .eslintrc.js files to blueprints [@rwwagner90](https://github.com/rwwagner90)
- [#6884](https://github.com/ember-cli/ember-cli/pull/6884) Remove guard in `treeForAddon` around `addon/**/*.js` files. [@rwjblue](https://github.com/rwjblue)
- [#6885](https://github.com/ember-cli/ember-cli/pull/6885) Work around broken bower installation for old npm versions [@Turbo87](https://github.com/Turbo87)

Thank you to all who took the time to contribute!


### 2.13.0-beta.1

The following changes are required if you are upgrading from the previous
version:

- Users
  + [`ember new` diff](https://github.com/ember-cli/ember-new-output/compare/v2.12.0...v2.13.0-beta.1)
  + Upgrade your project's ember-cli version - [docs](https://ember-cli.com/user-guide/#upgrading)
- Addon Developers
  + [`ember addon` diff](https://github.com/ember-cli/ember-addon-output/compare/v2.12.0...v2.13.0-beta.1)
  + No changes required
- Core Contributors
  + No changes required

#### Community Contributions

- [#6795](https://github.com/ember-cli/ember-cli/pull/6795) Cleanup EmberApp class [@Turbo87](https://github.com/Turbo87)
- [#6615](https://github.com/ember-cli/ember-cli/pull/6615) Command interruption [@ro0gr](https://github.com/ro0gr)
- [#6472](https://github.com/ember-cli/ember-cli/pull/6472) add ability to clean up old files in generators [@kellyselden](https://github.com/kellyselden)
- [#6796](https://github.com/ember-cli/ember-cli/pull/6796) Update dependencies to latest versions. [@ember-cli](https://github.com/ember-cli)
- [#6718](https://github.com/ember-cli/ember-cli/pull/6718) Pass init instrumentation to CLI if we have it [@ember-cli](https://github.com/ember-cli)
- [#6717](https://github.com/ember-cli/ember-cli/pull/6717) Make instrumentation more resilient to errors [@ember-cli](https://github.com/ember-cli)
- [#6716](https://github.com/ember-cli/ember-cli/pull/6716) Remove link to transition guide when ember-cli-build.js file is missing [@status200](https://github.com/status200)
- [#6715](https://github.com/ember-cli/ember-cli/pull/6715) Fix build console output when using environment variable [@status200](https://github.com/status200)
- [#6690](https://github.com/ember-cli/ember-cli/pull/6690) BUGFIX #6679 - workaround for tiny-lr not reloading on empty files arguments [@gandalfar](https://github.com/gandalfar)
- [#6617](https://github.com/ember-cli/ember-cli/pull/6617) Remove wasted work around addon's addon trees. [@rwjblue](https://github.com/rwjblue)
- [#6798](https://github.com/ember-cli/ember-cli/pull/6798) Update ember-cli-preprocess-registry to get latest clean-css. [@ember-cli](https://github.com/ember-cli)
- [#6747](https://github.com/ember-cli/ember-cli/pull/6747) Use EOL to fix one Windows CI failure. [@rwjblue](https://github.com/rwjblue)
- [#6727](https://github.com/ember-cli/ember-cli/pull/6727) remove bower install from travis [@kellyselden](https://github.com/kellyselden)
- [#6745](https://github.com/ember-cli/ember-cli/pull/6745) ensure SIGINT ember serve produces instrumentation [@ember-cli](https://github.com/ember-cli)
- [#6731](https://github.com/ember-cli/ember-cli/pull/6731) This reverts commit cb6bac632dc8dc1c49b30583f0fa135364c5c408, reversing
changes made to be142aaf7801bf64f4322583c7d82ae7c7066c52. [@rwjblue](https://github.com/rwjblue)
- [#6737](https://github.com/ember-cli/ember-cli/pull/6737) Make project require public [@asakusuma](https://github.com/asakusuma)
- [#6741](https://github.com/ember-cli/ember-cli/pull/6741) addon needs to mirror filesToRemove from app [@kellyselden](https://github.com/kellyselden)
- [#6742](https://github.com/ember-cli/ember-cli/pull/6742) Promote cacheKeyForTree to public API [@trentmwillis](https://github.com/trentmwillis)
- [#6734](https://github.com/ember-cli/ember-cli/pull/6734) chore(package): update broccoli-concat to version 3.1.1 [@ember-cli](https://github.com/ember-cli)
- [#6739](https://github.com/ember-cli/ember-cli/pull/6739) Remove bower.json files again [@Turbo87](https://github.com/Turbo87)
- [#6728](https://github.com/ember-cli/ember-cli/pull/6728) remove application.hbs newline [@ember-cli](https://github.com/ember-cli)
- [#6736](https://github.com/ember-cli/ember-cli/pull/6736) start using filesToRemove [@kellyselden](https://github.com/kellyselden)
- [#6748](https://github.com/ember-cli/ember-cli/pull/6748) Use yarn if yarn.lock exists or `--yarn` is used [@Turbo87](https://github.com/Turbo87)
- [#6805](https://github.com/ember-cli/ember-cli/pull/6805) more old file cleanup [@kellyselden](https://github.com/kellyselden)
- [#6789](https://github.com/ember-cli/ember-cli/pull/6789) Support npm packages as `ember new` blueprints [@Turbo87](https://github.com/Turbo87)
- [#6758](https://github.com/ember-cli/ember-cli/pull/6758) Fixes blueprints noop log removals [@gadogado](https://github.com/gadogado)
- [#6768](https://github.com/ember-cli/ember-cli/pull/6768) Normalize end-of-line characters in strings to compare prior to diffing [@koopa](https://github.com/koopa)
- [#6785](https://github.com/ember-cli/ember-cli/pull/6785) Refactor InstallBlueprintTask class [@Turbo87](https://github.com/Turbo87)
- [#6776](https://github.com/ember-cli/ember-cli/pull/6776) Implement targets RFC [@cibernox](https://github.com/cibernox)
- [#6778](https://github.com/ember-cli/ember-cli/pull/6778) Don't print heimdall stack on errors [@ember-cli](https://github.com/ember-cli)
- [#6766](https://github.com/ember-cli/ember-cli/pull/6766) Remove flagging for `experiments.INSTRUMENTATION`. [@ember-cli](https://github.com/ember-cli)
- [#6759](https://github.com/ember-cli/ember-cli/pull/6759) Enable instrumentation experiment with public `instrument` method. [@rwjblue](https://github.com/rwjblue)
- [#6756](https://github.com/ember-cli/ember-cli/pull/6756) `yarn upgrade` [@rwjblue](https://github.com/rwjblue)
- [#6754](https://github.com/ember-cli/ember-cli/pull/6754) Interrupt command with an error if no _currentTask [@ro0gr](https://github.com/ro0gr)
- [#6825](https://github.com/ember-cli/ember-cli/pull/6825) EmberApp: Use "src/ui/index.html" if it exists [@Turbo87](https://github.com/Turbo87)
- [#6797](https://github.com/ember-cli/ember-cli/pull/6797) Remove "proxyquire" dependency [@Turbo87](https://github.com/Turbo87)
- [#6792](https://github.com/ember-cli/ember-cli/pull/6792) package.json: Remove "npm" from greenkeeper ignore list [@ember-cli](https://github.com/ember-cli)
- [#6791](https://github.com/ember-cli/ember-cli/pull/6791) Convert EmberApp and EmberAddon to ES6 classes [@Turbo87](https://github.com/Turbo87)
- [#6840](https://github.com/ember-cli/ember-cli/pull/6840) Add logging for `this.runTask` within commands. [@rwjblue](https://github.com/rwjblue)
- [#6804](https://github.com/ember-cli/ember-cli/pull/6804) Remove missing init instrumentation warning [@ember-cli](https://github.com/ember-cli)
- [#6800](https://github.com/ember-cli/ember-cli/pull/6800) tests/blueprints: Use arrow functions for callbacks [@Turbo87](https://github.com/Turbo87)
- [#6799](https://github.com/ember-cli/ember-cli/pull/6799) Refactor `capture-exit` usage to avoid releasing exit. [@rwjblue](https://github.com/rwjblue)
- [#6845](https://github.com/ember-cli/ember-cli/pull/6845) Convert more promise chains to coroutines [@Turbo87](https://github.com/Turbo87)
- [#6806](https://github.com/ember-cli/ember-cli/pull/6806) Adds eslint-plugin-mocha [@gadogado](https://github.com/gadogado)
- [#6835](https://github.com/ember-cli/ember-cli/pull/6835) EmberApp: Use "src/ui/styles" over "app/styles" if it exists [@Turbo87](https://github.com/Turbo87)
- [#6824](https://github.com/ember-cli/ember-cli/pull/6824) chore(package): update broccoli-merge-trees to version 1.2.3 [@ember-cli](https://github.com/ember-cli)
- [#6816](https://github.com/ember-cli/ember-cli/pull/6816) Resolve path when calling UnwatchedDir for Bower [@arthirm](https://github.com/arthirm)
- [#6821](https://github.com/ember-cli/ember-cli/pull/6821) Add tests for EmberApp.index() method [@Turbo87](https://github.com/Turbo87)
- [#6828](https://github.com/ember-cli/ember-cli/pull/6828) Use Babel 6 [@ember-cli](https://github.com/ember-cli)
- [#6839](https://github.com/ember-cli/ember-cli/pull/6839) Allow `ember new -b <blueprint> foo` to opt-in to yarn by default. [@rwjblue](https://github.com/rwjblue)
- [#6846](https://github.com/ember-cli/ember-cli/pull/6846) tests: Use "chai-as-promised" assertions [@Turbo87](https://github.com/Turbo87)
- [#6847](https://github.com/ember-cli/ember-cli/pull/6847) print the `serving on http://host:port/basePath` after each rebuild [@ember-cli](https://github.com/ember-cli)
- [#6852](https://github.com/ember-cli/ember-cli/pull/6852) Replace "itr2array" helper with Array.from() [@Turbo87](https://github.com/Turbo87)
- [#6853](https://github.com/ember-cli/ember-cli/pull/6853) tests: Remove unused variables [@Turbo87](https://github.com/Turbo87)
- [#6857](https://github.com/ember-cli/ember-cli/pull/6857) Update testdouble to the latest version 🚀 [@ember-cli](https://github.com/ember-cli)

Thank you to all who took the time to contribute!


### 2.12.3

The following changes are required if you are upgrading from the previous
version:

- Users
  + [`ember new` diff](https://github.com/ember-cli/ember-new-output/compare/v2.12.2...v2.12.3)
  + Upgrade your project's ember-cli version - [docs](https://ember-cli.com/user-guide/#upgrading)
- Addon Developers
  + [`ember addon` diff](https://github.com/ember-cli/ember-addon-output/compare/v2.12.2...v2.12.3)
  + No changes required
- Core Contributors
  + No changes required

#### Community Contributions

- [#6986](https://github.com/ember-cli/ember-cli/pull/6986) Revert nopt dependency update [@calderas](https://github.com/calderas)

Thank you to all who took the time to contribute!


### 2.12.2

The following changes are required if you are upgrading from the previous
version:

- Users
  + [`ember new` diff](https://github.com/ember-cli/ember-new-output/compare/v2.12.1...v2.12.2)
  + Upgrade your project's ember-cli version - [docs](https://ember-cli.com/user-guide/#upgrading)
- Addon Developers
  + [`ember addon` diff](https://github.com/ember-cli/ember-addon-output/compare/v2.12.1...v2.12.2)
  + No changes required
- Core Contributors
  + No changes required

#### Community Contributions

- [#6929](https://github.com/ember-cli/ember-cli/pull/6929) Backport fixes to release branch [@Turbo87](https://github.com/Turbo87)
- [#6944](https://github.com/ember-cli/ember-cli/pull/6944) Include ember-testing.js when using ember-source [@trentmwillis](https://github.com/trentmwillis)
- [#6974](https://github.com/ember-cli/ember-cli/pull/6974) Unnecessary "ember-cli-eslint" install [@tylerturdenpants](https://github.com/tylerturdenpants)

Thank you to all who took the time to contribute!


### 2.12.1

The following changes are required if you are upgrading from the previous
version:

- Users
  + [`ember new` diff](https://github.com/ember-cli/ember-new-output/compare/v2.12.0...v2.12.1)
  + Upgrade your project's ember-cli version - [docs](https://ember-cli.com/user-guide/#upgrading)
- Addon Developers
  + [`ember addon` diff](https://github.com/ember-cli/ember-addon-output/compare/v2.12.0...v2.12.1)
  + No changes required
- Core Contributors
  + No changes required

#### Community Contributions

- [#6879](https://github.com/ember-cli/ember-cli/pull/6879) Add .eslintrc.js files to blueprints [@rwwagner90](https://github.com/rwwagner90)
- [#6884](https://github.com/ember-cli/ember-cli/pull/6884) Remove guard in `treeForAddon` around `addon/**/*.js` files. [@rwjblue](https://github.com/rwjblue)
- [#6885](https://github.com/ember-cli/ember-cli/pull/6885) Work around broken bower installation for old npm versions [@Turbo87](https://github.com/Turbo87)

Thank you to all who took the time to contribute!


### 2.12.0

The following changes are required if you are upgrading from the previous
version:

- Users
  + [`ember new` diff](https://github.com/ember-cli/ember-new-output/compare/v2.11.1...v2.12.0)
  + Upgrade your project's ember-cli version - [docs](https://ember-cli.com/user-guide/#upgrading)
- Addon Developers
  + [`ember addon` diff](https://github.com/ember-cli/ember-addon-output/compare/v2.11.1...v2.12.0)
  + No changes required
- Core Contributors
  + No changes required

#### Community Contributions

- [#6669](https://github.com/ember-cli/ember-cli/pull/6669) tasks/bower-install: Fix "bower" lookup [@Turbo87](https://github.com/Turbo87)
- [#6606](https://github.com/ember-cli/ember-cli/pull/6606) Instrumentation [@ember-cli](https://github.com/ember-cli)
- [#6540](https://github.com/ember-cli/ember-cli/pull/6540) removing jshint reference in blueprints [@kellyselden](https://github.com/kellyselden)
- [#5874](https://github.com/ember-cli/ember-cli/pull/5874) Don't process CSS imports by default [@ember-cli](https://github.com/ember-cli)
- [#6516](https://github.com/ember-cli/ember-cli/pull/6516) Properly call `preprocessTree` / `postprocessTree` for addons. [@rwjblue](https://github.com/rwjblue)
- [#6627](https://github.com/ember-cli/ember-cli/pull/6627) Lazily require `broccoli-babel-transpiler`. [@rwjblue](https://github.com/rwjblue)
- [#6630](https://github.com/ember-cli/ember-cli/pull/6630) [DOC] Update license year [@cjnething](https://github.com/cjnething)
- [#6626](https://github.com/ember-cli/ember-cli/pull/6626) Flesh out `init` instrumentation. [@ember-cli](https://github.com/ember-cli)
- [#6629](https://github.com/ember-cli/ember-cli/pull/6629) Enable more ESLint rules [@Turbo87](https://github.com/Turbo87)
- [#6624](https://github.com/ember-cli/ember-cli/pull/6624) Update version of ember-cli-eslint used in new applications. [@rwjblue](https://github.com/rwjblue)
- [#6613](https://github.com/ember-cli/ember-cli/pull/6613) Add missing annotations. [@rwjblue](https://github.com/rwjblue)
- [#6625](https://github.com/ember-cli/ember-cli/pull/6625) Update dependencies previous avoided due to Node 0.12 support. [@rwjblue](https://github.com/rwjblue)
- [#6628](https://github.com/ember-cli/ember-cli/pull/6628) Ensure `beforeRun` is included in `command` instrumentation. [@rwjblue](https://github.com/rwjblue)
- [#6684](https://github.com/ember-cli/ember-cli/pull/6684) [fixes #6672] ensure example clearly indicates promise usage [@ember-cli](https://github.com/ember-cli)
- [#6641](https://github.com/ember-cli/ember-cli/pull/6641) Properly sort the linting rules in the ES6 section. [@rwjblue](https://github.com/rwjblue)
- [#6639](https://github.com/ember-cli/ember-cli/pull/6639) Disable usage of `var`. [@rwjblue](https://github.com/rwjblue)
- [#6633](https://github.com/ember-cli/ember-cli/pull/6633) Split serving assets into two different in-repo addons [@kratiahuja](https://github.com/kratiahuja)
- [#6640](https://github.com/ember-cli/ember-cli/pull/6640) Enable a few additional ES6 linting rules. [@rwjblue](https://github.com/rwjblue)
- [#6634](https://github.com/ember-cli/ember-cli/pull/6634) Remove "ember-cli-app-version" from "addon" blueprint [@Turbo87](https://github.com/Turbo87)
- [#6631](https://github.com/ember-cli/ember-cli/pull/6631) 🏎 Lazily install "bower" if required [@Turbo87](https://github.com/Turbo87)
- [#6636](https://github.com/ember-cli/ember-cli/pull/6636) Use ES6 features [@Turbo87](https://github.com/Turbo87)
- [#6689](https://github.com/ember-cli/ember-cli/pull/6689) Update fs-extra to the latest version 🚀 [@ember-cli](https://github.com/ember-cli)
- [#6649](https://github.com/ember-cli/ember-cli/pull/6649) Make in-repo-addon blueprint 'use strict'. [@ember-cli](https://github.com/ember-cli)
- [#6644](https://github.com/ember-cli/ember-cli/pull/6644) Use  ES6 classes for internal classes [@Turbo87](https://github.com/Turbo87)
- [#6646](https://github.com/ember-cli/ember-cli/pull/6646) Fix some of the issues in #6623 [@ember-cli](https://github.com/ember-cli)
- [#6645](https://github.com/ember-cli/ember-cli/pull/6645) Make project.config() public [@simonihmig](https://github.com/simonihmig)
- [#6647](https://github.com/ember-cli/ember-cli/pull/6647) Convert CoreObject classes to ES6 classes extending CoreObject [@Turbo87](https://github.com/Turbo87)
- [#6699](https://github.com/ember-cli/ember-cli/pull/6699) RELEASE: Make code snippet copy-pasta compatible [@Turbo87](https://github.com/Turbo87)
- [#6663](https://github.com/ember-cli/ember-cli/pull/6663) Add stats and logging for addon tree caching opt out [@trentmwillis](https://github.com/trentmwillis)
- [#6655](https://github.com/ember-cli/ember-cli/pull/6655) Update execa to the latest version 🚀 [@ember-cli](https://github.com/ember-cli)
- [#6660](https://github.com/ember-cli/ember-cli/pull/6660) Preserve user errors in instrumentation hook [@ember-cli](https://github.com/ember-cli)
- [#6652](https://github.com/ember-cli/ember-cli/pull/6652) [BUGFIX] Revert "Remove arbitrary *.js filtering for addon tree." [@nathanhammond](https://github.com/nathanhammond)
- [#6654](https://github.com/ember-cli/ember-cli/pull/6654) blueprints/app: Update "ember-cli-qunit" dependency [@Turbo87](https://github.com/Turbo87)
- [#6674](https://github.com/ember-cli/ember-cli/pull/6674) Update core-object to the latest version 🚀 [@ember-cli](https://github.com/ember-cli)
- [#6685](https://github.com/ember-cli/ember-cli/pull/6685) Revert "remove travis sudo check" [@ember-cli](https://github.com/ember-cli)
- [#6683](https://github.com/ember-cli/ember-cli/pull/6683) ensure `Task.prototype.run` returns promises [@ember-cli](https://github.com/ember-cli)
- [#6680](https://github.com/ember-cli/ember-cli/pull/6680) Use global npm with version check [@Turbo87](https://github.com/Turbo87)
- [#6681](https://github.com/ember-cli/ember-cli/pull/6681) Run "ember-cli-eslint" blueprint on "ember init" [@Turbo87](https://github.com/Turbo87)
- [#6678](https://github.com/ember-cli/ember-cli/pull/6678) Avoid error upon registering a heimdall monitor twice. [@rwjblue](https://github.com/rwjblue)
- [#6682](https://github.com/ember-cli/ember-cli/pull/6682) Update the minimum version of ember-try [@kategengler](https://github.com/kategengler)
- [#6671](https://github.com/ember-cli/ember-cli/pull/6671) add description to build environment option [@kellyselden](https://github.com/kellyselden)
- [#6664](https://github.com/ember-cli/ember-cli/pull/6664) Update github to the latest version 🚀 [@ember-cli](https://github.com/ember-cli)
- [#6731](https://github.com/ember-cli/ember-cli/pull/6731) Revert changes removing `bower.json` from default blueprints. [@rwjblue](https://github.com/rwjblue)
- [#6704](https://github.com/ember-cli/ember-cli/pull/6704) Update lockfile to use latest allowed versions. [@ember-cli](https://github.com/ember-cli)
- [#6688](https://github.com/ember-cli/ember-cli/pull/6688) Replace custom Promise class with RSVP [@Turbo87](https://github.com/Turbo87)
- [#6696](https://github.com/ember-cli/ember-cli/pull/6696) Add --test-port 0 for random port [@morhook](https://github.com/morhook)
- [#6698](https://github.com/ember-cli/ember-cli/pull/6698) Remove "bower.json" and only create if necessary [@Turbo87](https://github.com/Turbo87)
- [#6692](https://github.com/ember-cli/ember-cli/pull/6692) tests/acceptance/generate: Fix flaky tests [@Turbo87](https://github.com/Turbo87)
- [#6705](https://github.com/ember-cli/ember-cli/pull/6705) add description to serve and test environment option [@kellyselden](https://github.com/kellyselden)
- [#6710](https://github.com/ember-cli/ember-cli/pull/6710) Fix linting issue with beta branch. [@rwjblue](https://github.com/rwjblue)
- [#6770](https://github.com/ember-cli/ember-cli/pull/6770) models/addon: Add @since tag to this.import() [@ember-cli](https://github.com/ember-cli)
- [#6808](https://github.com/ember-cli/ember-cli/pull/6808) Use `_shouldCompileJS` to guard precompilation of addon JS. [@rwjblue](https://github.com/rwjblue)
- [#6827](https://github.com/ember-cli/ember-cli/pull/6827) Use `amd` for transpiling modules with babel@5. [@ember-cli](https://github.com/ember-cli)
- [#6830](https://github.com/ember-cli/ember-cli/pull/6830) Revert "Use `amd` for transpiling modules with babel@5." [@ember-cli](https://github.com/ember-cli)
- [#6856](https://github.com/ember-cli/ember-cli/pull/6856) models/project: Fix dependencies() documentation [@Turbo87](https://github.com/Turbo87)
- [#6860](https://github.com/ember-cli/ember-cli/pull/6860) blueprints/app: Update "ember-source" and "ember-data" to v2.12.0 [@Turbo87](https://github.com/Turbo87)

Thank you to all who took the time to contribute!


### 2.12.0-beta.2

The following changes are required if you are upgrading from the previous
version:

- Users
  + [`ember new` diff](https://github.com/ember-cli/ember-new-output/compare/v2.12.0-beta.1...v2.12.0-beta.2)
  + Upgrade your project's ember-cli version - [docs](https://ember-cli.com/user-guide/#upgrading)
- Addon Developers
  + [`ember addon` diff](https://github.com/ember-cli/ember-addon-output/compare/v2.12.0-beta.1...v2.12.0-beta.2)
  + No changes required
- Core Contributors
  + No changes required

#### Community Contributions

- [#6681](https://github.com/ember-cli/ember-cli/pull/6681) Run "ember-cli-eslint" blueprint on "ember init" [@Turbo87](https://github.com/Turbo87)
- [#6698](https://github.com/ember-cli/ember-cli/pull/6698) Remove "bower.json" and only create if necessary [@Turbo87](https://github.com/Turbo87)
- [#6711](https://github.com/ember-cli/ember-cli/pull/6711) Update `ember-cli-htmlbars-inline-precompile` requirement [@SaladFork](https://github.com/SaladFork)
- [#6720](https://github.com/ember-cli/ember-cli/pull/6720) ignore license change on init [@kellyselden](https://github.com/kellyselden)
- [#6721](https://github.com/ember-cli/ember-cli/pull/6721) use ~ instead of ^ for ember-source [@kellyselden](https://github.com/kellyselden)
- [#6763](https://github.com/ember-cli/ember-cli/pull/6763) Change livereload PortFinder.basePort to 49153 [@Turbo87](https://github.com/Turbo87)
- [#6808](https://github.com/ember-cli/ember-cli/pull/6808) Use `_shouldCompileJS` to guard precompilation of addon JS. [@rwjblue](https://github.com/rwjblue)

Thank you to all who took the time to contribute!


### 2.12.0-beta.1

The following changes are required if you are upgrading from the previous
version:

- Users
  + [`ember new` diff](https://github.com/ember-cli/ember-new-output/compare/v2.11.0...v2.12.0-beta.1)
  + Upgrade your project's ember-cli version - [docs](https://ember-cli.com/user-guide/#upgrading)
- Addon Developers
  + [`ember addon` diff](https://github.com/ember-cli/ember-addon-output/compare/v2.11.0...v2.12.0-beta.1)
  + No changes required
- Core Contributors
  + No changes required

#### Community Contributions

- [#6645](https://github.com/ember-cli/ember-cli/pull/6645) Make project.config() public [@simonihmig](https://github.com/simonihmig)
- [#6540](https://github.com/ember-cli/ember-cli/pull/6540) removing jshint reference in blueprints [@kellyselden](https://github.com/kellyselden)
- [#5874](https://github.com/ember-cli/ember-cli/pull/5874) Don't process CSS imports by default [@wagenet](https://github.com/wagenet)
- [#6516](https://github.com/ember-cli/ember-cli/pull/6516) Properly call `preprocessTree` / `postprocessTree` for addons. [@rwjblue](https://github.com/rwjblue)
- [#6600](https://github.com/ember-cli/ember-cli/pull/6600) Apply clean-base-url to config.rootURL [@nathanhammond](https://github.com/nathanhammond)
- [#6622](https://github.com/ember-cli/ember-cli/pull/6622) Remove support for Node 0.12. [@rwjblue](https://github.com/rwjblue)
- [#6624](https://github.com/ember-cli/ember-cli/pull/6624) Update version of ember-cli-eslint used in new applications. [@rwjblue](https://github.com/rwjblue)
- [#6625](https://github.com/ember-cli/ember-cli/pull/6625) Update dependencies previous avoided due to Node 0.12 support. [@rwjblue](https://github.com/rwjblue)
- [#6633](https://github.com/ember-cli/ember-cli/pull/6633) Split serving assets into two different in-repo addons [@kratiahuja](https://github.com/kratiahuja)
- [#6634](https://github.com/ember-cli/ember-cli/pull/6634) Remove "ember-cli-app-version" from "addon" blueprint [@Turbo87](https://github.com/Turbo87)
- [#6630](https://github.com/ember-cli/ember-cli/pull/6630) [DOC] Update license year [@cjnething](https://github.com/cjnething)
- [#6631](https://github.com/ember-cli/ember-cli/pull/6631) 🏎 Lazily install "bower" if required [@Turbo87](https://github.com/Turbo87)
- [#6636](https://github.com/ember-cli/ember-cli/pull/6636) Use ES6 features [@Turbo87](https://github.com/Turbo87)
- [#6649](https://github.com/ember-cli/ember-cli/pull/6649) Make in-repo-addon blueprint 'use strict'. [@ember-cli](https://github.com/ember-cli)
- [#6647](https://github.com/ember-cli/ember-cli/pull/6647) Convert CoreObject classes to ES6 classes extending CoreObject [@Turbo87](https://github.com/Turbo87)
- [#6644](https://github.com/ember-cli/ember-cli/pull/6644) Use  ES6 classes for internal classes [@Turbo87](https://github.com/Turbo87)
- [#6654](https://github.com/ember-cli/ember-cli/pull/6654) blueprints/app: Update "ember-cli-qunit" dependency [@Turbo87](https://github.com/Turbo87)
- [#6688](https://github.com/ember-cli/ember-cli/pull/6688) Replace custom Promise class with RSVP [@Turbo87](https://github.com/Turbo87)
- [#6680](https://github.com/ember-cli/ember-cli/pull/6680) Use global npm with version check [@Turbo87](https://github.com/Turbo87)

Thank you to all who took the time to contribute!


### 2.11.1

The following changes are required if you are upgrading from the previous
version:

- Users
  + [`ember new` diff](https://github.com/ember-cli/ember-new-output/compare/v2.11.0...v2.11.1)
  + Upgrade your project's ember-cli version - [docs](https://ember-cli.com/user-guide/#upgrading)
- Addon Developers
  + [`ember addon` diff](https://github.com/ember-cli/ember-addon-output/compare/v2.11.0...v2.11.1)
  + No changes required
- Core Contributors
  + No changes required

#### Community Contributions

- [#6711](https://github.com/ember-cli/ember-cli/pull/6711) Update `ember-cli-htmlbars-inline-precompile` requirement [@SaladFork](https://github.com/SaladFork)
- [#6720](https://github.com/ember-cli/ember-cli/pull/6720) ignore license change on init [@kellyselden](https://github.com/kellyselden)
- [#6721](https://github.com/ember-cli/ember-cli/pull/6721) use ~ instead of ^ for ember-source [@kellyselden](https://github.com/kellyselden)
- [#6763](https://github.com/ember-cli/ember-cli/pull/6763) Change livereload PortFinder.basePort to 49153 [@Turbo87](https://github.com/Turbo87)

Thank you to all who took the time to contribute!


### 2.11.0

The following changes are required if you are upgrading from the previous
version:

- Users
  + [`ember new` diff](https://github.com/ember-cli/ember-new-output/compare/v2.10.2...v2.11.0)
  + Upgrade your project's ember-cli version - [docs](https://ember-cli.com/user-guide/#upgrading)
- Addon Developers
  + [`ember addon` diff](https://github.com/ember-cli/ember-addon-output/compare/v2.10.2...v2.11.0)
  + No changes required
- Core Contributors
  + No changes required

#### Notes:
- This version of Ember CLI _will not officially support Node.js v0.12_ per the [Ember Node.js LTS Support policy](https://emberjs.com/blog/2016/09/07/ember-node-lts-support.html).
- As part of this release we have made the default behavior inclusion of Ember from npm via the `ember-source` npm package.

#### Community Contributions

- [#6531](https://github.com/ember-cli/ember-cli/pull/6531) Update to latest capture-exit, revert work around. [@ember-cli](https://github.com/rwjblue)
- [#6525](https://github.com/ember-cli/ember-cli/pull/6525) utilities/npm: Run npm commands via "execa" [@Turbo87](https://github.com/Turbo87)
- [#6533](https://github.com/ember-cli/ember-cli/pull/6533) blueprints/addon: Fix path to "ember" executable in ".travis.yml" [@Turbo87](https://github.com/Turbo87)
- [#6536](https://github.com/ember-cli/ember-cli/pull/6536) fix phantom use on travis [@kellyselden](https://github.com/kellyselden)
- [#6537](https://github.com/ember-cli/ember-cli/pull/6537) Prevent deprecation from `ember-cli-babel` config options. [@rwjblue](https://github.com/rwjblue)
- [#6707](https://github.com/ember-cli/ember-cli/pull/6707) Change usage of shims for ember-source@2.11.0 final. [@ember-cli](https://github.com/rwjblue)
- [#6254](https://github.com/ember-cli/ember-cli/pull/6254) [BUGFIX] Do not rely on ember-resolver, detect bower package instead [@martndemus](https://github.com/martndemus)
- [#6319](https://github.com/ember-cli/ember-cli/pull/6319) Use --save-dev by default when installing addons [@binhums](https://github.com/binhums)
- [#6378](https://github.com/ember-cli/ember-cli/pull/6378) Prepares Ember CLI for new version of ember-welcome-page [@locks](https://github.com/locks)
- [#6460](https://github.com/ember-cli/ember-cli/pull/6460) Refactor processTemplate. [@nathanhammond](https://github.com/nathanhammond)
- [#6385](https://github.com/ember-cli/ember-cli/pull/6385) Respect testem exit code [@johanneswuerbach](https://github.com/johanneswuerbach)
- [#6387](https://github.com/ember-cli/ember-cli/pull/6387) Adds Node 7 to testing matrix [@twokul](https://github.com/twokul)
- [#6388](https://github.com/ember-cli/ember-cli/pull/6388) Adds Node 7 to `engines` in `package.json` [@twokul](https://github.com/twokul)
- [#6407](https://github.com/ember-cli/ember-cli/pull/6407) Improve silent.js Deprecation [@nathanhammond](https://github.com/nathanhammond)
- [#6443](https://github.com/ember-cli/ember-cli/pull/6443) Fix preProcessTree API docs. [@kratiahuja](https://github.com/kratiahuja)
- [#6425](https://github.com/ember-cli/ember-cli/pull/6425) Adding json out for 'ember asset-sizes' [@kiwiupover](https://github.com/kiwiupover)
- [#6423](https://github.com/ember-cli/ember-cli/pull/6423) [BUGFIX] integrate capture exit [@stefanpenner](https://github.com/stefanpenner)
- [#6427](https://github.com/ember-cli/ember-cli/pull/6427) Document outputFile option [@ro0gr](https://github.com/ro0gr)
- [#6436](https://github.com/ember-cli/ember-cli/pull/6436) [BUGFIX] Watch vendor by default. [@nathanhammond](https://github.com/nathanhammond)
- [#6484](https://github.com/ember-cli/ember-cli/pull/6484) [BUGFIX] Fix remaining ember-source issues. [@nathanhammond](https://github.com/nathanhammond)
- [#6453](https://github.com/ember-cli/ember-cli/pull/6453) Avoid creating extraneous merge-trees. [@rwjblue](https://github.com/rwjblue)
- [#6496](https://github.com/ember-cli/ember-cli/pull/6496) [BUGFIX release] Revert the reverted revert. Ember assign not available in all ember try scenarios [@webark](https://github.com/webark)
- [#6482](https://github.com/ember-cli/ember-cli/pull/6482) Cleanup unused deps [@ro0gr](https://github.com/ro0gr)
- [#6475](https://github.com/ember-cli/ember-cli/pull/6475) extract ui to console-ui [@stefanpenner](https://github.com/stefanpenner)
- [#6479](https://github.com/ember-cli/ember-cli/pull/6479) docs: Blueprint:renamedFiles [@les2](https://github.com/les2)

Thank you to all who took the time to contribute!


### 2.10.1

The following changes are required if you are upgrading from the previous
version:

- Users
  + [`ember new` diff](https://github.com/ember-cli/ember-new-output/compare/v2.10.0...v2.10.1)
  + Upgrade your project's ember-cli version - [docs](http://ember-cli.com/user-guide/#upgrading)
- Addon Developers
  + [`ember addon` diff](https://github.com/ember-cli/ember-addon-output/compare/v2.10.0...v2.10.1)
  + No changes required
- Core Contributors
  + No changes required

#### Community Contributions

- [#6485](https://github.com/ember-cli/ember-cli/pull/6485) tests/runner: Fix "capture-exit" compatibility [@Turbo87](https://github.com/Turbo87)
- [#6496](https://github.com/ember-cli/ember-cli/pull/6496) Revert the reverted revert. Ember assign not available in all ember try scenarios [@webark](https://github.com/webark)
- [#6531](https://github.com/ember-cli/ember-cli/pull/6531) Update to latest capture-exit, revert work around. [@rwjblue](https://github.com/rwjblue)
- [#6533](https://github.com/ember-cli/ember-cli/pull/6533) blueprints/addon: Fix path to "ember" executable in ".travis.yml" [@Turbo87](https://github.com/Turbo87)
- [#6536](https://github.com/ember-cli/ember-cli/pull/6536) fix phantom use on travis [@kellyselden](https://github.com/kellyselden)
- [#6693](https://github.com/ember-cli/ember-cli/pull/6693) Backport subprocess invocation of npm to v2.10 [@Turbo87](https://github.com/Turbo87)

Thank you to all who took the time to contribute!


### 2.10.0

The following changes are required if you are upgrading from the previous
version:

- Users
  + [`ember new` diff](https://github.com/ember-cli/ember-new-output/compare/v2.9.1...v2.10.0)
  + Upgrade your project's ember-cli version - [docs](http://ember-cli.com/user-guide/#upgrading)
- Addon Developers
  + [`ember addon` diff](https://github.com/ember-cli/ember-addon-output/compare/v2.9.1...v2.10.0)
  + No changes required
- Core Contributors
  + No changes required

#### Notes:
- This version of Ember CLI _no longer supports Node.js v0.10_ per the [Ember Node.js LTS Support policy](https://emberjs.com/blog/2016/09/07/ember-node-lts-support.html).
- As part of this release we have experimental support for including Ember from npm via the `ember-source` npm package. We hope to discover the gaps during this release cycle and make that the default in a future release.

#### Community Contributions

- [#5994](https://github.com/ember-cli/ember-cli/pull/5994) No 'diff' option when binaries are involved (confirm-dialog). [@fpauser](https://github.com/fpauser)
- [#6241](https://github.com/ember-cli/ember-cli/pull/6241) destroy deletes empty folders [@kellyselden](https://github.com/kellyselden)
- [#6096](https://github.com/ember-cli/ember-cli/pull/6096) Fix and improve Watcher.detectWatcher [@stefanpenner](https://github.com/stefanpenner)
- [#6081](https://github.com/ember-cli/ember-cli/pull/6081) [BUGFIX] Header files import concat [@stefanpenner](https://github.com/stefanpenner)
- [#6296](https://github.com/ember-cli/ember-cli/pull/6296) Include relative path on ember asset-sizes [@josemarluedke](https://github.com/josemarluedke)
- [#6301](https://github.com/ember-cli/ember-cli/pull/6301) [Fixes #6300] consistent concat, regardless of system EOL [@stefanpenner](https://github.com/stefanpenner)
- [#6305](https://github.com/ember-cli/ember-cli/pull/6305) Use Ember.assign for start-app test helper.
- [#6307](https://github.com/ember-cli/ember-cli/pull/6307) Node.js LTS updates. [@nathanhammond](https://github.com/nathanhammond)
- [#6306](https://github.com/ember-cli/ember-cli/pull/6306) [ENHANCEMENT] Use npm 3 [@dfreeman](https://github.com/dfreeman)
- [#6337](https://github.com/ember-cli/ember-cli/pull/6337) DOC: #addBowerPackagesToProject `source` option [@olleolleolle](https://github.com/olleolleolle)
- [#6358](https://github.com/ember-cli/ember-cli/pull/6358) Use secure URLs in docs where possible [@xtian](https://github.com/xtian)
- [#6363](https://github.com/ember-cli/ember-cli/pull/6363) [ENHANCEMENT] Add 2.8-lts scenario to default ember-try config [@BrianSipple](https://github.com/BrianSipple)
- [#6369](https://github.com/ember-cli/ember-cli/pull/6369) Enable ember-source. [@nathanhammond](https://github.com/nathanhammond)

Thank you to all who took the time to contribute!


### 2.10.0-beta.2

The following changes are required if you are upgrading from the previous
version:

- Users
  + [`ember new` diff](https://github.com/ember-cli/ember-new-output/compare/v2.10.0-beta.1...v2.10.0-beta.2)
  + Upgrade your project's ember-cli version - [docs](http://ember-cli.com/user-guide/#upgrading)
- Addon Developers
  + [`ember addon` diff](https://github.com/ember-cli/ember-addon-output/compare/v2.10.0-beta.1...v2.10.0-beta.2)
  + No changes required
- Core Contributors
  + No changes required

#### Notes:
- This version of Ember CLI _no longer supports Node.js v0.10_ per the [Ember Node.js LTS Support policy](https://emberjs.com/blog/2016/09/07/ember-node-lts-support.html).
- As part of this release we have experimental support for including Ember from npm via the `ember-source` npm package. We hope to discover the gaps during this release cycle and make that the default in a future release.

#### Community Contributions

- [#6375](https://github.com/ember-cli/ember-cli/pull/6375) Bump Ember versions. [@nathanhammond](https://github.com/nathanhammond)

Thank you to all who took the time to contribute!


### 2.10.0-beta.1

The following changes are required if you are upgrading from the previous
version:

- Users
  + [`ember new` diff](https://github.com/ember-cli/ember-new-output/compare/v2.9.0...v2.10.0-beta.1)
  + Upgrade your project's ember-cli version - [docs](http://ember-cli.com/user-guide/#upgrading)
- Addon Developers
  + [`ember addon` diff](https://github.com/ember-cli/ember-addon-output/compare/v2.9.0...v2.10.0-beta.1)
  + No changes required
- Core Contributors
  + No changes required

#### Notes:
- This version of Ember CLI _no longer supports Node.js v0.10_ per the [Ember Node.js LTS Support policy](https://emberjs.com/blog/2016/09/07/ember-node-lts-support.html).
- As part of this release we have experimental support for including Ember from npm via the `ember-source` npm package. We hope to discover the gaps during this release cycle and make that the default in a future release.

#### Community Contributions

- [#5994](https://github.com/ember-cli/ember-cli/pull/5994) No 'diff' option when binaries are involved (confirm-dialog). [@fpauser](https://github.com/fpauser)
- [#6241](https://github.com/ember-cli/ember-cli/pull/6241) destroy deletes empty folders [@kellyselden](https://github.com/kellyselden)
- [#6096](https://github.com/ember-cli/ember-cli/pull/6096) Fix and improve Watcher.detectWatcher [@stefanpenner](https://github.com/stefanpenner)
- [#6081](https://github.com/ember-cli/ember-cli/pull/6081) [BUGFIX] Header files import concat [@stefanpenner](https://github.com/stefanpenner)
- [#6296](https://github.com/ember-cli/ember-cli/pull/6296) Include relative path on ember asset-sizes [@josemarluedke](https://github.com/josemarluedke)
- [#6301](https://github.com/ember-cli/ember-cli/pull/6301) [Fixes #6300] consistent concat, regardless of system EOL [@stefanpenner](https://github.com/stefanpenner)
- [#6305](https://github.com/ember-cli/ember-cli/pull/6305) Use Ember.assign for start-app test helper.
- [#6307](https://github.com/ember-cli/ember-cli/pull/6307) Node.js LTS updates. [@nathanhammond](https://github.com/nathanhammond)
- [#6306](https://github.com/ember-cli/ember-cli/pull/6306) [ENHANCEMENT] Use npm 3 [@dfreeman](https://github.com/dfreeman)
- [#6337](https://github.com/ember-cli/ember-cli/pull/6337) DOC: #addBowerPackagesToProject `source` option [@olleolleolle](https://github.com/olleolleolle)
- [#6358](https://github.com/ember-cli/ember-cli/pull/6358) Use secure URLs in docs where possible [@xtian](https://github.com/xtian)
- [#6363](https://github.com/ember-cli/ember-cli/pull/6363) [ENHANCEMENT] Add 2.8-lts scenario to default ember-try config [@BrianSipple](https://github.com/BrianSipple)
- [#6369](https://github.com/ember-cli/ember-cli/pull/6369) Enable ember-source. [@nathanhammond](https://github.com/nathanhammond)

Thank you to all who took the time to contribute!


### 2.9.1

The following changes are required if you are upgrading from the previous
version:

- Users
  + [`ember new` diff](https://github.com/ember-cli/ember-new-output/compare/v2.9.0...v2.9.1)
  + Upgrade your project's ember-cli version - [docs](http://ember-cli.com/user-guide/#upgrading)
- Addon Developers
  + [`ember addon` diff](https://github.com/ember-cli/ember-addon-output/compare/v2.9.0...v2.9.1)
  + No changes required
- Core Contributors
  + No changes required

#### Community Contributions

- [#6371](https://github.com/ember-cli/ember-cli/pull/6371) blueprints/app: Update Ember and Ember Data to v2.9.0 [@Turbo87](https://github.com/Turbo87)

Thank you to all who took the time to contribute!


### 2.9.0

The following changes are required if you are upgrading from the previous
version:

- Users
  + [`ember new` diff](https://github.com/ember-cli/ember-new-output/compare/v2.8.0...v2.9.0)
  + Upgrade your project's ember-cli version - [docs](http://ember-cli.com/user-guide/#upgrading)
- Addon Developers
  + [`ember addon` diff](https://github.com/ember-cli/ember-addon-output/compare/v2.8.0...v2.9.0)
  + No changes required
- Core Contributors
  + No changes required

Notes:
- This update includes a version bump of QUnit to 2.0.0. Please pay close attention to your test suites.

#### Community Contributions

- [#6232](https://github.com/ember-cli/ember-cli/pull/6232) suggest testing addons against LTS [@kellyselden](https://github.com/kellyselden)
- [#6235](https://github.com/ember-cli/ember-cli/pull/6235) remove `default` ember try scenario [@kellyselden](https://github.com/kellyselden)
- [#6249](https://github.com/ember-cli/ember-cli/pull/6249) Update to ember-cli-qunit@3.0.1. [@rwjblue](https://github.com/rwjblue)
- [#6276](https://github.com/ember-cli/ember-cli/pull/6276) Revert #6193 (Ember.assign) [@nathanhammond](https://github.com/nathanhammond)
- [#6176](https://github.com/ember-cli/ember-cli/pull/6176) fixed typo in the example code in the comments in the blueprint.js [@foxnewsnetwork](https://github.com/foxnewsnetwork)
- [#5395](https://github.com/ember-cli/ember-cli/pull/5395) Skip bower/npm install on blueprint install if manifests are missing [@stefanpenner](https://github.com/stefanpenner)
- [#5976](https://github.com/ember-cli/ember-cli/pull/5976) Anonymous AMD Support [@ef4](https://github.com/ef4)
- [#6086](https://github.com/ember-cli/ember-cli/pull/6086) Use heimdalljs for structured instrumentation & structured logging [@hjdivad](https://github.com/hjdivad)
- [#6103](https://github.com/ember-cli/ember-cli/pull/6103) store add-on initialization/lookup times [@stefanpenner](https://github.com/stefanpenner)
- [#6127](https://github.com/ember-cli/ember-cli/pull/6127) Remove invalid backticks in docs [@san650](https://github.com/san650)
- [#6132](https://github.com/ember-cli/ember-cli/pull/6132) [Bugfix] Destroy in-repo-addon [@andyklimczak](https://github.com/andyklimczak)
- [#6193](https://github.com/ember-cli/ember-cli/pull/6193) Changed the start-app test helper to use `Ember.assign`. [@workmanw](https://github.com/workmanw)
- [#6145](https://github.com/ember-cli/ember-cli/pull/6145) Update .gitignore for npm-debug.log [@hckhanh](https://github.com/hckhanh)
- [#6139](https://github.com/ember-cli/ember-cli/pull/6139) Updating app/addon blueprints to latest dependency versions [@elwayman02](https://github.com/elwayman02)
- [#6148](https://github.com/ember-cli/ember-cli/pull/6148) Update to _findHost to use do/while. [@nathanhammond](https://github.com/nathanhammond)
- [#6206](https://github.com/ember-cli/ember-cli/pull/6206) Remove debug from package.json [@marpo60](https://github.com/marpo60)
- [#6171](https://github.com/ember-cli/ember-cli/pull/6171) Adding a test to cover historySupportMiddleware with unknown location type [@jasonmit](https://github.com/jasonmit)
- [#6162](https://github.com/ember-cli/ember-cli/pull/6162) Upgraded ember-cli-app-version to 2.0.0 [@taras](https://github.com/taras)
- [#6198](https://github.com/ember-cli/ember-cli/pull/6198) display cleanup progress. [@stefanpenner](https://github.com/stefanpenner)
- [#6189](https://github.com/ember-cli/ember-cli/pull/6189) `testem.js` must be loaded from `/`. [@rwjblue](https://github.com/rwjblue)
- [#6188](https://github.com/ember-cli/ember-cli/pull/6188) [BUGFIX] - fix reference for `ui.prompt` [@tgandee79](https://github.com/tgandee79)
- [#6182](https://github.com/ember-cli/ember-cli/pull/6182) [BUGFIX beta] Allow empty string as rootURL [@kanongil](https://github.com/kanongil)
- [#6186](https://github.com/ember-cli/ember-cli/pull/6186) [ENHANCEMENT] Warn when empty rootURL is used with history addon [@kanongil](https://github.com/kanongil)
- [#6180](https://github.com/ember-cli/ember-cli/pull/6180) bump portfinder to v1.0.7 [@eriktrom](https://github.com/eriktrom)
- [#6194](https://github.com/ember-cli/ember-cli/pull/6194) [BUGFIX beta] Prevent Ember Data from overriding Date.parse. [@bmac](https://github.com/bmac)
- [#6208](https://github.com/ember-cli/ember-cli/pull/6208) Replace "ember-cli-broccoli" with "broccoli-{brocfile-loader, builder, middleware}" [@Turbo87](https://github.com/Turbo87)
- [#6211](https://github.com/ember-cli/ember-cli/pull/6211) Document `--port 0` in ember serve's command line usage [@sivakumar-kailasam](https://github.com/sivakumar-kailasam)
- [#6227](https://github.com/ember-cli/ember-cli/pull/6227) add tests for alphabetize-object-keys [@kellyselden](https://github.com/kellyselden)
- [#6228](https://github.com/ember-cli/ember-cli/pull/6228) in-repo-addon: sort additions to ember-addon/paths [@kellyselden](https://github.com/kellyselden)

Thank you to all who took the time to contribute!


### 2.9.0-beta.2

The following changes are required if you are upgrading from the previous
version:

- Users
  + [`ember new` diff](https://github.com/ember-cli/ember-new-output/compare/v2.9.0-beta.1...v2.9.0-beta.2)
  + Upgrade your project's ember-cli version - [docs](https://ember-cli.com/user-guide/#upgrading)
- Addon Developers
  + [`ember addon` diff](https://github.com/ember-cli/ember-addon-output/compare/v2.9.0-beta.1...v2.9.0-beta.2)
  + No changes required
- Core Contributors
  + No changes required

Notes:
- This update includes a version bump of QUnit to 2.0.0. Please pay close attention to your test suites.
- This update is marked as unsupporting Node 0.10. Please prepare for removal of support per [Ember's Node.js LTS Support policy](https://emberjs.com/blog/2016/09/07/ember-node-lts-support.html).

#### Community Contributions

- [#6232](https://github.com/ember-cli/ember-cli/pull/6232) suggest testing addons against LTS [@kellyselden](https://github.com/kellyselden)
- [#6235](https://github.com/ember-cli/ember-cli/pull/6235) remove `default` ember try scenario [@kellyselden](https://github.com/kellyselden)
- [#6249](https://github.com/ember-cli/ember-cli/pull/6249) Update to ember-cli-qunit@3.0.1. [@rwjblue](https://github.com/rwjblue)
- [#6250](https://github.com/ember-cli/ember-cli/pull/6250) Update engine field in package.json [@nathanhammond](https://github.com/nathanhammond)
- [#6276](https://github.com/ember-cli/ember-cli/pull/6276) Revert #6193 (Ember.assign) [@nathanhammond](https://github.com/nathanhammond)

Thank you to all who took the time to contribute!


### 2.9.0-beta.1

The following changes are required if you are upgrading from the previous
version:

- Users
  + [`ember new` diff](https://github.com/ember-cli/ember-new-output/compare/v2.8.0...v2.9.0-beta.1)
  + Upgrade your project's ember-cli version - [docs](https://ember-cli.com/user-guide/#upgrading)
- Addon Developers
  + [`ember addon` diff](https://github.com/ember-cli/ember-addon-output/compare/v2.8.0...v2.9.0-beta.1)
  + No changes required
- Core Contributors
  + No changes required

#### Community Contributions

- [#6176](https://github.com/ember-cli/ember-cli/pull/6176) fixed typo in the example code in the comments in the blueprint.js [@foxnewsnetwork](https://github.com/foxnewsnetwork)
- [#5395](https://github.com/ember-cli/ember-cli/pull/5395) Skip bower/npm install on blueprint install if manifests are missing [@stefanpenner](https://github.com/stefanpenner)
- [#5976](https://github.com/ember-cli/ember-cli/pull/5976) Anonymous AMD Support [@ef4](https://github.com/ef4)
- [#6086](https://github.com/ember-cli/ember-cli/pull/6086) Use heimdalljs for structured instrumentation & structured logging [@hjdivad](https://github.com/hjdivad)
- [#6103](https://github.com/ember-cli/ember-cli/pull/6103) store add-on initialization/lookup times [@stefanpenner](https://github.com/stefanpenner)
- [#6127](https://github.com/ember-cli/ember-cli/pull/6127) Remove invalid backticks in docs [@san650](https://github.com/san650)
- [#6132](https://github.com/ember-cli/ember-cli/pull/6132) [Bugfix] Destroy in-repo-addon [@andyklimczak](https://github.com/andyklimczak)
- [#6193](https://github.com/ember-cli/ember-cli/pull/6193) Changed the start-app test helper to use `Ember.assign`. [@workmanw](https://github.com/workmanw)
- [#6145](https://github.com/ember-cli/ember-cli/pull/6145) Update .gitignore for npm-debug.log [@hckhanh](https://github.com/hckhanh)
- [#6139](https://github.com/ember-cli/ember-cli/pull/6139) Updating app/addon blueprints to latest dependency versions [@elwayman02](https://github.com/elwayman02)
- [#6148](https://github.com/ember-cli/ember-cli/pull/6148) Update to _findHost to use do/while. [@nathanhammond](https://github.com/nathanhammond)
- [#6206](https://github.com/ember-cli/ember-cli/pull/6206) Remove debug from package.json [@marpo60](https://github.com/marpo60)
- [#6171](https://github.com/ember-cli/ember-cli/pull/6171) Adding a test to cover historySupportMiddleware with unknown location type [@jasonmit](https://github.com/jasonmit)
- [#6162](https://github.com/ember-cli/ember-cli/pull/6162) Upgraded ember-cli-app-version to 2.0.0 [@taras](https://github.com/taras)
- [#6198](https://github.com/ember-cli/ember-cli/pull/6198) display cleanup progress. [@stefanpenner](https://github.com/stefanpenner)
- [#6189](https://github.com/ember-cli/ember-cli/pull/6189) `testem.js` must be loaded from `/`. [@rwjblue](https://github.com/rwjblue)
- [#6188](https://github.com/ember-cli/ember-cli/pull/6188) [BUGFIX] - fix reference for `ui.prompt` [@tgandee79](https://github.com/tgandee79)
- [#6182](https://github.com/ember-cli/ember-cli/pull/6182) [BUGFIX beta] Allow empty string as rootURL [@kanongil](https://github.com/kanongil)
- [#6186](https://github.com/ember-cli/ember-cli/pull/6186) [ENHANCEMENT] Warn when empty rootURL is used with history addon [@kanongil](https://github.com/kanongil)
- [#6180](https://github.com/ember-cli/ember-cli/pull/6180) bump portfinder to v1.0.7 [@eriktrom](https://github.com/eriktrom)
- [#6194](https://github.com/ember-cli/ember-cli/pull/6194) [BUGFIX beta] Prevent Ember Data from overriding Date.parse. [@bmac](https://github.com/bmac)
- [#6208](https://github.com/ember-cli/ember-cli/pull/6208) Replace "ember-cli-broccoli" with "broccoli-{brocfile-loader, builder, middleware}" [@Turbo87](https://github.com/Turbo87)
- [#6211](https://github.com/ember-cli/ember-cli/pull/6211) Document `--port 0` in ember serve's command line usage [@sivakumar-kailasam](https://github.com/sivakumar-kailasam)
- [#6227](https://github.com/ember-cli/ember-cli/pull/6227) add tests for alphabetize-object-keys [@kellyselden](https://github.com/kellyselden)
- [#6228](https://github.com/ember-cli/ember-cli/pull/6228) in-repo-addon: sort additions to ember-addon/paths [@kellyselden](https://github.com/kellyselden)

Thank you to all who took the time to contribute!


### 2.8.0

The following changes are required if you are upgrading from the previous
version:

- Users
  + [`ember new` diff](https://github.com/ember-cli/ember-new-output/compare/v2.7.0...v2.8.0)
  + Upgrade your project's ember-cli version - [docs](https://ember-cli.com/user-guide/#upgrading)
- Addon Developers
  + [`ember addon` diff](https://github.com/ember-cli/ember-addon-output/compare/v2.7.0...v2.8.0)
  + No changes required
- Core Contributors
  + No changes required

#### Community Contributions

- [#6050](https://github.com/ember-cli/ember-cli/pull/6050) Make app/addon readmes consistent [@elwayman02](https://github.com/elwayman02)
- [#6005](https://github.com/ember-cli/ember-cli/pull/6005) [BUGFIX] Fixes broccoli errors when `tests` dir is not present [@twokul](https://github.com/twokul)
- [#5986](https://github.com/ember-cli/ember-cli/pull/5986) added transparent-proxy option to ember serve command [@badazz91](https://github.com/badazz91)
- [#6012](https://github.com/ember-cli/ember-cli/pull/6012) switch to a rollup subset of lodash and shave off 20 - 30%+ boot time [@stefanpenner](https://github.com/stefanpenner)
- [#6017](https://github.com/ember-cli/ember-cli/pull/6017) Allow `ember install addon_name --save` in addons. [@xcambar](https://github.com/xcambar)
- [#6030](https://github.com/ember-cli/ember-cli/pull/6030) [ENHANCEMENT] Asset Sizes I moved the creation of asset sizes to an object. [@kiwiupover](https://github.com/kiwiupover)
- [#6052](https://github.com/ember-cli/ember-cli/pull/6052) Turn on strict mode for tests. [@nathanhammond](https://github.com/nathanhammond)
- [#6043](https://github.com/ember-cli/ember-cli/pull/6043) [BUGFIX beta] Test nested addon import [@xcambar](https://github.com/xcambar)
- [#6045](https://github.com/ember-cli/ember-cli/pull/6045) [Enhancement] Return raw asset-size as data instead of strings [@kiwiupover](https://github.com/kiwiupover)
- [#6072](https://github.com/ember-cli/ember-cli/pull/6072) Makes sure dependecies are loaded on demand [@twokul](https://github.com/twokul)
- [#6092](https://github.com/ember-cli/ember-cli/pull/6092) Remove ember-qunit-notifications [@trentmwillis](https://github.com/trentmwillis)
- [#6094](https://github.com/ember-cli/ember-cli/pull/6094) Remove jQuery usage to read meta config. [@rwjblue](https://github.com/rwjblue)
- [#6095](https://github.com/ember-cli/ember-cli/pull/6095) [INTERNAL] Remove unused 'es3Safe' option [@ursm](https://github.com/ursm)
- [#6102](https://github.com/ember-cli/ember-cli/pull/6102) Refactor/cleanup/reduce slow tests [@stefanpenner](https://github.com/stefanpenner)
- [#6112](https://github.com/ember-cli/ember-cli/pull/6112) More specific docs for included hook [@xcambar](https://github.com/xcambar)
- [#6098](https://github.com/ember-cli/ember-cli/pull/6098) [BUGFIX beta] ServerWatcher disregards --watcher=* [@stefanpenner](https://github.com/stefanpenner)
- [#6166](https://github.com/ember-cli/ember-cli/pull/6166) changed --insecure-proxy to --secure-proxy in ember serve command [@badazz91](https://github.com/badazz91)

Thank you to all who took the time to contribute!


### 2.8.0-beta.3

The following changes are required if you are upgrading from the previous
version:

- Users
  + [`ember new` diff](https://github.com/ember-cli/ember-new-output/compare/v2.8.0-beta.2...v2.8.0-beta.3)
  + Upgrade your project's ember-cli version - [docs](https://ember-cli.com/user-guide/#upgrading)
- Addon Developers
  + [`ember addon` diff](https://github.com/ember-cli/ember-addon-output/compare/v2.8.0-beta.1...v2.8.0-beta.2)
  + No changes required
- Core Contributors
  + No changes required

#### Community Contributions

- [#6166](https://github.com/ember-cli/ember-cli/pull/6166) changed --insecure-proxy to --secure-proxy in ember serve command [@badazz91](https://github.com/badazz91)

Thank you to all who took the time to contribute!


### 2.8.0-beta.2

The following changes are required if you are upgrading from the previous
version:

- Users
  + [`ember new` diff](https://github.com/ember-cli/ember-new-output/compare/v2.8.0-beta.1...v2.8.0-beta.2)
  + Upgrade your project's ember-cli version - [docs](https://ember-cli.com/user-guide/#upgrading)
- Addon Developers
  + [`ember addon` diff](https://github.com/ember-cli/ember-addon-output/compare/v2.8.0-beta.1...v2.8.0-beta.2)
  + No changes required
- Core Contributors
  + No changes required

#### Community Contributions

- [#6098](https://github.com/ember-cli/ember-cli/pull/6098) [BUGFIX beta] ServerWatcher disregards --watcher=* [@stefanpenner](https://github.com/stefanpenner)

Thank you to all who took the time to contribute!


### 2.8.0-beta.1

The following changes are required if you are upgrading from the previous
version:

- Users
  + [`ember new` diff](https://github.com/ember-cli/ember-new-output/compare/v2.7.0...v2.8.0-beta.1)
  + Upgrade your project's ember-cli version - [docs](https://ember-cli.com/user-guide/#upgrading)
- Addon Developers
  + [`ember addon` diff](https://github.com/ember-cli/ember-addon-output/compare/v2.7.0...v2.8.0-beta.1)
  + No changes required
- Core Contributors
  + No changes required

#### Community Contributions

- [#6050](https://github.com/ember-cli/ember-cli/pull/6050) Make app/addon readmes consistent [@elwayman02](https://github.com/elwayman02)
- [#6005](https://github.com/ember-cli/ember-cli/pull/6005) [BUGFIX] Fixes broccoli errors when `tests` dir is not present [@twokul](https://github.com/twokul)
- [#5986](https://github.com/ember-cli/ember-cli/pull/5986) added transparent-proxy option to ember serve command [@badazz91](https://github.com/badazz91)
- [#6012](https://github.com/ember-cli/ember-cli/pull/6012) switch to a rollup subset of lodash and shave off 20 - 30%+ boot time [@stefanpenner](https://github.com/stefanpenner)
- [#6017](https://github.com/ember-cli/ember-cli/pull/6017) Allow `ember install addon_name --save` in addons. [@xcambar](https://github.com/xcambar)
- [#6030](https://github.com/ember-cli/ember-cli/pull/6030) [ENHANCEMENT] Asset Sizes I moved the creation of asset sizes to an object. [@kiwiupover](https://github.com/kiwiupover)
- [#6052](https://github.com/ember-cli/ember-cli/pull/6052) Turn on strict mode for tests. [@nathanhammond](https://github.com/nathanhammond)
- [#6043](https://github.com/ember-cli/ember-cli/pull/6043) [BUGFIX beta] Test nested addon import [@xcambar](https://github.com/xcambar)
- [#6045](https://github.com/ember-cli/ember-cli/pull/6045) [Enhancement] Return raw asset-size as data instead of strings [@kiwiupover](https://github.com/kiwiupover)
- [#6072](https://github.com/ember-cli/ember-cli/pull/6072) Makes sure dependecies are loaded on demand [@twokul](https://github.com/twokul)
- [#6092](https://github.com/ember-cli/ember-cli/pull/6092) Remove ember-qunit-notifications [@trentmwillis](https://github.com/trentmwillis)
- [#6094](https://github.com/ember-cli/ember-cli/pull/6094) Remove jQuery usage to read meta config. [@rwjblue](https://github.com/rwjblue)
- [#6095](https://github.com/ember-cli/ember-cli/pull/6095) [INTERNAL] Remove unused 'es3Safe' option [@ursm](https://github.com/ursm)
- [#6102](https://github.com/ember-cli/ember-cli/pull/6102) Refactor/cleanup/reduce slow tests [@stefanpenner](https://github.com/stefanpenner)
- [#6112](https://github.com/ember-cli/ember-cli/pull/6112) More specific docs for included hook [@xcambar](https://github.com/xcambar)

Thank you to all who took the time to contribute!


### 2.7.0

The following changes are required if you are upgrading from the previous
version:

- Users
  + [`ember new` diff](https://github.com/ember-cli/ember-new-output/compare/v2.6.3...v2.7.0)
  + Upgrade your project's ember-cli version - [docs](https://ember-cli.com/user-guide/#upgrading)
- Addon Developers
  + [`ember addon` diff](https://github.com/ember-cli/ember-addon-output/compare/v2.6.3...v2.7.0)
- Core Contributors
  + No changes required

#### Community Contributions

- [#5972](https://github.com/ember-cli/ember-cli/pull/5972) [BUGFIX release] ease core-object upgrade for addons which lack .project [@stefanpenner](https://github.com/stefanpenner)
- [#5877](https://github.com/ember-cli/ember-cli/pull/5877) Uniform import API [@ef4](https://github.com/ef4)
- [#5979](https://github.com/ember-cli/ember-cli/pull/5979) Use `ember try:one` in travis [@san650](https://github.com/san650)
- [#5984](https://github.com/ember-cli/ember-cli/pull/5984) Replace "stub" helper with "testdouble" [@Turbo87](https://github.com/Turbo87)
- [#5985](https://github.com/ember-cli/ember-cli/pull/5985) Use blueprint test helpers [@Turbo87](https://github.com/Turbo87)
- [#5792](https://github.com/ember-cli/ember-cli/pull/5792) Add "rootURL" setting to deprecate "baseURL" [@Turbo87](https://github.com/Turbo87)
- [#5997](https://github.com/ember-cli/ember-cli/pull/5997) Prints correct phantomjs version [@twokul](https://github.com/twokul)
- [#6043](https://github.com/ember-cli/ember-cli/pull/6043) Test nested addon import [@xcambar](https://github.com/xcambar)
- [#6072](https://github.com/ember-cli/ember-cli/pull/6072) Makes sure dependecies are loaded on demand [@twokul](https://github.com/twokul)
- [#6105](https://github.com/ember-cli/ember-cli/pull/6105) Update Ember Data to v2.7.0 [@bmac](https://github.com/bmac)
- [#6106](https://github.com/ember-cli/ember-cli/pull/6106) Update Ember to 2.7.0 [@rwjblue](https://github.com/rwjblue)

Thank you to all who took the time to contribute!


### 2.7.0-beta.6

The following changes are required if you are upgrading from the previous
version:

- Users
  + [`ember new` diff](https://github.com/ember-cli/ember-new-output/compare/v2.7.0-beta.5...v2.7.0-beta.6)
  + Upgrade your project's ember-cli version - [docs](https://ember-cli.com/user-guide/#upgrading)
- Addon Developers
  + [`ember addon` diff](https://github.com/ember-cli/ember-addon-output/compare/v2.7.0-beta.5...v2.7.0-beta.6)
  + No changes required
- Core Contributors
  + No changes required

#### Community Contributions

- [#6057](https://github.com/ember-cli/ember-cli/pull/6057) Ember & Ember Data beta version bumps. [@nathanhammond](https://github.com/nathanhammond)

Thank you to all who took the time to contribute!


### 2.7.0-beta.5

The following changes are required if you are upgrading from the previous
version:

- Users
  + [`ember new` diff](https://github.com/ember-cli/ember-new-output/compare/v2.7.0-beta.4...v2.7.0-beta.5)
  + Upgrade your project's ember-cli version - [docs](https://ember-cli.com/user-guide/#upgrading)
- Addon Developers
  + [`ember addon` diff](https://github.com/ember-cli/ember-addon-output/compare/v2.7.0-beta.4...v2.7.0-beta.5)
- Core Contributors
  + No changes required

`2.7.0-beta.5` includes only a bump of the Ember version dependency in the default blueprint.

Thank you to all who took the time to contribute!


### 2.7.0-beta.4

The following changes are required if you are upgrading from the previous
version:

- Users
  + [`ember new` diff](https://github.com/ember-cli/ember-new-output/compare/v2.7.0-beta.3...v2.7.0-beta.4)
  + Upgrade your project's ember-cli version - [docs](https://ember-cli.com/user-guide/#upgrading)
- Addon Developers
  + [`ember addon` diff](https://github.com/ember-cli/ember-addon-output/compare/v2.7.0-beta.3...v2.7.0-beta.4)
- Core Contributors
  + No changes required

`2.7.0-beta.3` included changes that should have stayed on `canary` for now. This release removes those
changes again and only includes the bugfixes from the `beta` branch.

Thank you to all who took the time to contribute!


### 2.7.0-beta.3

The following changes are required if you are upgrading from the previous
version:

- Users
  + [`ember new` diff](https://github.com/ember-cli/ember-new-output/compare/v2.7.0-beta.2...v2.7.0-beta.3)
  + Upgrade your project's ember-cli version -
    [docs](https://ember-cli.com/user-guide/#upgrading)
- Addon Developers
  + [`ember addon` diff](https://github.com/ember-cli/ember-addon-output/compare/v2.7.0-beta.2...v2.7.0-beta.3)
- Core Contributors
  + No changes required

#### Community Contributions

- [#5987](https://github.com/ember-cli/ember-cli/pull/5987) [BUGFIX release]
  allow more then 10 exit handlers [@stefanpenner](https://github.com/stefanpenner)
- [#5979](https://github.com/ember-cli/ember-cli/pull/5979) Use `ember try:one`
  in travis [@san650](https://github.com/san650)
- [#6001](https://github.com/ember-cli/ember-cli/pull/6001) [BUGFIX release]
  Upgrade ember-cli-release version [@Serabe](https://github.com/Serabe)

Thank you to all who took the time to contribute!


### 2.7.0-beta.2

The following changes are required if you are upgrading from the previous
version:

- Users
  + [`ember new` diff](https://github.com/ember-cli/ember-new-output/compare/v2.7.0-beta.1...v2.7.0-beta.2)
  + Upgrade your project's ember-cli version - [docs](https://ember-cli.com/user-guide/#upgrading)
- Addon Developers
  + [`ember addon` diff](https://github.com/ember-cli/ember-addon-output/compare/v2.7.0-beta.1...v2.7.0-beta.2)
  + No changes required
- Core Contributors
  + No changes required

#### Community Contributions

- [#5962](https://github.com/ember-cli/ember-cli/pull/5962) [BUGFIX canary] Remove test-loader from tests/index blueprint [@josemarluedke](https://github.com/josemarluedke)
- [#5972](https://github.com/ember-cli/ember-cli/pull/5972) [BUGFIX release] ease core-object upgrade for addons which lack .project [@stefanpenner](https://github.com/stefanpenner)
- [#5975](https://github.com/ember-cli/ember-cli/pull/5975) Update core-object to version 2.0.2 [@nathanhammond](https://github.com/nathanhammond)

Thank you to all who took the time to contribute!


### 2.7.0-beta.1

The following changes are required if you are upgrading from the previous
version:

- Users
  + [`ember new` diff](https://github.com/ember-cli/ember-new-output/compare/v2.6.0...v2.7.0-beta.1)
  + Upgrade your project's ember-cli version - [docs](https://ember-cli.com/user-guide/#upgrading)
  + [Ensure your `rootURL` is properly set.](https://emberjs.com/blog/2016/04/28/baseURL.html)
- Addon Developers
  + [`ember addon` diff](https://github.com/ember-cli/ember-addon-output/compare/v2.6.0...v2.7.0-beta.1)
  + No changes required
- Core Contributors
  + No changes required

#### Community Contributions

- [#5879](https://github.com/ember-cli/ember-cli/pull/5879) Blueprint READMEs: s/server/serve/ to match `ember help` [@chrisjshull](https://github.com/chrisjshull)
- [#5789](https://github.com/ember-cli/ember-cli/pull/5789) Remove "home grown version checker" [@Turbo87](https://github.com/Turbo87)
- [#5737](https://github.com/ember-cli/ember-cli/pull/5737) Update core-obect (#5547, rebased) [@nathanhammond](https://github.com/nathanhammond)
- [#5709](https://github.com/ember-cli/ember-cli/pull/5709) Move test-loader to npm [@trentmwillis](https://github.com/trentmwillis)
- [#5792](https://github.com/ember-cli/ember-cli/pull/5792) Add "rootURL" setting to deprecate "baseURL" [@Turbo87](https://github.com/Turbo87)
- [#5801](https://github.com/ember-cli/ember-cli/pull/5801) Remove "ember help <something> --json" output [@Turbo87](https://github.com/Turbo87)
- [#5819](https://github.com/ember-cli/ember-cli/pull/5819) Fix for disabling hinting for developing an addon [@jeffjewiss](https://github.com/jeffjewiss)
- [#5891](https://github.com/ember-cli/ember-cli/pull/5891) Use jshint's esversion option instead of esnext option [@san650](https://github.com/san650)
- [#5842](https://github.com/ember-cli/ember-cli/pull/5842) Replace "findup" with "find-up" [@Turbo87](https://github.com/Turbo87)
- [#5835](https://github.com/ember-cli/ember-cli/pull/5835) Move documentation from "ADDON_HOOKS.md" into "models/addon.js" doc comments [@Turbo87](https://github.com/Turbo87)
- [#5856](https://github.com/ember-cli/ember-cli/pull/5856) [BUGFIX beta] Allow Node v6.0.0. [@rwjblue](https://github.com/rwjblue)
- [#5918](https://github.com/ember-cli/ember-cli/pull/5918) models/project: Look only for projects with "ember-cli" dependency [@Turbo87](https://github.com/Turbo87)
- [#5859](https://github.com/ember-cli/ember-cli/pull/5859) [BUGFIX beta] Bump Ember & Ember Data version to 2.6.0-beta [@rwjblue](https://github.com/rwjblue)
- [#5910](https://github.com/ember-cli/ember-cli/pull/5910) invoke super [@stefanpenner](https://github.com/stefanpenner)
- [#5873](https://github.com/ember-cli/ember-cli/pull/5873) `addon` command blueprint options test [@robbiepitts](https://github.com/robbiepitts)
- [#5877](https://github.com/ember-cli/ember-cli/pull/5877) Uniform import API [@ef4](https://github.com/ef4)
- [#5926](https://github.com/ember-cli/ember-cli/pull/5926) Deprecate EmberApp.concatFiles() method [@Turbo87](https://github.com/Turbo87)
- [#5887](https://github.com/ember-cli/ember-cli/pull/5887) Improve import() documentation [@Turbo87](https://github.com/Turbo87)
- [#5895](https://github.com/ember-cli/ember-cli/pull/5895) Generate JSHint files only if JSHint is used [@Turbo87](https://github.com/Turbo87)
- [#5909](https://github.com/ember-cli/ember-cli/pull/5909) Handle all valid URL path characters for rootURL/baseURL in tests-server [@les2](https://github.com/les2)
- [#5920](https://github.com/ember-cli/ember-cli/pull/5920) move jQuery to ember-core for now [@stefanpenner](https://github.com/stefanpenner)
- [#5931](https://github.com/ember-cli/ember-cli/pull/5931) Extract standalone insertIntoFile() function [@Turbo87](https://github.com/Turbo87)
- [#5955](https://github.com/ember-cli/ember-cli/pull/5955) [BUGFIX beta] Fix addon linting regression. [@rwjblue](https://github.com/rwjblue)

Thank you to all who took the time to contribute!


### 2.6.3

The following changes are required if you are upgrading from the previous
version:

- Users
  + [`ember new` diff](https://github.com/ember-cli/ember-new-output/compare/v2.6.2...v2.6.3)
  + Upgrade your project's ember-cli version - [docs](https://ember-cli.com/user-guide/#upgrading)
- Addon Developers
  + [`ember addon` diff](https://github.com/ember-cli/ember-addon-output/compare/v2.6.2...v2.6.3)
  + Upgrade your project's ember-cli version - [docs](https://ember-cli.com/user-guide/#upgrading)
- Core Contributors
  + No changes required

#### Community Contributions

- [#6068](https://github.com/ember-cli/ember-cli/pull/6068) Allow more then 10 exit handlers [@nathanhammond](https://github.com/nathanhammond)

Thank you to all who took the time to contribute!


### 2.6.2

The following changes are required if you are upgrading from the previous
version:

- Users
  + [`ember new` diff](https://github.com/ember-cli/ember-new-output/compare/v2.6.1...v2.6.2)
  + Upgrade your project's ember-cli version - [docs](https://ember-cli.com/user-guide/#upgrading)
  + Upgrade your `ember-cli-release` version to `^0.2.9`
- Addon Developers
  + [`ember addon` diff](https://github.com/ember-cli/ember-addon-output/compare/v2.6.1...v2.6.2)
  + Upgrade your project's ember-cli version - [docs](https://ember-cli.com/user-guide/#upgrading)
  + Upgrade your `ember-cli-release` version to `^0.2.9`
- Core Contributors
  + No changes required

#### Community Contributions

- [#6001](https://github.com/ember-cli/ember-cli/pull/6001) [BUGFIX release] Upgrade ember-cli-release version [@Serabe](https://github.com/Serabe)

Thank you to all who took the time to contribute!


### 2.6.1

The following changes are required if you are upgrading from the previous
version:

- Users
  + Upgrade your project's ember-cli version - [docs](https://ember-cli.com/user-guide/#upgrading)
- Addon Developers
  + No changes required
- Core Contributors
  + No changes required

#### Community Contributions

- [#5972](https://github.com/ember-cli/ember-cli/pull/5972) [BUGFIX release] ease core-object upgrade for addons which lack .project [@stefanpenner](https://github.com/stefanpenner)
- [#5975](https://github.com/ember-cli/ember-cli/pull/5975) Update core-object to version 2.0.2 [@nathanhammond](https://github.com/nathanhammond)

Thank you to all who took the time to contribute!


### 2.6.0

The following changes are required if you are upgrading from the previous
version:

- Users
  + [`ember new` diff](https://github.com/ember-cli/ember-new-output/compare/v2.5.1...v2.6.0)
  + Upgrade your project's ember-cli version - [docs](https://ember-cli.com/user-guide/#upgrading)
- Addon Developers
  + [`ember addon` diff](https://github.com/ember-cli/ember-addon-output/compare/v2.5.1...v2.6.0)
  + Change `.travis.yml` to avoid wasted cleanup when running CI. See [#5606](https://github.com/ember-cli/ember-cli/pull/5606) for more details.
  + Remove `ember-try` (it is now included by default)
- Core Contributors
  + No changes required

#### Community Contributions

- [#5957](https://github.com/ember-cli/ember-cli/pull/5957) Update Ember version to 2.6.0. [@rwjblue](https://github.com/rwjblue)
- [#5959](https://github.com/ember-cli/ember-cli/pull/5959) [BUGFIX beta] Update the ember-data dependency to 2.6.0 [@bmac](https://github.com/bmac)
- [#5963](https://github.com/ember-cli/ember-cli/pull/5963) Fix reading npm package names with a version specifier [@Turbo87](https://github.com/Turbo87) and [@martndemus](https://github.com/martndemus)

Thank you to all who took the time to contribute!


### 2.6.0-beta.3

The following changes are required if you are upgrading from the previous
version:

- Users
  + [`ember new` diff](https://github.com/ember-cli/ember-new-output/compare/v2.6.0-beta.2...v2.6.0-beta.3)
  + Upgrade your project's ember-cli version - [docs](https://ember-cli.com/user-guide/#upgrading)
- Addon Developers
  + [`ember addon` diff](https://github.com/ember-cli/ember-addon-output/compare/v2.6.0-beta.2...v2.6.0-beta.3)
  + No changes required
- Core Contributors
  + No changes required

#### Community Contributions

- [#5896](https://github.com/ember-cli/ember-cli/pull/5896) Update "release" branch [@Turbo87](https://github.com/Turbo87)
- [#5932](https://github.com/ember-cli/ember-cli/pull/5932) Beta: Cherrypick core-object changes [@Turbo87](https://github.com/Turbo87)

Thank you to all who took the time to contribute!


### 2.6.0-beta.2

The following changes are required if you are upgrading from the previous
version:

- Users
  + [`ember new` diff](https://github.com/ember-cli/ember-new-output/compare/v2.6.0-beta.1...v2.6.0-beta.2)
  + Upgrade your project's ember-cli version - [docs](https://ember-cli.com/user-guide/#upgrading)
- Addon Developers
  + [`ember addon` diff](https://github.com/ember-cli/ember-addon-output/compare/v2.6.0-beta.1...v2.6.0-beta.2)
  + No changes required
- Core Contributors
  + No changes required

#### Community Contributions

- [#5737](https://github.com/ember-cli/ember-cli/pull/5737) / [#5828](https://github.com/ember-cli/ember-cli/pull/5828) [INTERNAL] Update `core-object` to 2.0.0. [@nathanhammond](https://github.com/nathanhammond)
- [#5856](https://github.com/ember-cli/ember-cli/pull/5856) Remove warning when using Node v6.0.0. [@rwjblue](https://github.com/rwjblue)
- [#5859](https://github.com/ember-cli/ember-cli/pull/5859) Update Ember to 2.6.0-beta.2. [@rwjblue](https://github.com/rwjblue)
- [#5859](https://github.com/ember-cli/ember-cli/pull/5859) Update Ember Data to 2.6.0-beta.1. [@rwjblue](https://github.com/rwjblue)

Thank you to all who took the time to contribute!


### 2.6.0-beta.1

The following changes are required if you are upgrading from the previous
version:

- Users
  + [`ember new` diff](https://github.com/ember-cli/ember-new-output/compare/v2.5.0...v2.6.0-beta.1)
  + Upgrade your project's ember-cli version - [docs](https://ember-cli.com/user-guide/#upgrading)
  + Make the following changes to your `package.json`:
    + Update `ember-ajax` to `^2.0.1`
    + Add `ember-welcome-page` at `^1.0.1`
- Addon Developers
  + [`ember addon` diff](https://github.com/ember-cli/ember-addon-output/compare/v2.5.0...v2.6.0-beta.1)
  + Change `.travis.yml` to avoid wasted cleanup when running CI. See [#5606](https://github.com/ember-cli/ember-cli/pull/5606) for more details.
  + Make the following changes to your `package.json`:
    + Update `ember-ajax` to `^2.0.1`
    + Add `ember-welcome-page` at `^1.0.1`
    + Remove `ember-try` (it is now included by default)
- Core Contributors
  + No changes required


#### Community Contributions

- [#5606](https://github.com/ember-cli/ember-cli/pull/5606) Don't bother pointless npm/bower restore in addon CI [@mike-north](https://github.com/mike-north)
- [#5609](https://github.com/ember-cli/ember-cli/pull/5609) [ENHANCEMENT] Add in v1 of welcome page addon [@acorncom](https://github.com/acorncom)
- [#5689](https://github.com/ember-cli/ember-cli/pull/5689) [ENHANCEMENT] Added return statement to `beforeEach` in `moduleForAcceptance` [@Fed03](https://github.com/Fed03)
- [#5693](https://github.com/ember-cli/ember-cli/pull/5693) Fix: ensure livereload works when deleting directories. [@hansl](https://github.com/hansl)
- [#5779](https://github.com/ember-cli/ember-cli/pull/5779) Update Ember Data to v2.5.0 [@bmac](https://github.com/bmac)
- [#5714](https://github.com/ember-cli/ember-cli/pull/5714) "addon" blueprint: Update TravisCI config [@Turbo87](https://github.com/Turbo87)
- [#5723](https://github.com/ember-cli/ember-cli/pull/5723) Embed/include ember-try in ember-cli [@kategengler](https://github.com/kategengler)
- [#5757](https://github.com/ember-cli/ember-cli/pull/5757) Add "ember-cli-jshint" dependency to "app" blueprint [@Turbo87](https://github.com/Turbo87)
- [#5752](https://github.com/ember-cli/ember-cli/pull/5752) Ensure `Project.prototype.findAddonByName` does not match substrings. [@martndemus](https://github.com/martndemus)
- [#5741](https://github.com/ember-cli/ember-cli/pull/5741) Resolve config directory relative to EmberApp project root [@nickiaconis](https://github.com/nickiaconis)
- [#5769](https://github.com/ember-cli/ember-cli/pull/5769) Update ember-ajax to 2.0. [@rwjblue](https://github.com/rwjblue)
- [#5780](https://github.com/ember-cli/ember-cli/pull/5780) Update Ember to v2.5.0. [@rwjblue](https://github.com/rwjblue)
- [#5786](https://github.com/ember-cli/ember-cli/pull/5786) Deprecate `Project.closest` in favor of `Project.closestSync` [@jeffjewiss](https://github.com/jeffjewiss)

Thank you to all who took the time to contribute!


### 2.5.1

The following changes are required if you are upgrading from the previous
version:

- Users
  + Upgrade your project's ember-cli version - [docs](https://ember-cli.com/user-guide/#upgrading)
- Addon Developers
  + No changes required
- Core Contributors
  + No changes required

#### Community Contributions

- [#5867](https://github.com/ember-cli/ember-cli/pull/5867) models/addon: Kill the addonJsFiles() cache [@Turbo87](https://github.com/Turbo87)

Thank you to all who took the time to contribute!


### 2.5.0

The following changes are required if you are upgrading from the previous
version:

- Users
  + [`ember new` diff](https://github.com/ember-cli/ember-new-output/compare/v2.4.3...v2.5.0)
  + Upgrade your project's ember-cli version - [docs](https://ember-cli.com/user-guide/#upgrading)
  + Make the following updates in your `package.json`:
    + Update `ember-data` to `^2.5.0`
    + Add `ember-cli-jshint` at `^1.0.0`
  + Update `ember` in `bower.json` to `~2.5.0`
- Addon Developers
  + [`ember addon` diff](https://github.com/ember-cli/ember-addon-output/compare/v2.4.3...v2.5.0)
  + Make the following updates in your `package.json`:
    + Update `ember-data` to `^2.5.0`
    + Add `ember-cli-jshint` at `^1.0.0`
  + Update `ember` in `bower.json` to `~2.5.0`

#### Community Contributions

- [#5780](https://github.com/ember-cli/ember-cli/pull/5780) Update Ember to v2.5. [@rwjblue](https://github.com/rwjblue)
- [#5779](https://github.com/ember-cli/ember-cli/pull/5779) Update Ember Data to v2.5. [@bmac](https://github.com/bmac)
- [#5757](https://github.com/ember-cli/ember-cli/pull/5757) Add ember-cli-jshint dependency to app and addon blueprints. [@Turbo87](https://github.com/Turbo87)


### 2.4.3

The following changes are required if you are upgrading from the previous
version:

- Users
  + [`ember new` diff](https://github.com/kellyselden/ember-cli-output/compare/v2.4.2...v2.4.3)
  + Upgrade your project's ember-cli version - [docs](https://ember-cli.com/user-guide/#upgrading)
- Addon Developers
  + [`ember addon` diff](https://github.com/kellyselden/ember-addon-output/compare/v2.4.2...v2.4.3)
  + No changes required
- Core Contributors
  + No changes required

#### Community Contributions

- [#5645](https://github.com/ember-cli/ember-cli/pull/5645) bump some common test timeouts, reduce intermittent failures [@stefanpenner](https://github.com/stefanpenner)
- [#5588](https://github.com/ember-cli/ember-cli/pull/5588) Remove obsolete JSHint comments [@Turbo87](https://github.com/Turbo87)
- [#5391](https://github.com/ember-cli/ember-cli/pull/5391) Fix host interface + port binding issues [@eriktrom](https://github.com/eriktrom)
- [#5584](https://github.com/ember-cli/ember-cli/pull/5584) Help command cleanup [@Turbo87](https://github.com/Turbo87)
- [#5531](https://github.com/ember-cli/ember-cli/pull/5531) load ember from ember-core if available [@stefanpenner](https://github.com/stefanpenner)
- [#4678](https://github.com/ember-cli/ember-cli/pull/4678) [BUGFIX] rethrow exceptions after logging [@lazybensch](https://github.com/lazybensch)
- [#4025](https://github.com/ember-cli/ember-cli/pull/4025) Allow promise for locals function in blueprints [@knownasilya](https://github.com/knownasilya)
- [#5646](https://github.com/ember-cli/ember-cli/pull/5646) ensure at-least npm v3 [@stefanpenner](https://github.com/stefanpenner)
- [#5591](https://github.com/ember-cli/ember-cli/pull/5591) Ensure application templates overwrite addon templates. [@rwjblue](https://github.com/rwjblue)
- [#5590](https://github.com/ember-cli/ember-cli/pull/5590) Site updates itself now [@leo](https://github.com/leo)
- [#5644](https://github.com/ember-cli/ember-cli/pull/5644) [ENHANCEMENT] Output build sizes command [@martypenner](https://github.com/martypenner)
- [#5607](https://github.com/ember-cli/ember-cli/pull/5607) Removing view blueprint [@jasonmit](https://github.com/jasonmit)
- [#5597](https://github.com/ember-cli/ember-cli/pull/5597) Use internal test helpers [@Turbo87](https://github.com/Turbo87)
- [#5605](https://github.com/ember-cli/ember-cli/pull/5605) Update diff to version 2.2.2 🚀
- [#5592](https://github.com/ember-cli/ember-cli/pull/5592) Fix issue with addon directory not being linted [@alexlafroscia](https://github.com/alexlafroscia)
- [#5603](https://github.com/ember-cli/ember-cli/pull/5603) Remove all "www"s [@leo](https://github.com/leo)
- [#5651](https://github.com/ember-cli/ember-cli/pull/5651) remove inherited defaults from deprecated command [@kellyselden](https://github.com/kellyselden)
- [#5619](https://github.com/ember-cli/ember-cli/pull/5619) Update fs-extra to version 0.26.7 🚀
- [#5612](https://github.com/ember-cli/ember-cli/pull/5612) Replace "pleasant-progress" with "ora" [@Turbo87](https://github.com/Turbo87)
- [#5618](https://github.com/ember-cli/ember-cli/pull/5618) Cleanup unused utilities [@Turbo87](https://github.com/Turbo87)
- [#5614](https://github.com/ember-cli/ember-cli/pull/5614) Resolve directories relative to EmberApp project root [@trentmwillis](https://github.com/trentmwillis)
- [#5616](https://github.com/ember-cli/ember-cli/pull/5616) Update yuidocjs to version 0.10.0 [@Turbo87](https://github.com/Turbo87)
- [#5611](https://github.com/ember-cli/ember-cli/pull/5611) Update fs-extra to version 0.26.6 🚀
- [#5617](https://github.com/ember-cli/ember-cli/pull/5617) Move "coveralls" and "codeclimate" dependencies into TravisCI manifest [@Turbo87](https://github.com/Turbo87)
- [#5615](https://github.com/ember-cli/ember-cli/pull/5615) Extract JSON help generator from HelpCommand code [@Turbo87](https://github.com/Turbo87)
- [#5662](https://github.com/ember-cli/ember-cli/pull/5662) Update "configstore" to v2.0.0 [@Turbo87](https://github.com/Turbo87)
- [#5627](https://github.com/ember-cli/ember-cli/pull/5627) Update locals inline docs [@knownasilya](https://github.com/knownasilya)
- [#5624](https://github.com/ember-cli/ember-cli/pull/5624) fix help for unknown command [@lazybensch](https://github.com/lazybensch)
- [#5621](https://github.com/ember-cli/ember-cli/pull/5621) [BUGFIX] Adds in fix for #5620 to see if the actualOutputStream isTTY by default. [@iheanyi](https://github.com/iheanyi)
- [#5622](https://github.com/ember-cli/ember-cli/pull/5622) [CLEANUP] command types [@lazybensch](https://github.com/lazybensch)
- [#5666](https://github.com/ember-cli/ember-cli/pull/5666) Clean up "inquirer" code [@Turbo87](https://github.com/Turbo87)
- [#5641](https://github.com/ember-cli/ember-cli/pull/5641) Update Ember Data to v2.4.2 [@bmac](https://github.com/bmac)
- [#5632](https://github.com/ember-cli/ember-cli/pull/5632) Clean up TravisCI file [@Turbo87](https://github.com/Turbo87)
- [#5640](https://github.com/ember-cli/ember-cli/pull/5640) ember-try scenarios accepts dots, should probably be one. [@kellyselden](https://github.com/kellyselden)
- [#5668](https://github.com/ember-cli/ember-cli/pull/5668) Cleanup tests properly [@chadhietala](https://github.com/chadhietala)
- [#5642](https://github.com/ember-cli/ember-cli/pull/5642) update ember-try [@kellyselden](https://github.com/kellyselden)
- [#5672](https://github.com/ember-cli/ember-cli/pull/5672) re-point ember-cli-portfinder -> portfinder [@eriktrom](https://github.com/eriktrom)
- [#5653](https://github.com/ember-cli/ember-cli/pull/5653) Upgrade packages for app/addon blueprints [@elwayman02](https://github.com/elwayman02)
- [#5647](https://github.com/ember-cli/ember-cli/pull/5647) disable node 0.12.x tests on appveyor [@stefanpenner](https://github.com/stefanpenner)
- [#5649](https://github.com/ember-cli/ember-cli/pull/5649) commands: Use plain strings instead of "option-type" utility [@Turbo87](https://github.com/Turbo87)
- [#5650](https://github.com/ember-cli/ember-cli/pull/5650) reset aliases for deprecated install commands [@kellyselden](https://github.com/kellyselden)
- [#5654](https://github.com/ember-cli/ember-cli/pull/5654) bump destroy test timeout [@stefanpenner](https://github.com/stefanpenner)
- [#5655](https://github.com/ember-cli/ember-cli/pull/5655) Move "ember-cli" version printing into "ember --version" command [@Turbo87](https://github.com/Turbo87)
- [#5656](https://github.com/ember-cli/ember-cli/pull/5656) commands: Rename "show-asset-sizes" to "asset-sizes" [@Turbo87](https://github.com/Turbo87)
- [#5659](https://github.com/ember-cli/ember-cli/pull/5659) Simplify print-command utility [@Turbo87](https://github.com/Turbo87)
- [#5670](https://github.com/ember-cli/ember-cli/pull/5670) Extract "open-editor" utility [@Turbo87](https://github.com/Turbo87)
- [#5673](https://github.com/ember-cli/ember-cli/pull/5673) Fixes leading slash being added to component-test module name [@lpaluszk](https://github.com/lpaluszk)
- [#5674](https://github.com/ember-cli/ember-cli/pull/5674) testem@1.6.0 breaks build ⚠️
- [#5678](https://github.com/ember-cli/ember-cli/pull/5678) Remove ember-disable-proxy-controllers from package.json blueprint [@Dhaulagiri](https://github.com/Dhaulagiri)
- [#5679](https://github.com/ember-cli/ember-cli/pull/5679) "app" blueprint: Update TravisCI config [@Turbo87](https://github.com/Turbo87)
- [#5686](https://github.com/ember-cli/ember-cli/pull/5686) broccoli-config-replace@1.1.2 breaks build ⚠️

Thank you to all who took the time to contribute!


### 2.4.2

The following changes are required if you are upgrading from the previous
version:

- Users
  + [`ember new` diff](https://github.com/kellyselden/ember-cli-output/compare/v2.4.1...v2.4.2)
  + Upgrade your project's ember-cli version - [docs](https://ember-cli.com/user-guide/#upgrading)
- Addon Developers
  + [`ember addon` diff](https://github.com/kellyselden/ember-addon-output/compare/v2.4.1...v2.4.2)
  + No changes required
- Core Contributors
  + No changes required

#### Community Contributions

- [#5550](https://github.com/ember-cli/ember-cli/pull/5550) Use ES6 shorthand for object literals in blueprints (initializer and in-repo-addon) [@Ky6uk](https://github.com/Ky6uk)
- [#5524](https://github.com/ember-cli/ember-cli/pull/5524) Enable `X-Forwarded-*` headers in http-proxy [@jbacklund](https://github.com/jbacklund)
- [#5557](https://github.com/ember-cli/ember-cli/pull/5557) Update portfinder to fix various issues with live reload port selection. [@stefan](https://github.com/stefanpenner)
- [#5556](https://github.com/ember-cli/ember-cli/pull/5556) Update amd-name-resolver to version 0.0.5 (ensures correct path types are used for module transpilation output). [@stefanpenner](https://github.com/stefanpenner)
- [#5561](https://github.com/ember-cli/ember-cli/pull/5561) Add ability to lint templates (`lintTree` is now called for `templates` type, see [ember-cli-template-lint](https://github.com/rwjblue/ember-cli-template-lint) for more details). [@rwjblue](https://github.com/rwjblue)
- [#5575](https://github.com/ember-cli/ember-cli/pull/5575) blueprints/route-addon: Fix __path__ token [@Turbo87](https://github.com/Turbo87)

Thank you to all who took the time to contribute!


### 2.4.1

The following changes are required if you are upgrading from the previous
version:

- Users
  + [`ember new` diff](https://github.com/kellyselden/ember-cli-output/compare/v2.4.0...v2.4.1)
  + Upgrade your project's ember-cli version - [docs](https://ember-cli.com/user-guide/#upgrading)
  + Update `ember-cli-sri` in `package.json` to `2.1.0`.
- Addon Developers
  + [`ember addon` diff](https://github.com/kellyselden/ember-addon-output/compare/v2.4.0...v2.4.1)
  + No changes required
- Core Contributors
  + No changes required

#### Community Contributions

- [#5540](https://github.com/ember-cli/ember-cli/pull/5540) Revert AMD module support for `app.import`. This was causing issues with non ASCII files becoming corrupted in the build output. Support will likely be reintroduced in future versions. [@stefanpenner](https://github.com/stefanpenner)
- [#5541](https://github.com/ember-cli/ember-cli/pull/5541) Bump `ember-cli-sri` from 2.0.0 to 2.1.0 [@mwpastore](https://github.com/mwpastore)
- [#5545](https://github.com/ember-cli/ember-cli/pull/5545) Revert old `legacyFilesToAppend` and `vendorStaticStyles` behavior as deprecated API. [@ro0gr](https://github.com/ro0gr)
- [#5546](https://github.com/ember-cli/ember-cli/pull/5546) Update bundled `npm` version (removes warning on install). [@btecu](https://github.com/btecu)

Thank you to all who took the time to contribute!

### 2.4.0

The following changes are required if you are upgrading from the previous
version:

- Users
  + [`ember new` diff](https://github.com/kellyselden/ember-cli-output/compare/v2.3.0...v2.4.0)
  + Upgrade your project's ember-cli version - [docs](https://ember-cli.com/user-guide/#upgrading)
  + Migrate `testem.json` to `testem.js`.
- Addon Developers
  + [`ember addon` diff](https://github.com/kellyselden/ember-addon-output/compare/v2.3.0...v2.4.0)
  + No changes required
- Core Contributors
  + No changes required

#### Community Contributions

- [#5438](https://github.com/ember-cli/ember-cli/pull/5438) Add Ember 1.13 to ember-try's default configuration.  [@kellyselden](https://github.com/kellyselden)
- [#5477](https://github.com/ember-cli/ember-cli/pull/5477) Fix test suite on Windows [@Turbo87](https://github.com/Turbo87)
- [#5486](https://github.com/ember-cli/ember-cli/pull/5486) [ENHANCEMENT] Add `directory` option to `addon` command [@Serabe](https://github.com/Serabe)
- [#5491](https://github.com/ember-cli/ember-cli/pull/5491) Change "ember i" alias from "ember init" to "ember install" [@Turbo87](https://github.com/Turbo87)
- [#5507](https://github.com/ember-cli/ember-cli/pull/5507) / [#5513](https://github.com/ember-cli/ember-cli/pull/5513) [BUGFIX beta] Replace testem.json with testem.js [@cibernox](https://github.com/cibernox)
- [#5512](https://github.com/ember-cli/ember-cli/pull/5512) Anonymous AMD Support to `app.import`. [@ef4](https://github.com/ef4)
- [#5497](https://github.com/ember-cli/ember-cli/pull/5497) Call `destroyApp` after handling afterEach options [@johnotander](https://github.com/johnotander)
- [#5499](https://github.com/ember-cli/ember-cli/pull/5499) Add `outputFile` support to `app.import` (see [RFC#58](https://github.com/ember-cli/rfcs/blob/master/active/0000-app-import-output-file.md)) [@ro0gr](https://github.com/ro0gr)
- [#5508](https://github.com/ember-cli/ember-cli/pull/5508) Expose a `project.generateTestFile()` method to be overwritten by test framework addons [@Turbo87](https://github.com/Turbo87)
- [#5526](https://github.com/ember-cli/ember-cli/pull/5526) Propagates testem errors [@stefanpenner](https://github.com/stefanpenner)
- [#5527](https://github.com/ember-cli/ember-cli/pull/5527) Fix many `ember test` and `ember test --server` issues [@stefanpenner](https://github.com/stefanpenner)

Thank you to all who took the time to contribute!


### 2.3.0

#### Changes Since 2.3.0-beta.2

The following changes are required if you are upgrading from the previous
version:

- Users
  + [`ember new` diff](https://github.com/kellyselden/ember-cli-output/compare/v2.3.0-beta.2...v2.3.0)
  + Upgrade your project's ember-cli version - [docs](https://ember-cli.com/user-guide/#upgrading)
  + Remove `jquery` from `bower.json`. The version required by your Ember version will be used.
  + Update `ember` to `~2.3.1` in `bower.json`.
- Addon Developers
  + [`ember addon` diff](https://github.com/kellyselden/ember-addon-output/compare/v2.3.0-beta.2...v2.3.0)
  + Update `ember-try` to `^0.1.2` in `package.json`.

#### Community Contributions

- [#5426](https://github.com/ember-cli/ember-cli/pull/5426) Update ember-try in addons to 0.1.2. [@rwjblue](https://github.com/rwjblue)
- [#5418](https://github.com/ember-cli/ember-cli/pull/5418) [ENHANCEMENT] Use absolute imports in tests [@kamalaknn](https://github.com/kamalaknn)
- [#5432](https://github.com/ember-cli/ember-cli/pull/5432) [BUGFIX] Fix linting error in nested developing addons [@trentmwillis](https://github.com/trentmwillis)
- [#5442](https://github.com/ember-cli/ember-cli/pull/5442) [Bugfix] history support middleware allowed to be disabled [@jasonmit](https://github.com/jasonmit)
- [#5441](https://github.com/ember-cli/ember-cli/pull/5441) Remove deprecated 'registry' in instance initializer template. [@chriskrycho](https://github.com/chriskrycho)
- [#5458](https://github.com/ember-cli/ember-cli/pull/5458) app blueprint: Update jQuery version [@xtian](https://github.com/xtian)
- [#5462](https://github.com/ember-cli/ember-cli/pull/5462) Fix "Cannot read property 'writeDeprecateLine' of undefined" [@Turbo87](https://github.com/Turbo87)
- [#5466](https://github.com/ember-cli/ember-cli/pull/5466) testem 1.3.0 [@kellyselden](https://github.com/kellyselden)
- [#5474](https://github.com/ember-cli/ember-cli/pull/5474) Add helpful error when `loader.js` addon is missing. [@rwjblue](https://github.com/rwjblue)

Thank you to all who took the time to contribute!

#### Changes Since 1.13.15

The following changes are required if you are upgrading from the previous
version:

+ [`ember new` diff](https://github.com/kellyselden/ember-cli-output/compare/v1.13.15...v2.3.0) / [`ember addon` diff](https://github.com/kellyselden/ember-addon-output/compare/v1.13.15...v2.3.0)
+ Upgrade your project's ember-cli version - [docs](https://ember-cli.com/user-guide/#upgrading)
+ `ember-cli-content-security-policy` has been removed from the default project blueprint due to extremely poor ergonomics. If the addon is working well for you,
  please continue to use it.
+ Users of `ember-cli-styles-reloader` should uninstall (as this functionality is now included in ember-cli by default).
+ Update the following entries in your `package.json`:
  * Remove `ember-cli-ic-ajax` (it is replaced by `ember-ajax`)
  * Add `ember-ajax` at `0.7.1`
  * Add `ember-load-initializers` at `^0.5.0`
  * Add `loader.js` at `^4.0.0`
  * Add `ember-resolver` at `^2.0.3`
  * Update `ember-cli-dependency-checker` to `^1.2.0`
  * Update `ember-cli-sri` to `^2.0.0`
  * Update `ember-cli-qunit` to `^1.2.1`
  * Update `ember-data` to `^2.3.0`
+ Update the following entries in your `bower.json`:
  * `ember` to `~2.3.1`
  * Remove `ember-data`.
  * Remove `ember-qunit` (it is now bundled by `ember-cli-qunit` since `1.1.0`)
  * Remove `qunit` (it is now bundled by `ember-cli-qunit`)
  * Remove `ember-load-initializers` (it was moved into an addon)
  * Remove `ember-resolver` (it was moved into an addon)
  * Remove `loader.js` (it was moved into an addon)
  * Remove `jquery` (the Ember dependency will determine the version used).
- Addon Developers
  + Update `ember-try` to `^0.1.2` in `package.json`.

#### Community Contributions

- [#5426](https://github.com/ember-cli/ember-cli/pull/5426) Update ember-try in addons to 0.1.2. [@rwjblue](https://github.com/rwjblue)
- [#5418](https://github.com/ember-cli/ember-cli/pull/5418) [ENHANCEMENT] Use absolute imports in tests [@kamalaknn](https://github.com/kamalaknn)
- [#5432](https://github.com/ember-cli/ember-cli/pull/5432) [BUGFIX] Fix linting error in nested developing addons [@trentmwillis](https://github.com/trentmwillis)
- [#5442](https://github.com/ember-cli/ember-cli/pull/5442) [Bugfix] history support middleware allowed to be disabled [@jasonmit](https://github.com/jasonmit)
- [#5441](https://github.com/ember-cli/ember-cli/pull/5441) Remove deprecated 'registry' in instance initializer template. [@chriskrycho](https://github.com/chriskrycho)
- [#5458](https://github.com/ember-cli/ember-cli/pull/5458) app blueprint: Update jQuery version [@xtian](https://github.com/xtian)
- [#5462](https://github.com/ember-cli/ember-cli/pull/5462) Fix "Cannot read property 'writeDeprecateLine' of undefined" [@Turbo87](https://github.com/Turbo87)
- [#5466](https://github.com/ember-cli/ember-cli/pull/5466) testem 1.3.0 [@kellyselden](https://github.com/kellyselden)
- [#5474](https://github.com/ember-cli/ember-cli/pull/5474) Add helpful error when `loader.js` addon is missing. [@rwjblue](https://github.com/rwjblue)
- [#5369](https://github.com/ember-cli/ember-cli/pull/5369) Implement application level resolver in blueprint. [@rwjblue](https://github.com/rwjblue)
- [#5372](https://github.com/ember-cli/ember-cli/pull/5372) Update to ember@2.3.0. [@rwjblue](https://github.com/rwjblue)
- [#5374](https://github.com/ember-cli/ember-cli/pull/5374) Update ember-cli-qunit to 1.2.1. [@rwjblue](https://github.com/rwjblue)
- [#5325](https://github.com/ember-cli/ember-cli/pull/5325) bump testem to latest to compensate for breakage in xmldom [@et](https://github.com/et)
- [#5331](https://github.com/ember-cli/ember-cli/pull/5331) Update blueprints for Ember Data 2.3.0 [@bmac](https://github.com/bmac)
- [#5332](https://github.com/ember-cli/ember-cli/pull/5332) testem v1.0.0 [@johanneswuerbach](https://github.com/johanneswuerbach)
- [#5291](https://github.com/ember-cli/ember-cli/pull/5291) getCallerFile now comes from its own node_module [@stefanpenner](https://github.com/stefanpenner)
- [#5312](https://github.com/ember-cli/ember-cli/pull/5312) Add information about testing new features/bugfixes to the contributing.md file [@ohcibi](https://github.com/ohcibi)
- [#5313](https://github.com/ember-cli/ember-cli/pull/5313) Add missing `--silent` option to the output of `ember test --help` [@ohcibi](https://github.com/ohcibi)
- [#5327](https://github.com/ember-cli/ember-cli/pull/5327) [BUGFIX release] pin jQuery version [@stefanpenner](https://github.com/stefanpenner)
- [#5271](https://github.com/ember-cli/ember-cli/pull/5271) Update ember-cli-test-loader to 0.2.2. [@rwjblue](https://github.com/rwjblue)
- [#5274](https://github.com/ember-cli/ember-cli/pull/5274) Fix the order of  test files to append [@bitaculous](https://github.com/bitaculous)
- [#5278](https://github.com/ember-cli/ember-cli/pull/5278) Replace broccoli-sourcemap-concat usage with broccoli-concat. [@ballPointPenguin](https://github.com/ballPointPenguin)
- [#5286](https://github.com/ember-cli/ember-cli/pull/5286) Update `ember-cli-sri` minimum version to 2.0.0 [@jonathanKingston](https://github.com/jonathanKingston)
- [#5298](https://github.com/ember-cli/ember-cli/pull/5298) [INTERNAL] Update minimum Testem version to 1.0.0-rc.4. [@rwjblue](https://github.com/rwjblue)
- [#5247](https://github.com/ember-cli/ember-cli/pull/5247) Unfortunately remove `ember-cli-content-security-policy` from the default blueprint. [@stefanpenner](https://github.com/stefanpenner)
- [#5215](https://github.com/ember-cli/ember-cli/pull/5215) Fix CHANGELOG for ember-cli-qunit version. [@rwjblue](https://github.com/rwjblue)
- [#4981](https://github.com/ember-cli/ember-cli/pull/4981) Alphabetize the keys in dependencies and devDependencies (for addon creation). [@kellyselden](https://github.com/kellyselden)
- [#5181](https://github.com/ember-cli/ember-cli/pull/5181) Cleanup platform checker warning to make it clear when a given platform is deprecated or just untested. [@stefanpenner](https://github.com/stefanpenner)
- [#5252](https://github.com/ember-cli/ember-cli/pull/5252) Deprecate the usage of `app-prefix` and `app-suffix` `contentFor` hooks. [@nathanhammond](https://github.com/nathanhammond)
- [#5232](https://github.com/ember-cli/ember-cli/pull/5232) Update generate resource documentation [@johnotander](https://github.com/johnotander)
- [#5221](https://github.com/ember-cli/ember-cli/pull/5221) Replace `broccoli-sourcemap-concat` with `broccoli-concat` (the projects have been merged). [@stefanpenner](https://github.com/stefanpenner)
- [#5220](https://github.com/ember-cli/ember-cli/pull/5220) Fix instance-initializer-test blueprint. [@rwjblue](https://github.com/rwjblue)
- [#5230](https://github.com/ember-cli/ember-cli/pull/5230) Helper Unit test should pass a params array as first argument [@stefanpenner](https://github.com/stefanpenner)
- [#5241](https://github.com/ember-cli/ember-cli/pull/5241) Fix test server file serving (ensures static assets are found properly). [@stefanpenner](https://github.com/stefanpenner)
- [#5254](https://github.com/ember-cli/ember-cli/pull/5254) Update to Testem v1.0.0-rc1. [@johanneswuerbach](https://github.com/johanneswuerbach)
- [#5254](https://github.com/ember-cli/ember-cli/pull/5254) Detect global errors (i.e. parse errors from `assets/vendor.js`) when running `ember test` or `ember test --server`. [@johanneswuerbach](https://github.com/johanneswuerbach)
- [#5025](https://github.com/ember-cli/ember-cli/pull/5025) [ENHANCEMENT]  update loader.js, qunit and ember-ajax for app/addon blueprints [@jcope2013](https://github.com/jcope2013)
- [#5061](https://github.com/ember-cli/ember-cli/pull/5061) Testem 0.9.11 [@johanneswuerbach](https://github.com/johanneswuerbach)
- [#4994](https://github.com/ember-cli/ember-cli/pull/4994) add jshint helper command for tests [@gabrielgrant](https://github.com/gabrielgrant)
- [#5033](https://github.com/ember-cli/ember-cli/pull/5033) Added Node v5 to Appveyor [@patocallaghan](https://github.com/patocallaghan)
- [#4218](https://github.com/ember-cli/ember-cli/pull/4218) Add instance-initializer's blueprints family [@cibernox](https://github.com/cibernox)
- [#4476](https://github.com/ember-cli/ember-cli/pull/4476) Add additional documentation on treeFor* methods [@trentmwillis](https://github.com/trentmwillis)
- [#5172](https://github.com/ember-cli/ember-cli/pull/5172) Bump ember-cli-dependency-checker to v1.2.0 [@quaertym](https://github.com/quaertym)
- [#5108](https://github.com/ember-cli/ember-cli/pull/5108) Fix instance-intitalizer-test test-info import to use `ember-cli-test-info` [@trabus](https://github.com/trabus)
- [#5087](https://github.com/ember-cli/ember-cli/pull/5087) Upgraded ember-ajax to 0.7.1 [@ember-cli](https://github.com/ember-cli)
- [#5098](https://github.com/ember-cli/ember-cli/pull/5098) [ENHANCEMENT] Install htmlbars precompiler when generating component integration tests [@drspaniel](https://github.com/drspaniel)
- [#5077](https://github.com/ember-cli/ember-cli/pull/5077) loosen test [@ember-cli](https://github.com/ember-cli)
- [#5065](https://github.com/ember-cli/ember-cli/pull/5065) Programmatic access to the CLI [@eibrahim](https://github.com/eibrahim)
- [#5089](https://github.com/ember-cli/ember-cli/pull/5089) [BUGFIX] Forward `--config-file` test option to testem [@cspanring](https://github.com/cspanring)
- [#5075](https://github.com/ember-cli/ember-cli/pull/5075) disable bundling, npm client seems to have issues but npm service app… [@ember-cli](https://github.com/ember-cli)
- [#5066](https://github.com/ember-cli/ember-cli/pull/5066) bumps `broccoli-sourcemap-concat` version [@ember-cli](https://github.com/ember-cli)
- [#5107](https://github.com/ember-cli/ember-cli/pull/5107) [FEATURE] Implement addon black- and whitelist [@dschmidt](https://github.com/dschmidt)
- [#5094](https://github.com/ember-cli/ember-cli/pull/5094) [fixes #5092] remove long since deprecated this.Funnel usage from int… [@ember-cli](https://github.com/ember-cli)
- [#5104](https://github.com/ember-cli/ember-cli/pull/5104) Workaround for babel includePolyfill exception [@ef4](https://github.com/ef4)
- [#5189](https://github.com/ember-cli/ember-cli/pull/5189) updated markdown-it-terminal [@akatov](https://github.com/akatov)
- [#5139](https://github.com/ember-cli/ember-cli/pull/5139) Use ES6 shorthand property for layout in component blueprint [@martndemus](https://github.com/martndemus)
- [#5109](https://github.com/ember-cli/ember-cli/pull/5109) Fix body-parser suggested use due to deprecations [@knownasilya](https://github.com/knownasilya)
- [#5113](https://github.com/ember-cli/ember-cli/pull/5113) Remove trailing whitespace on component integration test [@ahmadsoe](https://github.com/ahmadsoe)
- [#5130](https://github.com/ember-cli/ember-cli/pull/5130) Update bower.json [@ember-cli](https://github.com/ember-cli)
- [#5132](https://github.com/ember-cli/ember-cli/pull/5132) [ENHANCEMENT] Make `EMBER_CLI_INJECT_LIVE_RELOAD_BASEURL` configurable [@jbescoyez](https://github.com/jbescoyez)
- [#5117](https://github.com/ember-cli/ember-cli/pull/5117) Update Ember to latest stable (2.2.0). [@rwjblue](https://github.com/rwjblue)
- [#5124](https://github.com/ember-cli/ember-cli/pull/5124) Update ember-cli-sri minimum version to 1.2.0. [@rwjblue](https://github.com/rwjblue)
- [#5125](https://github.com/ember-cli/ember-cli/pull/5125) Clarify `ember test --path` docs. [@ember-cli](https://github.com/ember-cli)
- [#5128](https://github.com/ember-cli/ember-cli/pull/5128) Adds Node 5 to allow_failures list [@ember-cli](https://github.com/ember-cli)
- [#5201](https://github.com/ember-cli/ember-cli/pull/5201) ember-cli-rails-addon now uses outputReady [@luma-institute](https://github.com/luma-institute)
- [#5168](https://github.com/ember-cli/ember-cli/pull/5168) fix swallowed failures [@ember-cli](https://github.com/ember-cli)
- [#5158](https://github.com/ember-cli/ember-cli/pull/5158) Change location of website [@leo](https://github.com/leo)
- [#5142](https://github.com/ember-cli/ember-cli/pull/5142) Fix merge issues introduced by #4476 [@trabus](https://github.com/trabus)
- [#5155](https://github.com/ember-cli/ember-cli/pull/5155) bump broccoli-merge-trees [@ember-cli](https://github.com/ember-cli)
- [#5149](https://github.com/ember-cli/ember-cli/pull/5149) cherry-picking changelog from stable [@ember-cli](https://github.com/ember-cli)
- [#5150](https://github.com/ember-cli/ember-cli/pull/5150) [INTERNAL] Set correct version of ember-cli [@jayeff](https://github.com/jayeff)
- [#5165](https://github.com/ember-cli/ember-cli/pull/5165) [ENHANCEMENT] Initial implementation of css hot realod [@gcollazo](https://github.com/gcollazo)
- [#5154](https://github.com/ember-cli/ember-cli/pull/5154) reduce number of funnels created to support other asset app.imports [@ember-cli](https://github.com/ember-cli)
- [#5159](https://github.com/ember-cli/ember-cli/pull/5159) Update appveyor.yml [@ember-cli](https://github.com/ember-cli)
- [#5144](https://github.com/ember-cli/ember-cli/pull/5144) [ENHANCEMENT] Cleans up generated application directory if `ember new` errors [@trek](https://github.com/trek)
- [#5179](https://github.com/ember-cli/ember-cli/pull/5179) Updating deprecations that use the deprecate utility [@gmurphey](https://github.com/gmurphey)
- [#5190](https://github.com/ember-cli/ember-cli/pull/5190) Only use `temp` dependency, not `tmp-sync` [@akatov](https://github.com/akatov)
- [#5180](https://github.com/ember-cli/ember-cli/pull/5180) add node (latest) and set to allowed failures [@ember-cli](https://github.com/ember-cli)
- [#5186](https://github.com/ember-cli/ember-cli/pull/5186) Fixing path issue in test for AppVeyor. [@gmurphey](https://github.com/gmurphey)
- [#5169](https://github.com/ember-cli/ember-cli/pull/5169) [BUGFIX] Bump quick-temp to 0.1.5, fix jshint error [@trabus](https://github.com/trabus)
- [#5185](https://github.com/ember-cli/ember-cli/pull/5185) Ensure rimraf is available to consumers. [@ember-cli](https://github.com/ember-cli)
- [#5171](https://github.com/ember-cli/ember-cli/pull/5171) Avoid Reexporter when loader supports index fallback. [@rwjblue](https://github.com/rwjblue)
- [#5184](https://github.com/ember-cli/ember-cli/pull/5184) more explicit jshint test run [@ember-cli](https://github.com/ember-cli)
- [#5197](https://github.com/ember-cli/ember-cli/pull/5197) update leek [@akatov](https://github.com/akatov)
- [#5204](https://github.com/ember-cli/ember-cli/pull/5204) [ENHANCEMENT] Add npm badge to README. [@adjohnson916](https://github.com/adjohnson916)
- [#5192](https://github.com/ember-cli/ember-cli/pull/5192) Use consistent double quotes in index.html blueprints [@Dhaulagiri](https://github.com/Dhaulagiri)
- [#5198](https://github.com/ember-cli/ember-cli/pull/5198) minor whitespace fix [@ember-cli](https://github.com/ember-cli)
- [#5205](https://github.com/ember-cli/ember-cli/pull/5205) Add addon-test-support tree. [@rwjblue](https://github.com/rwjblue)
- [#5206](https://github.com/ember-cli/ember-cli/pull/5206) Update ember-qunit to 0.4.17. [@rwjblue](https://github.com/rwjblue)
- [#5207](https://github.com/ember-cli/ember-cli/pull/5207) Make ember test helper clearer. [@rwjblue](https://github.com/rwjblue)
- [#5208](https://github.com/ember-cli/ember-cli/pull/5208) update some out of date deps [@ember-cli](https://github.com/ember-cli)
- [#5209](https://github.com/ember-cli/ember-cli/pull/5209) Ensure loader.js warning is easier to spot. [@rwjblue](https://github.com/rwjblue)
- [#5211](https://github.com/ember-cli/ember-cli/pull/5211) Update ember-cli-qunit to 1.1.0. [@rwjblue](https://github.com/rwjblue)
- [#5212](https://github.com/ember-cli/ember-cli/pull/5212) Update ember-data to 2.2.1. [@rwjblue](https://github.com/rwjblue)

Thank you to all who took the time to contribute!

### 2.3.0-beta.2

The following changes are required if you are upgrading from the previous
version:

- Users
  + [`ember new` diff](https://github.com/kellyselden/ember-cli-output/compare/v2.3.0-beta.1...v2.3.0-beta.2)
  + Upgrade your project's ember-cli version - [docs](https://ember-cli.com/user-guide/#upgrading)
  + Remove `loader.js` from `bower.json`, and add to `package.json` as `^4.0.0`.
  + Remove `ember-load-initializers` from `bower.json`, and add to `package.json` at `^0.5.0`.
- Addon Developers
  + [`ember addon` diff](https://github.com/kellyselden/ember-addon-output/compare/v2.3.0-beta.1...v2.3.0-beta.2)
  + No changes required
- Core Contributors
  + No changes required

#### Community Contributions

- [#5329](https://github.com/ember-cli/ember-cli/pull/5329) [ENHANCEMENT] Support custom blueprint options in new and init commands [@bendemboski](https://github.com/bendemboski)
- [#5377](https://github.com/ember-cli/ember-cli/pull/5377) Update Bower resolution to match Ember version [@kpfefferle](https://github.com/kpfefferle)
- [#5203](https://github.com/ember-cli/ember-cli/pull/5203) [ENHANCEMENT] Use absolute import paths for util-test blueprint [@kamalaknn](https://github.com/kamalaknn)
- [#5349](https://github.com/ember-cli/ember-cli/pull/5349) [BUGFIX] Fix live-reloading post build error [@stefanpenner](https://github.com/stefanpenner)
- [#5309](https://github.com/ember-cli/ember-cli/pull/5309) [2.X] Deprecate vendor-prefix and vendor-suffix. [@nathanhammond](https://github.com/nathanhammond)
- [#5370](https://github.com/ember-cli/ember-cli/pull/5370) Make final update of `dist/` faster, by only updating changed files. [@stefanpenner](https://github.com/stefanpenner)
- [#5321](https://github.com/ember-cli/ember-cli/pull/5321) Ensure `EmberAddon.env()` works the same as `EmberApp.env()` [@jasonmit](https://github.com/jasonmit)
- [#5367](https://github.com/ember-cli/ember-cli/pull/5367) Update to lodash 4 [@jcope2013](https://github.com/jcope2013)
- [#5394](https://github.com/ember-cli/ember-cli/pull/5394) Upgrade testem to v1.1.1 [@quaertym](https://github.com/quaertym)
- [#5379](https://github.com/ember-cli/ember-cli/pull/5379) Move loader.js to be included as an addon. [@rwjblue](https://github.com/rwjblue)
- [#5388](https://github.com/ember-cli/ember-cli/pull/5388) Mixin generation in addon [@MiguelMadero](https://github.com/MiguelMadero)
- [#5396](https://github.com/ember-cli/ember-cli/pull/5396) Wrap evaluation of `ember-cli-build.js` in a `try`/`catch` to provide helpful message for syntax errors. [@mozeryansky](https://github.com/mozeryansky)
- [#5410](https://github.com/ember-cli/ember-cli/pull/5410) Ensure that Testem can use `testem.js` if present (without passing `--config-file` option). [@rwjblue](https://github.com/rwjblue)
- [#5416](https://github.com/ember-cli/ember-cli/pull/5416) Use ember-load-initializers as addon [@josemarluedke](https://github.com/josemarluedke)
- [#5421](https://github.com/ember-cli/ember-cli/pull/5421) Make options available in all Blueprint hooks as this.options [@trentmwillis](https://github.com/trentmwillis)

Thank you to all who took the time to contribute!

### 2.3.0-beta.1

The following changes are required if you are upgrading from the previous
version:

- Users
  + [`ember new` diff](https://github.com/kellyselden/ember-cli-output/compare/v2.2.0-beta.6...v2.3.0-beta.1)
  + Upgrade your project's ember-cli version - [docs](https://ember-cli.com/user-guide/#upgrading)
  + Update `ember-cli-qunit` in `package.json` to `^1.2.1`.
  + Update `ember` in `bower.json` to `2.3.0`.
  + Remove `qunit` from `bower.json` (it is now included as an npm dependency by ember-cli-qunit).
- Addon Developers
  + [`ember addon` diff](https://github.com/kellyselden/ember-addon-output/compare/v2.2.0-beta.6...v2.3.0-beta.1)
  + No changes required
- Core Contributors
  + No changes required

#### Community Contributions

- [#5369](https://github.com/ember-cli/ember-cli/pull/5369) Implement application level resolver in blueprint. [@rwjblue](https://github.com/rwjblue)
- [#5372](https://github.com/ember-cli/ember-cli/pull/5372) Update to ember@2.3.0. [@rwjblue](https://github.com/rwjblue)
- [#5374](https://github.com/ember-cli/ember-cli/pull/5374) Update ember-cli-qunit to 1.2.1. [@rwjblue](https://github.com/rwjblue)

Thank you to all who took the time to contribute!

### 2.2.0-beta.6

Re-releasing 2.2.0-beta.5, but without the line-ending issue.

The following changes are required if you are upgrading from the previous
version:

- Users
  + [`ember new` diff](https://github.com/kellyselden/ember-cli-output/compare/v1.13.13...v2.2.0-beta.6)
  + Upgrade your project's ember-cli version - [docs](https://ember-cli.com/user-guide/#upgrading)
- Addon Developers
  + [`ember addon` diff](https://github.com/kellyselden/ember-addon-output/compare/v1.13.13...v2.2.0-beta.6)
  + No changes required
- Core Contributors
  + No changes required

Thank you to all who took the time to contribute!

### 2.2.0-beta.5

The following changes are required if you are upgrading from the previous
version:

- Users
  + [`ember new` diff](https://github.com/kellyselden/ember-cli-output/compare/v1.13.13...v2.2.0-beta.5)
  + Upgrade your project's ember-cli version - [docs](https://ember-cli.com/user-guide/#upgrading)
- Addon Developers
  + [`ember addon` diff](https://github.com/kellyselden/ember-addon-output/compare/v1.13.13...v2.2.0-beta.5)
  + No changes required
- Core Contributors
  + No changes required

#### Community Contributions

- [#5325](https://github.com/ember-cli/ember-cli/pull/5325) bump testem to latest to compensate for breakage in xmldom [@et](https://github.com/et)
- [#5331](https://github.com/ember-cli/ember-cli/pull/5331) Update blueprints for Ember Data 2.3.0 [@bmac](https://github.com/bmac)
- [#5332](https://github.com/ember-cli/ember-cli/pull/5332) testem v1.0.0 [@johanneswuerbach](https://github.com/johanneswuerbach)

Thank you to all who took the time to contribute!

### 2.2.0-beta.4

The following changes are required if you are upgrading from the previous
version:

- Users
  + [`ember new` diff](https://github.com/kellyselden/ember-cli-output/compare/v1.13.13...v2.2.0-beta.4)
  + Upgrade your project's ember-cli version - [docs](https://ember-cli.com/user-guide/#upgrading)
- Addon Developers
  + [`ember addon` diff](https://github.com/kellyselden/ember-addon-output/compare/v1.13.13...v2.2.0-beta.4)
  + No changes required
- Core Contributors
  + No changes required

#### Community Contributions

- [#5291](https://github.com/ember-cli/ember-cli/pull/5291) getCallerFile now comes from its own node_module [@stefanpenner](https://github.com/stefanpenner)
- [#5312](https://github.com/ember-cli/ember-cli/pull/5312) Add information about testing new features/bugfixes to the contributing.md file [@ohcibi](https://github.com/ohcibi)
- [#5313](https://github.com/ember-cli/ember-cli/pull/5313) Add missing `--silent` option to the output of `ember test --help` [@ohcibi](https://github.com/ohcibi)
- [#5327](https://github.com/ember-cli/ember-cli/pull/5327) [BUGFIX release] pin jQuery version [@stefanpenner](https://github.com/stefanpenner)

Thank you to all who took the time to contribute!

### 2.2.0-beta.3

The following changes are required if you are upgrading from the previous
version:

- Users
  + [`ember new` diff](https://github.com/kellyselden/ember-cli-output/compare/v1.13.13...v2.2.0-beta.3)
  + Upgrade your project's ember-cli version - [docs](https://ember-cli.com/user-guide/#upgrading)
  + Update `ember-cli-sri` to `^2.0.0`.
- Addon Developers
  + [`ember addon` diff](https://github.com/kellyselden/ember-addon-output/compare/v1.13.13...v2.2.0-beta.3)
  + No changes required
- Core Contributors
  + No changes required

#### Community Contributions

- [#5271](https://github.com/ember-cli/ember-cli/pull/5271) Update ember-cli-test-loader to 0.2.2. [@rwjblue](https://github.com/rwjblue)
- [#5274](https://github.com/ember-cli/ember-cli/pull/5274) Fix the order of  test files to append [@bitaculous](https://github.com/bitaculous)
- [#5278](https://github.com/ember-cli/ember-cli/pull/5278) Replace broccoli-sourcemap-concat usage with broccoli-concat. [@ballPointPenguin](https://github.com/ballPointPenguin)
- [#5286](https://github.com/ember-cli/ember-cli/pull/5286) Update `ember-cli-sri` minimum version to 2.0.0 [@jonathanKingston](https://github.com/jonathanKingston)
- [#5298](https://github.com/ember-cli/ember-cli/pull/5298) [INTERNAL] Update minimum Testem version to 1.0.0-rc.4. [@rwjblue](https://github.com/rwjblue)

Thank you to all who took the time to contribute!

### 2.2.0-beta.2

The following changes are required if you are upgrading from the previous
version:

- Users
  + [`ember new` diff](https://github.com/kellyselden/ember-cli-output/compare/v1.13.13...v2.2.0-beta.2)
  + Upgrade your project's ember-cli version - [docs](https://ember-cli.com/user-guide/#upgrading)
  + `ember-cli-content-security-policy` has been removed from the default project blueprint due to extremely poor ergonomics. If the addon is working well for you,
    please continue to use it.
- Addon Developers
  + [`ember addon` diff](https://github.com/kellyselden/ember-addon-output/compare/v1.13.13...v2.2.0-beta.2)
  + No changes required
- Core Contributors
  + No changes required

#### Community Contributions

- [#5247](https://github.com/ember-cli/ember-cli/pull/5247) Unfortunately remove `ember-cli-content-security-policy` from the default blueprint. [@stefanpenner](https://github.com/stefanpenner)
- [#5215](https://github.com/ember-cli/ember-cli/pull/5215) Fix CHANGELOG for ember-cli-qunit version. [@rwjblue](https://github.com/rwjblue)
- [#4981](https://github.com/ember-cli/ember-cli/pull/4981) Alphabetize the keys in dependencies and devDependencies (for addon creation). [@kellyselden](https://github.com/kellyselden)
- [#5181](https://github.com/ember-cli/ember-cli/pull/5181) Cleanup platform checker warning to make it clear when a given platform is deprecated or just untested. [@stefanpenner](https://github.com/stefanpenner)
- [#5252](https://github.com/ember-cli/ember-cli/pull/5252) Deprecate the usage of `app-prefix` and `app-suffix` `contentFor` hooks. [@nathanhammond](https://github.com/nathanhammond)
- [#5232](https://github.com/ember-cli/ember-cli/pull/5232) Update generate resource documentation [@johnotander](https://github.com/johnotander)
- [#5221](https://github.com/ember-cli/ember-cli/pull/5221) Replace `broccoli-sourcemap-concat` with `broccoli-concat` (the projects have been merged). [@stefanpenner](https://github.com/stefanpenner)
- [#5220](https://github.com/ember-cli/ember-cli/pull/5220) Fix instance-initializer-test blueprint. [@rwjblue](https://github.com/rwjblue)
- [#5230](https://github.com/ember-cli/ember-cli/pull/5230) Helper Unit test should pass a params array as first argument [@stefanpenner](https://github.com/stefanpenner)
- [#5241](https://github.com/ember-cli/ember-cli/pull/5241) Fix test server file serving (ensures static assets are found properly). [@stefanpenner](https://github.com/stefanpenner)
- [#5254](https://github.com/ember-cli/ember-cli/pull/5254) Update to Testem v1.0.0-rc1. [@johanneswuerbach](https://github.com/johanneswuerbach)
- [#5254](https://github.com/ember-cli/ember-cli/pull/5254) Detect global errors (i.e. parse errors from `assets/vendor.js`) when running `ember test` or `ember test --server`. [@johanneswuerbach](https://github.com/johanneswuerbach)

Thank you to all who took the time to contribute!

### 2.2.0-beta.1

The following changes are required if you are upgrading from the previous version:

- Users
  + [`ember new` diff](https://github.com/kellyselden/ember-cli-output/compare/v1.13.13...v2.2.0-beta.1)
  + Upgrade your project's ember-cli version - [docs](https://ember-cli.com/user-guide/#upgrading)
  + Users of `ember-cli-styles-reloader` should uninstall (as this functionality is now included in ember-cli by default).
  + Update the following entries in your `package.json`:
    * Remove `ember-cli-ic-ajax` (it is replaced by `ember-ajax`)
    * Add `ember-ajax` at `0.7.1`
    * `ember-cli-dependency-checker` to `^1.2.0`
    * `ember-cli-sri` to `^1.2.0`
    * `ember-cli-qunit` to `^1.1.0`
    * `ember-data` to `^2.2.1`
  + Update the following entries in your `bower.json`:
    * `ember` to `2.2.0`
    * `ember-data` to `^2.2.1`
    * `loader.js` to `^3.5.0`
    * `qunit` to `~1.20.0`
    * Remove `ember-qunit` (it is now bundled by `ember-cli-qunit` since `1.1.0`)
- Addon Developers
  + [`ember addon` diff](https://github.com/kellyselden/ember-addon-output/compare/v1.13.13...v2.2.0-beta.1)
  + No changes required
- Core Contributors
  + No changes required

#### Community Contributions

- [#5025](https://github.com/ember-cli/ember-cli/pull/5025) [ENHANCEMENT]  update loader.js, qunit and ember-ajax for app/addon blueprints [@jcope2013](https://github.com/jcope2013)
- [#5061](https://github.com/ember-cli/ember-cli/pull/5061) Testem 0.9.11 [@johanneswuerbach](https://github.com/johanneswuerbach)
- [#4994](https://github.com/ember-cli/ember-cli/pull/4994) add jshint helper command for tests [@gabrielgrant](https://github.com/gabrielgrant)
- [#5033](https://github.com/ember-cli/ember-cli/pull/5033) Added Node v5 to Appveyor [@patocallaghan](https://github.com/patocallaghan)
- [#4218](https://github.com/ember-cli/ember-cli/pull/4218) Add instance-initializer's blueprints family [@cibernox](https://github.com/cibernox)
- [#4476](https://github.com/ember-cli/ember-cli/pull/4476) Add additional documentation on treeFor* methods [@trentmwillis](https://github.com/trentmwillis)
- [#5172](https://github.com/ember-cli/ember-cli/pull/5172) Bump ember-cli-dependency-checker to v1.2.0 [@quaertym](https://github.com/quaertym)
- [#5108](https://github.com/ember-cli/ember-cli/pull/5108) Fix instance-intitalizer-test test-info import to use `ember-cli-test-info` [@trabus](https://github.com/trabus)
- [#5087](https://github.com/ember-cli/ember-cli/pull/5087) Upgraded ember-ajax to 0.7.1 [@ember-cli](https://github.com/ember-cli)
- [#5098](https://github.com/ember-cli/ember-cli/pull/5098) [ENHANCEMENT] Install htmlbars precompiler when generating component integration tests [@drspaniel](https://github.com/drspaniel)
- [#5077](https://github.com/ember-cli/ember-cli/pull/5077) loosen test [@ember-cli](https://github.com/ember-cli)
- [#5065](https://github.com/ember-cli/ember-cli/pull/5065) Programmatic access to the CLI [@eibrahim](https://github.com/eibrahim)
- [#5089](https://github.com/ember-cli/ember-cli/pull/5089) [BUGFIX] Forward `--config-file` test option to testem [@cspanring](https://github.com/cspanring)
- [#5075](https://github.com/ember-cli/ember-cli/pull/5075) disable bundling, npm client seems to have issues but npm service app… [@ember-cli](https://github.com/ember-cli)
- [#5066](https://github.com/ember-cli/ember-cli/pull/5066) bumps `broccoli-sourcemap-concat` version [@ember-cli](https://github.com/ember-cli)
- [#5107](https://github.com/ember-cli/ember-cli/pull/5107) [FEATURE] Implement addon black- and whitelist [@dschmidt](https://github.com/dschmidt)
- [#5094](https://github.com/ember-cli/ember-cli/pull/5094) [fixes #5092] remove long since deprecated this.Funnel usage from int… [@ember-cli](https://github.com/ember-cli)
- [#5104](https://github.com/ember-cli/ember-cli/pull/5104) Workaround for babel includePolyfill exception [@ef4](https://github.com/ef4)
- [#5189](https://github.com/ember-cli/ember-cli/pull/5189) updated markdown-it-terminal [@akatov](https://github.com/akatov)
- [#5139](https://github.com/ember-cli/ember-cli/pull/5139) Use ES6 shorthand property for layout in component blueprint [@martndemus](https://github.com/martndemus)
- [#5109](https://github.com/ember-cli/ember-cli/pull/5109) Fix body-parser suggested use due to deprecations [@knownasilya](https://github.com/knownasilya)
- [#5113](https://github.com/ember-cli/ember-cli/pull/5113) Remove trailing whitespace on component integration test [@ahmadsoe](https://github.com/ahmadsoe)
- [#5130](https://github.com/ember-cli/ember-cli/pull/5130) Update bower.json [@ember-cli](https://github.com/ember-cli)
- [#5132](https://github.com/ember-cli/ember-cli/pull/5132) [ENHANCEMENT] Make `EMBER_CLI_INJECT_LIVE_RELOAD_BASEURL` configurable [@jbescoyez](https://github.com/jbescoyez)
- [#5117](https://github.com/ember-cli/ember-cli/pull/5117) Update Ember to latest stable (2.2.0). [@rwjblue](https://github.com/rwjblue)
- [#5124](https://github.com/ember-cli/ember-cli/pull/5124) Update ember-cli-sri minimum version to 1.2.0. [@rwjblue](https://github.com/rwjblue)
- [#5125](https://github.com/ember-cli/ember-cli/pull/5125) Clarify `ember test --path` docs. [@ember-cli](https://github.com/ember-cli)
- [#5128](https://github.com/ember-cli/ember-cli/pull/5128) Adds Node 5 to allow_failures list [@ember-cli](https://github.com/ember-cli)
- [#5201](https://github.com/ember-cli/ember-cli/pull/5201) ember-cli-rails-addon now uses outputReady [@luma-institute](https://github.com/luma-institute)
- [#5168](https://github.com/ember-cli/ember-cli/pull/5168) fix swallowed failures [@ember-cli](https://github.com/ember-cli)
- [#5158](https://github.com/ember-cli/ember-cli/pull/5158) Change location of website [@leo](https://github.com/leo)
- [#5142](https://github.com/ember-cli/ember-cli/pull/5142) Fix merge issues introduced by #4476 [@trabus](https://github.com/trabus)
- [#5155](https://github.com/ember-cli/ember-cli/pull/5155) bump broccoli-merge-trees [@ember-cli](https://github.com/ember-cli)
- [#5149](https://github.com/ember-cli/ember-cli/pull/5149) cherry-picking changelog from stable [@ember-cli](https://github.com/ember-cli)
- [#5150](https://github.com/ember-cli/ember-cli/pull/5150) [INTERNAL] Set correct version of ember-cli [@jayeff](https://github.com/jayeff)
- [#5165](https://github.com/ember-cli/ember-cli/pull/5165) [ENHANCEMENT] Initial implementation of css hot realod [@gcollazo](https://github.com/gcollazo)
- [#5154](https://github.com/ember-cli/ember-cli/pull/5154) reduce number of funnels created to support other asset app.imports [@ember-cli](https://github.com/ember-cli)
- [#5159](https://github.com/ember-cli/ember-cli/pull/5159) Update appveyor.yml [@ember-cli](https://github.com/ember-cli)
- [#5144](https://github.com/ember-cli/ember-cli/pull/5144) [ENHANCEMENT] Cleans up generated application directory if `ember new` errors [@trek](https://github.com/trek)
- [#5179](https://github.com/ember-cli/ember-cli/pull/5179) Updating deprecations that use the deprecate utility [@gmurphey](https://github.com/gmurphey)
- [#5190](https://github.com/ember-cli/ember-cli/pull/5190) Only use `temp` dependency, not `tmp-sync` [@akatov](https://github.com/akatov)
- [#5180](https://github.com/ember-cli/ember-cli/pull/5180) add node (latest) and set to allowed failures [@ember-cli](https://github.com/ember-cli)
- [#5186](https://github.com/ember-cli/ember-cli/pull/5186) Fixing path issue in test for AppVeyor. [@gmurphey](https://github.com/gmurphey)
- [#5169](https://github.com/ember-cli/ember-cli/pull/5169) [BUGFIX] Bump quick-temp to 0.1.5, fix jshint error [@trabus](https://github.com/trabus)
- [#5185](https://github.com/ember-cli/ember-cli/pull/5185) Ensure rimraf is available to consumers. [@ember-cli](https://github.com/ember-cli)
- [#5171](https://github.com/ember-cli/ember-cli/pull/5171) Avoid Reexporter when loader supports index fallback. [@rwjblue](https://github.com/rwjblue)
- [#5184](https://github.com/ember-cli/ember-cli/pull/5184) more explicit jshint test run [@ember-cli](https://github.com/ember-cli)
- [#5197](https://github.com/ember-cli/ember-cli/pull/5197) update leek [@akatov](https://github.com/akatov)
- [#5204](https://github.com/ember-cli/ember-cli/pull/5204) [ENHANCEMENT] Add npm badge to README. [@adjohnson916](https://github.com/adjohnson916)
- [#5192](https://github.com/ember-cli/ember-cli/pull/5192) Use consistent double quotes in index.html blueprints [@Dhaulagiri](https://github.com/Dhaulagiri)
- [#5198](https://github.com/ember-cli/ember-cli/pull/5198) minor whitespace fix [@ember-cli](https://github.com/ember-cli)
- [#5205](https://github.com/ember-cli/ember-cli/pull/5205) Add addon-test-support tree. [@rwjblue](https://github.com/rwjblue)
- [#5206](https://github.com/ember-cli/ember-cli/pull/5206) Update ember-qunit to 0.4.17. [@rwjblue](https://github.com/rwjblue)
- [#5207](https://github.com/ember-cli/ember-cli/pull/5207) Make ember test helper clearer. [@rwjblue](https://github.com/rwjblue)
- [#5208](https://github.com/ember-cli/ember-cli/pull/5208) update some out of date deps [@ember-cli](https://github.com/ember-cli)
- [#5209](https://github.com/ember-cli/ember-cli/pull/5209) Ensure loader.js warning is easier to spot. [@rwjblue](https://github.com/rwjblue)
- [#5211](https://github.com/ember-cli/ember-cli/pull/5211) Update ember-cli-qunit to 1.1.0. [@rwjblue](https://github.com/rwjblue)
- [#5212](https://github.com/ember-cli/ember-cli/pull/5212) Update ember-data to 2.2.1. [@rwjblue](https://github.com/rwjblue)

Thank you to all who took the time to contribute!

### 1.13.15

The following changes are required if you are upgrading from the previous
version:

- Users
  + [`ember new` diff](https://github.com/kellyselden/ember-cli-output/compare/v1.13.14...v1.13.15)
  + Upgrade your project's ember-cli version - [docs](https://ember-cli.com/#project-update)
- Addon Developers
  + [`ember addon` diff](https://github.com/kellyselden/ember-addon-output/compare/v1.13.14...v1.13.15)
  + No changes required
- Core Contributors
  + No changes required

#### Community Contributions

- [#5338](https://github.com/ember-cli/ember-cli/pull/5338) 1 13 testem bump [@johanneswuerbach](https://github.com/johanneswuerbach)
- [#5351](https://github.com/ember-cli/ember-cli/pull/5351) Bump ember to 1.13.12 [@san650](https://github.com/san650)

Thank you to all who took the time to contribute!

### 1.13.14

The following changes are required if you are upgrading from the previous
version:

- Users
  + [`ember new` diff](https://github.com/kellyselden/ember-cli-output/compare/v1.13.13...v1.13.14)
  + default jQuery.js version is now locked at  `1.11.3`
- Addon Developers
  + [`ember addon` diff](https://github.com/kellyselden/ember-addon-output/compare/v1.13.13...v1.13.14)
  + app-prefix and app-suffix have been deprecated, addons will need to move away from them.
- Core Contributors
  + No changes required

#### Community Contributions

- [#5327](https://github.com/ember-cli/ember-cli/pull/5327) [BUGFIX release] pin jQuery version [@stefanpenner](https://github.com/stefanpenner)
- [#5245](https://github.com/ember-cli/ember-cli/pull/5245) Deprecate app-prefix and app-suffix. [@nathanhammond](https://github.com/nathanhammond)
- [#5251](https://github.com/ember-cli/ember-cli/pull/5251) [BUGFIX] ensure we stat the symlink target, not the symlink (fixes tests/index.html not updating) [@stefanpenner](https://github.com/stefanpenner)

### 1.13.13

The following changes are required if you are upgrading from the previous
version:

- Users
  + [`ember new` diff](https://github.com/kellyselden/ember-cli-output/compare/v1.13.12...v1.13.13)
  + default Ember.js version is now at `1.13.11`
  + Ember CLI SRI version was bumped to `^1.2.0`
  + Ember `loader.js` version was bumped to `3.4.0`
  + Testem version was bumped to `0.9.11`
- Addon Developers
  + [`ember addon` diff](https://github.com/kellyselden/ember-addon-output/compare/v1.13.12...v1.13.13)
- Core Contributors
  + No changes required

#### Community Contributions

- [#5061](https://github.com/ember-cli/ember-cli/pull/5061) Testem 0.9.11, [@johanneswuerbach](https://github.com/johanneswuerbach)
- [#5094](https://github.com/ember-cli/ember-cli/pull/5094) Remove deprecated `this.Funnel` usage, [@stefanpenner](https://github.com/stefanpenner)
- [#5075](https://github.com/ember-cli/ember-cli/pull/5075) Disable bundling, npm client seems to have issues, [@stefanpenner](https://github.com/stefanpenner)
- [#5104](https://github.com/ember-cli/ember-cli/pull/5104) Workaround for babel includePolyfill exception, [@ef4](https://github.com/ef4)
- [#5116](https://github.com/ember-cli/ember-cli/pull/5116) Bumps Ember version to `1.13.11`, [@stefanpenner](https://github.com/stefanpenner)
- [#5116](https://github.com/ember-cli/ember-cli/pull/5116) Bumps Ember CLI SRI to `^1.2.0`, [@rwjblue](https://github.com/rwjblue)

### 1.13.12

The following changes are required if you are upgrading from the previous
version:

- Users
  + [`ember new` diff](https://github.com/kellyselden/ember-cli-output/compare/v1.13.8...v1.13.12)
  + changes to `tests/index.html` file. All tests are now in a separate file, [diff](https://github.com/twokul/ember-cli-release-notes/commit/bd5ac542c0d6dd8e095553d6528ec40ae4be6b4e).
  + default Ember.js version is now at `1.13.10`
  + default Ember Data version is now at `1.13.14`
  + Upgrade your project's ember-cli version - [docs](https://ember-cli.com/user-guide/#upgrading)
- Addon Developers
  + [`ember addon` diff](https://github.com/kellyselden/ember-addon-output/compare/v1.13.8...v1.13.12)
- Core Contributors
  + No changes required

#### Community Contributions

- [#4838](https://github.com/ember-cli/ember-cli/pull/4838) Add `npm test` to Addon README [@elwayman02](https://github.com/elwayman02)
- [#4756](https://github.com/ember-cli/ember-cli/pull/4756) Discard runCommand stdout/stderr unless we have a test failure [@joliss](https://github.com/joliss)
- [#4753](https://github.com/ember-cli/ember-cli/pull/4753) Upgraded ember-cli-app-version to 1.0.0 [@ember-cli](https://github.com/ember-cli)
- [#4235](https://github.com/ember-cli/ember-cli/pull/4235) Reintroduce comment regarding bodyParser on http-mock [@joostdevries](https://github.com/joostdevries)
- [#4728](https://github.com/ember-cli/ember-cli/pull/4728) Revert "Do not pack ember-cli-build.js" [@ember-cli](https://github.com/ember-cli)
- [#4846](https://github.com/ember-cli/ember-cli/pull/4846) Update ember-cli-htmlbars-inline-precompile dependency [@joliss](https://github.com/joliss)
- [#4757](https://github.com/ember-cli/ember-cli/pull/4757) Remove last use of broccoli-writer in test suite [@joliss](https://github.com/joliss)
- [#4765](https://github.com/ember-cli/ember-cli/pull/4765) Fix typo Brocolli → Broccoli [@lancedikson](https://github.com/lancedikson)
- [#4770](https://github.com/ember-cli/ember-cli/pull/4770) Updates configstore [@twokul](https://github.com/twokul)
- [#4774](https://github.com/ember-cli/ember-cli/pull/4774) Update ember-cli-shims to prevent errors on Ember < 1.13. [@rwjblue](https://github.com/rwjblue)
- [#4772](https://github.com/ember-cli/ember-cli/pull/4772) Implement a destroyApp helper. [@blimmer](https://github.com/blimmer)
- [#4771](https://github.com/ember-cli/ember-cli/pull/4771) Make default generated tests pass. [@blimmer](https://github.com/blimmer)
- [#4854](https://github.com/ember-cli/ember-cli/pull/4854) command unit test syncing [@kellyselden](https://github.com/kellyselden)
- [#4801](https://github.com/ember-cli/ember-cli/pull/4801) add a missing curved brackets [@dukex](https://github.com/dukex)
- [#4799](https://github.com/ember-cli/ember-cli/pull/4799) Bump ember-cli-dependency-checker to v1.1.0 [@quaertym](https://github.com/quaertym)
- [#4792](https://github.com/ember-cli/ember-cli/pull/4792) Replace Esperanto With Babel [@ember-cli](https://github.com/ember-cli)
- [#4783](https://github.com/ember-cli/ember-cli/pull/4783) bump viz [@ember-cli](https://github.com/ember-cli)
- [#4788](https://github.com/ember-cli/ember-cli/pull/4788) include FS usage monitoring [@ember-cli](https://github.com/ember-cli)
- [#4785](https://github.com/ember-cli/ember-cli/pull/4785) some safe runCommand removals [@kellyselden](https://github.com/kellyselden)
- [#4781](https://github.com/ember-cli/ember-cli/pull/4781) Set `ember serve --host` default to `undefined`. [@buschtoens](https://github.com/buschtoens)
- [#4796](https://github.com/ember-cli/ember-cli/pull/4796) tested needs null integrity value (since it always chan… [@ember-cli](https://github.com/ember-cli)
- [#4880](https://github.com/ember-cli/ember-cli/pull/4880) consolidate test setup to not use fixtures, instead use mocking [@kellyselden](https://github.com/kellyselden)
- [#4816](https://github.com/ember-cli/ember-cli/pull/4816) Allow OS to choose ephemeral port if --test-port=0 [@williamsbdev](https://github.com/williamsbdev)
- [#4815](https://github.com/ember-cli/ember-cli/pull/4815) Add Node.js 4.0 as valid platform version [@szines](https://github.com/szines)
- [#4839](https://github.com/ember-cli/ember-cli/pull/4839) addAddonsToProject for blueprints [@elwayman02](https://github.com/elwayman02)
- [#4826](https://github.com/ember-cli/ember-cli/pull/4826) Update bower deps. [@rwjblue](https://github.com/rwjblue)
- [#4844](https://github.com/ember-cli/ember-cli/pull/4844) fix failing tests [@ember-cli](https://github.com/ember-cli)
- [#4836](https://github.com/ember-cli/ember-cli/pull/4836) Make config replace cache [@ember-cli](https://github.com/ember-cli)
- [#4837](https://github.com/ember-cli/ember-cli/pull/4837) Add `Blueprint.prototype.filesPath`. [@rwjblue](https://github.com/rwjblue)
- [#4827](https://github.com/ember-cli/ember-cli/pull/4827) Update to broccoli-caching-writer 2.0.0 [@joliss](https://github.com/joliss)
- [#4829](https://github.com/ember-cli/ember-cli/pull/4829) broccoli-plugin{description -> annotation} [@ember-cli](https://github.com/ember-cli)
- [#4874](https://github.com/ember-cli/ember-cli/pull/4874) Add ability to specify a build path for running tests [@trentmwillis](https://github.com/trentmwillis)
- [#4863](https://github.com/ember-cli/ember-cli/pull/4863) remove duplicate in package.json [@lazybensch](https://github.com/lazybensch)
- [#4849](https://github.com/ember-cli/ember-cli/pull/4849) cleanup whitespace in the commands [@kellyselden](https://github.com/kellyselden)
- [#4857](https://github.com/ember-cli/ember-cli/pull/4857) Only exclude node_modules at root [@joliss](https://github.com/joliss)
- [#4881](https://github.com/ember-cli/ember-cli/pull/4881) add unit tests for blueprint help printing [@kellyselden](https://github.com/kellyselden)
- [#4913](https://github.com/ember-cli/ember-cli/pull/4913) adding additional help tests [@kellyselden](https://github.com/kellyselden)
- [#4946](https://github.com/ember-cli/ember-cli/pull/4946) Fix beforeEach/afterEach callbacks with moduleForAcceptance. [@rwjblue](https://github.com/rwjblue)
- [#4954](https://github.com/ember-cli/ember-cli/pull/4954) Add smoke test for `moduleForAcceptance` [@seanpdoyle](https://github.com/seanpdoyle)
- [#4970](https://github.com/ember-cli/ember-cli/pull/4970) Upgrade testem to 0.9.8 [@rzurad](https://github.com/rzurad)
- [#4973](https://github.com/ember-cli/ember-cli/pull/4973) Lock down ember-router-generator@1.0.0 [@ember-cli](https://github.com/ember-cli)
- [#4989](https://github.com/ember-cli/ember-cli/pull/4989) added my "Why is CI broken?" tool to the readme [@ember-cli](https://github.com/ember-cli)
- [#5039](https://github.com/ember-cli/ember-cli/pull/5039) Add `UI.errorStream` [@seanpdoyle](https://github.com/seanpdoyle)
- [#5036](https://github.com/ember-cli/ember-cli/pull/5036) Remove native bundled dependencies [@patocallaghan](https://github.com/patocallaghan)
- [#5026](https://github.com/ember-cli/ember-cli/pull/5026) Add support for watchman 4 [@jcope2013](https://github.com/jcope2013)
- [#5020](https://github.com/ember-cli/ember-cli/pull/5020) explicitly test node 5.0 [@stefanpenner](https://github.com/stefanpenner)

Thank you to all who took the time to contribute!

### 1.13.8

The following changes are required if you are upgrading from the previous
version:

- Users
  + [`ember new` diff](https://github.com/kellyselden/ember-cli-output/commit/db09559dc922eafdfb6723969b53dfff1a8f5331)
  + default ember is now at 1.13.7 (but feel free to upgrade/downgrade as desired)
  + default ember-data is now at 1.13.8 (but feel free to upgrade/downgrade as desired)
  + for users with very large bower_components directories, rebuild times should improve
  + Upgrade your project's ember-cli version - [docs](https://ember-cli.com/user-guide/#upgrading)
  + If you haven't already, please remember to transition your Brocfile.js to ember-cli-build.js. [more details](https://github.com/ember-cli/ember-cli/blob/master/TRANSITION.md#brocfile-transition)
- Addon Developers
  + [`ember addon` diff](https://github.com/kellyselden/ember-addon-output/commit/aaf7faebf1ca721382d281dd3125b24c7a752c7e)
  + No changes required
- Core Contributors
  + No changes required

#### Community Contributions

- [#4599](https://github.com/ember-cli/ember-cli/pull/4599) Update valid-platform-version.js [@stefanpenner](https://github.com/stefanpenner)
- [#4590](https://github.com/ember-cli/ember-cli/pull/4590) Remove `ember update` mention in update-checker [@quaertym](https://github.com/quaertym)
- [#4582](https://github.com/ember-cli/ember-cli/pull/4582) blueprints/app/package.json: Sort scripts alphabetically [@Turbo87](https://github.com/Turbo87)
- [#4577](https://github.com/ember-cli/ember-cli/pull/4577) Adding more help acceptance tests [@kellyselden](https://github.com/kellyselden)
- [#4621](https://github.com/ember-cli/ember-cli/pull/4621) bump funnel, and prefer globs for includes. [@stefanpenner](https://github.com/stefanpenner)
- [#4598](https://github.com/ember-cli/ember-cli/pull/4598) bump timeout, see if iojs on CI becomes happy again [@stefanpenner](https://github.com/stefanpenner)
- [#4596](https://github.com/ember-cli/ember-cli/pull/4596) Bump version of ember-cli-app-version to 0.5.0 [@taras](https://github.com/taras)
- [#4591](https://github.com/ember-cli/ember-cli/pull/4591) Revert "Remove `ember update` mention in update-checker" [@stefanpenner](https://github.com/stefanpenner)
- [#4597](https://github.com/ember-cli/ember-cli/pull/4597) update to ember-cli-qunit v1.0.0 [@stefanpenner](https://github.com/stefanpenner)
- [#4593](https://github.com/ember-cli/ember-cli/pull/4593) Remove ember update mention in update-checker [@quaertym](https://github.com/quaertym)
- [#4628](https://github.com/ember-cli/ember-cli/pull/4628) a couple more tests that weren't being run [@kellyselden](https://github.com/kellyselden)
- [#4606](https://github.com/ember-cli/ember-cli/pull/4606) [TYPO] SRI changelog typo fix [@jonathanKingston](https://github.com/jonathanKingston)
- [#4601](https://github.com/ember-cli/ember-cli/pull/4601) update broccoli-caching-writer [@stefanpenner](https://github.com/stefanpenner);
- [#4630](https://github.com/ember-cli/ember-cli/pull/4630) Update blueprint dependencies [@btecu](https://github.com/btecu)
- [#4611](https://github.com/ember-cli/ember-cli/pull/4611) Update Ember Data dependency to 1.13.8 [@bmac](https://github.com/bmac)
- [#4638](https://github.com/ember-cli/ember-cli/pull/4638) broccoli-plugin now uses annotation, rather then our own convention o… [@stefanpenner](https://github.com/stefanpenner)
- [#4622](https://github.com/ember-cli/ember-cli/pull/4622) Upgrade merge trees [@stefanpenner](https://github.com/stefanpenner)
- [#4625](https://github.com/ember-cli/ember-cli/pull/4625) bump broccoli-caching-writer to 1.1.0 [@kellyselden](https://github.com/kellyselden)
- [#4627](https://github.com/ember-cli/ember-cli/pull/4627) fix test that was never being run [@kellyselden](https://github.com/kellyselden)
- [#4629](https://github.com/ember-cli/ember-cli/pull/4629) broccoli-asset-rev to 2.1.2 [@kellyselden](https://github.com/kellyselden)
- [#4632](https://github.com/ember-cli/ember-cli/pull/4632) Windows CI: Removed npm upgrade [@johanneswuerbach](https://github.com/johanneswuerbach)
- [#4636](https://github.com/ember-cli/ember-cli/pull/4636) Update Ember version to 1.13.7. [@rwjblue](https://github.com/rwjblue)
- [#4637](https://github.com/ember-cli/ember-cli/pull/4637) [INTERNAL] Prefer globs over RegExps as funnel arguments [@dschmidt](https://github.com/dschmidt)
- [#4642](https://github.com/ember-cli/ember-cli/pull/4642) bump broccoli-funnel [@stefanpenner](https://github.com/stefanpenner)
- [#4643](https://github.com/ember-cli/ember-cli/pull/4643) Support a (now deprecated) single-argument use of addBowerPackageToProject [@mike-north](https://github.com/mike-north)

Thank you to all who took the time to contribute!

### 1.13.7

The following changes are required if you are upgrading from the previous
version:

- Users
  + [`ember new` diff](https://github.com/kellyselden/ember-cli-output/commit/6a41c5cd7f0f68e7cf710268376d0349c5b57171)
  + Upgrade your project's ember-cli version - [docs](https://ember-cli.com/user-guide/#upgrading)
  + If you haven't already, please remember to transition your Brocfile.js to ember-cli-build.js. [more details](https://github.com/ember-cli/ember-cli/blob/master/TRANSITION.md#brocfile-transition)
- Addon Developers
  + [`ember addon` diff](https://github.com/kellyselden/ember-addon-output/commit/f6f61d55c31d631203bc5491432b435e2cc807c2)
  + No changes required
- Core Contributors
  + No changes required

#### Community Contributions

- [#4558](https://github.com/ember-cli/ember-cli/pull/4558) ensure we apply patches at the right part of the release. [@stefanpenner](https://github.com/ember-cli)
- [#4559](https://github.com/ember-cli/ember-cli/pull/4559) bundle testem [@stefanpenner](https://github.com/ember-cli)
- [#4560](https://github.com/ember-cli/ember-cli/pull/4560) Update ember-qunit to 0.4.9. [@rwjblue](https://github.com/rwjblue)
- [#4561](https://github.com/ember-cli/ember-cli/pull/4561) Upgrade to Broccoli 0.16.5 [@joliss](https://github.com/joliss)
- [#4564](https://github.com/ember-cli/ember-cli/pull/4564) add 1.13.6 diffs to changelog [@kellyselden](https://github.com/kellyselden)
- [#4569](https://github.com/ember-cli/ember-cli/pull/4569) Update Ember to v1.13.6. [@rwjblue](https://github.com/rwjblue)
- [#4572](https://github.com/ember-cli/ember-cli/pull/4572) Update QUnit version to 1.18.0. [@rwjblue](https://github.com/rwjblue)
- [#4589](https://github.com/ember-cli/ember-cli/pull/4589) Fixes issue with smoke test failure. [@rickharrison](https://github.com/rickharrison)

Thank you to all who took the time to contribute!

### 1.13.6

The following changes are required if you are upgrading from the previous
version:

- Users
  + [`ember new` diff](https://github.com/kellyselden/ember-cli-output/commit/c36b2e35b9ef2a66d6f01f360831c6ec9707c5d7)
  + Upgrade your project's ember-cli version - [docs](https://ember-cli.com/user-guide/#upgrading)
  + If you haven't already, please remember to transition your Brocfile.js to ember-cli-build.js. [more details](https://github.com/ember-cli/ember-cli/blob/master/TRANSITION.md#brocfile-transition)
- Addon Developers
  + [`ember addon` diff](https://github.com/kellyselden/ember-addon-output/commit/d77330079ca14a1d0e39383cce87565c1c2d742f)
  + No changes required
- Core Contributors
  + No changes required

#### Community Contributions

- [#3239](https://github.com/ember-cli/ember-cli/pull/3239) ENHANCEMENT: Added `--test-port`/`testPort` option to configure test port [@patocallaghan](https://github.com/patocallaghan)
- [#4545](https://github.com/ember-cli/ember-cli/pull/4545) bump es6modules to fix IE8 issue [@stefanpenner](https://github.com/ember-cli)
- [#4549](https://github.com/ember-cli/ember-cli/pull/4549) adding 1.13.5 diff to changelog [@kellyselden](https://github.com/kellyselden)
- [#4553](https://github.com/ember-cli/ember-cli/pull/4553) [Bugfix] addAddonToProject fix for 1.13.5 [@jasonmit](https://github.com/jasonmit)

Thank you to all who took the time to contribute!

### 1.13.5

The following changes are required if you are upgrading from the previous
version:

- Users
  + [`ember new` diff](https://github.com/kellyselden/ember-cli-output/commit/750a6ba374fc8bb2bbb6102fcb9db399dd1c2472)
  + Upgrade your project's ember-cli version - [docs](https://ember-cli.com/user-guide/#upgrading)
  + If you haven't already, please remember to transition your Brocfile.js to ember-cli-build.js. [more details](https://github.com/ember-cli/ember-cli/blob/master/TRANSITION.md#brocfile-transition)
  + We now bundle ember.js 1.13.5 and ember-data 1.13.7 by default, but please note you can change these by updating bower.json
  + We have included support for [Subresource Integrity (SRI)](https://www.w3.org/TR/SRI) by default, to find out more checkout our site's [SRI section](https://ember-cli.com/user-guide/#subresource-integrity)
  + Please note: Testem will now error if a specified runner is missing.
  + When installing ember-cli, one can use `npm install ember-cli --no-optional` to skip all native dependencies.
- Addon Developers
  + [`ember addon` diff](https://github.com/kellyselden/ember-addon-output/commit/ace30d3fecafee7e27ae5d75254096a08ede2a6c)
  + No changes required
- Core Contributors
  + No changes required

#### Community Contributions

- [#4471](https://github.com/ember-cli/ember-cli/pull/4471) Make the Examples less confusing [@mdragon](https://github.com/mdragon)
- [#4367](https://github.com/ember-cli/ember-cli/pull/4367) [BUGFIX] Adding check for undefined inRepoAddon option in Blueprint.prototype.\_locals. [@gmurphey](https://github.com/gmurphey)
- [#4411](https://github.com/ember-cli/ember-cli/pull/4411) Removing unknown command from `ember help`. [@gmurphey](https://github.com/gmurphey)
- [#4405](https://github.com/ember-cli/ember-cli/pull/4405) Fix default generated integration test. [@blimmer](https://github.com/blimmer)
- [#4406](https://github.com/ember-cli/ember-cli/pull/4406) [ENHANCEMENT] Let ember install take multiple addons [@DanielOchoa](https://github.com/DanielOchoa)
- [#4478](https://github.com/ember-cli/ember-cli/pull/4478) Store acceptance test application in test context. [@rwjblue](https://github.com/rwjblue)
- [#4413](https://github.com/ember-cli/ember-cli/pull/4413) Add clarity for 0.2.7 to 1.13.x transition (build) [@pixelhandler](https://github.com/pixelhandler)
- [#4416](https://github.com/ember-cli/ember-cli/pull/4416) bump sourcemap-concat version [@kwikPRs](https://github.com/kwikPRs)
- [#4419](https://github.com/ember-cli/ember-cli/pull/4419) Nuke 'ember update' [@jonnii](https://github.com/jonnii)
- [#4488](https://github.com/ember-cli/ember-cli/pull/4488) Update Ember to 1.13.5. [@rwjblue](https://github.com/rwjblue)
- [#4440](https://github.com/ember-cli/ember-cli/pull/4440) EmberAddon Should Merge Defaults [@chadhietala](https://github.com/chadhietala)
- [#4438](https://github.com/ember-cli/ember-cli/pull/4438) Fix Ember CLI project update link [@balinterdi](https://github.com/balinterdi)
- [#4428](https://github.com/ember-cli/ember-cli/pull/4428) Update #watchman message to point to correct url [@supabok](https://github.com/supabok)
- [#4430](https://github.com/ember-cli/ember-cli/pull/4430) Handle a wide variety of bower endpoints [@truenorth](https://github.com/truenorth)
- [#4454](https://github.com/ember-cli/ember-cli/pull/4454) Always use Brocfile (with deprecation messaging) if it exists [@gmurphey](https://github.com/gmurphey)
- [#4452](https://github.com/ember-cli/ember-cli/pull/4452) [ENHANCEMENT] Detect & skip lib install on http-mock gen [@sivakumar-kailasam](https://github.com/sivakumar-kailasam)
- [#4456](https://github.com/ember-cli/ember-cli/pull/4456) Updating getPort logic to use liveReloadHost. Fixes #4455. [@gmurphey](https://github.com/gmurphey)
- [#4443](https://github.com/ember-cli/ember-cli/pull/4443) Prevent live-reload-port collisions (by default) [@stefanpenner](https://github.com/stefanpenner)
- [#4457](https://github.com/ember-cli/ember-cli/pull/4457) Removing extraneous newline from the component-test blueprint [@gmurphey](https://github.com/gmurphey)
- [#4447](https://github.com/ember-cli/ember-cli/pull/4447) Update to Ember 1.13.4. [@rwjblue](https://github.com/rwjblue)
- [#4449](https://github.com/ember-cli/ember-cli/pull/4449) [ENHANCEMENT] Add --skip-router flag to route blueprint generator [@sivakumar-kailasam](https://github.com/sivakumar-kailasam)
- [#4484](https://github.com/ember-cli/ember-cli/pull/4484) Updating route blueprint to write to router when dummy flag is used [@gmurphey](https://github.com/gmurphey)
- [#4468](https://github.com/ember-cli/ember-cli/pull/4468) [fixes #4467] ensure commands that fail do to being run in the wrong … [@stefanpenner](https://github.com/stefanpenner)
- [#4474](https://github.com/ember-cli/ember-cli/pull/4474) [fixes #4328] patch engion.io-client to use any XMLHTTPRequest, but t… [@stefanpenner](https://github.com/stefanpenner)
- [#4462](https://github.com/ember-cli/ember-cli/pull/4462) Make ember destroy and ember generate give a better error when called… [@marcioj](https://github.com/marcioj)
- [#4466](https://github.com/ember-cli/ember-cli/pull/4466) Native deps now gone [@stefanpenner](https://github.com/stefanpenner)
- [#4465](https://github.com/ember-cli/ember-cli/pull/4465) ensure reexporter doesn't introduce instability during builds [@stefanpenner](https://github.com/stefanpenner)
- [#4516](https://github.com/ember-cli/ember-cli/pull/4516) update ember-cli-qunit to mitigate some leaks [@stefanpenner](https://github.com/stefanpenner)
- [#4489](https://github.com/ember-cli/ember-cli/pull/4489) [ENHANCEMENT] Testem v0.9.0 [@johanneswuerbach](https://github.com/johanneswuerbach)
- [#4483](https://github.com/ember-cli/ember-cli/pull/4483) Adding in ember-cli-sri into application package.json by default [@jonathanKingston](https://github.com/jonathanKingston)
- [#4524](https://github.com/ember-cli/ember-cli/pull/4524) Update ember-qunit to 0.4.6. [@rwjblue](https://github.com/rwjblue)
- [#4490](https://github.com/ember-cli/ember-cli/pull/4490) Fix code of conduct markdown formatting [@max](https://github.com/max)
- [#4495](https://github.com/ember-cli/ember-cli/pull/4495) bump ember-export-application-global [@stefanpenner](https://github.com/stefanpenner)
- [#4498](https://github.com/ember-cli/ember-cli/pull/4498) Testem v0.9.0 [@johanneswuerbach](https://github.com/johanneswuerbach)
- [#4514](https://github.com/ember-cli/ember-cli/pull/4514) component-unit blueprint - trim component content by default [@ramybenaroya](https://github.com/ramybenaroya)
- [#4534](https://github.com/ember-cli/ember-cli/pull/4534) add os to version output [@kellyselden](https://github.com/kellyselden)
- [#4536](https://github.com/ember-cli/ember-cli/pull/4536) Remove unnecessary `"use strict";`s in "app.js" [@nathanhammond](https://github.com/nathanhammond)
- [#4538](https://github.com/ember-cli/ember-cli/pull/4540) Updated ember-qunit to 0.4.7 [@stefanpenner](https://github.com/stefanpenner)

Thank you to all who took the time to contribute!

### 1.13.1

The following changes are required if you are upgrading from the previous
version:

- Users
  + [`ember new` diff](https://github.com/kellyselden/ember-cli-output/commit/f1425c5073a33dfb7ff60d5254fd340046f578bd)
  + Upgrade your project's ember-cli version - [docs](https://ember-cli.com/user-guide/#upgrading)
- Addon Developers
  + [`ember addon` diff](https://github.com/kellyselden/ember-addon-output/commit/dc309f7655a2cde4cd81bb75d8f274087e9d82f8)
  + No changes required
- Core Contributors
  + No changes required

#### Community Contributions

- [#4398](https://github.com/ember-cli/ember-cli/pull/4398) [BUGFIX] Fixes #4397 add silentError with deprecation [@trabus](https://github.com/trabus)

Thank you to all who took the time to contribute!
### 1.13.0

The following changes are required if you are upgrading from the previous
version:

- Users
  + [`ember new` diff](https://github.com/kellyselden/ember-cli-output/commit/e83bf78f9be69a6dcedd5a7e16402c6b874efceb)
  + Upgrade your project's ember-cli version - [docs](https://ember-cli.com/user-guide/#upgrading)
  + `Brocfile.js` has been deprecated in favor of `ember-cli-build.js`. See [TRANSITION.md](https://github.com/ember-cli/ember-cli/blob/master/TRANSITION.md) for details on how to transition your `Brocfile.js` code to `ember-cli-build.js`.
  + Components are now generated with integration tests by default instead of unit tests. Component unit tests can still be generated separately with: `ember g component-test foo-bar -unit`.
  + Services can now be generated into pod structure.
- Addon Developers
  + [`ember addon` diff](https://github.com/kellyselden/ember-addon-output/commit/c8496e7574826520ead230009068a6313a9712e4)
  + `Brocfile.js` has been deprecated in favor of `ember-cli-build.js`. See [TRANSITION.md](https://github.com/ember-cli/ember-cli/blob/master/TRANSITION.md) for details on how to transition your `Brocfile.js` code to `ember-cli-build.js`.
  + Blueprints can now be generated into the `tests/dummy/app` folder with the `--dummy` flag.
  + Scoped npm dependencies are now supported.
- Core Contributors
  + fs.existsSync is deprecated, use exists-sync instead.

#### Community Contributions
- [#4378](https://github.com/ember-cli/ember-cli/pull/4378) Update Ember to 1.13.3 [@rwjblue](https://github.com/rwjblue)
- [#4395](https://github.com/ember-cli/ember-cli/pull/4395) Update ember-data to 1.13.5 [@trabus](https://github.com/trabus)
- [#4217](https://github.com/ember-cli/ember-cli/pull/4217) [BUGFIX] generating tests inside addons no longer generates addon export file [@trabus](https://github.com/trabus)
- [#4212](https://github.com/ember-cli/ember-cli/pull/4212) fix friendly test description for transforms [@csantero](https://github.com/csantero)
- [#4214](https://github.com/ember-cli/ember-cli/pull/4214) [BUGFIX] correct relative import path for nested adapters [@trabus](https://github.com/trabus)
- [#4215](https://github.com/ember-cli/ember-cli/pull/4215) extract clean-base-url to its own module [@stefanpenner](https://github.com/stefanpenner)
- [#4197](https://github.com/ember-cli/ember-cli/pull/4197) [BUGFIX] add default for path option in component blueprint locals [@trabus](https://github.com/trabus)
- [#4316](https://github.com/ember-cli/ember-cli/pull/4316) fs.existsSync deprecated, replace with exists-sync [@jasonmit](https://github.com/jasonmit)
- [#4224](https://github.com/ember-cli/ember-cli/pull/4224) extract silent-error to its own addon [@stefanpenner](https://github.com/stefanpenner)
- [#4319](https://github.com/ember-cli/ember-cli/pull/4319) Update tmp.js [@jjmiv](https://github.com/jjmiv)
- [#4228](https://github.com/ember-cli/ember-cli/pull/4228) add 0.2.7 diffs [@kellyselden](https://github.com/kellyselden)
- [#4227](https://github.com/ember-cli/ember-cli/pull/4227) Extract process relative require [@stefanpenner](https://github.com/stefanpenner)
- [#4226](https://github.com/ember-cli/ember-cli/pull/4226) extract node-modules-path as its own module [@stefanpenner](https://github.com/stefanpenner)
- [#4326](https://github.com/ember-cli/ember-cli/pull/4326) Drop unused line from app blueprint [@ef4](https://github.com/ef4)
- [#4254](https://github.com/ember-cli/ember-cli/pull/4254) [BUGFIX] Closes #4253. Add `skipHelp` as an available option to commands. [@DanielOchoa](https://github.com/DanielOchoa)
- [#4249](https://github.com/ember-cli/ember-cli/pull/4249) Passing options to tiny-lr (live reload) for HTTPS support [@dosco](https://github.com/dosco)
- [#4239](https://github.com/ember-cli/ember-cli/pull/4239) Fix JSDoc issues [@Turbo87](https://github.com/Turbo87)
- [#4242](https://github.com/ember-cli/ember-cli/pull/4242) Add devDependencies "up to date" badge to README [@truenorth](https://github.com/truenorth)
- [#4251](https://github.com/ember-cli/ember-cli/pull/4251) [BUGFIX] Fix generated addon acceptance test [@trabus](https://github.com/trabus)
- [#4240](https://github.com/ember-cli/ember-cli/pull/4240) Added ember-cli-release to app/addon devDeps blueprint for simple release cutting [@jayphelps](https://github.com/jayphelps)
- [#4286](https://github.com/ember-cli/ember-cli/pull/4286) [Deprecation] Introduce new build file [@chadhietala](https://github.com/chadhietala)
- [#4280](https://github.com/ember-cli/ember-cli/pull/4280) [ENHANCEMENT] Add pod support for services blueprint [@trabus](https://github.com/trabus)
- [#4272](https://github.com/ember-cli/ember-cli/pull/4272) [ENHANCEMENT] Generate component-tests into `tests/integration` by default [@trabus](https://github.com/trabus)
- [#4261](https://github.com/ember-cli/ember-cli/pull/4261) bump ember-cli-htmlbars [@stefanpenner](https://github.com/stefanpenner)
- [#4266](https://github.com/ember-cli/ember-cli/pull/4266) [fixes #4264] [@stefanpenner](https://github.com/stefanpenner)
- [#4270](https://github.com/ember-cli/ember-cli/pull/4270) [BUGFIX] don't allow ember init to create an application without project name [@dukex/bugfix](https://github.com/dukex/bugfix)
- [#4278](https://github.com/ember-cli/ember-cli/pull/4278) Fix 2 typos in livereload-server-test [@jrobeson](https://github.com/jrobeson)
- [#4271](https://github.com/ember-cli/ember-cli/pull/4271) Adding support for private npm modules in blueprints. Closes #4256. [@gmurphey](https://github.com/gmurphey)
- [#4263](https://github.com/ember-cli/ember-cli/pull/4263) [fixes #4260] postprocessTree hook for templates [@stefanpenner](https://github.com/stefanpenner)
- [#4347](https://github.com/ember-cli/ember-cli/pull/4347) ES3+ and for ES5+ deprecation free keys + forEach [@stefanpenner](https://github.com/stefanpenner)
- [#4292](https://github.com/ember-cli/ember-cli/pull/4292) Cleanup pr4283 [@stefanpenner](https://github.com/stefanpenner)
- [#4284](https://github.com/ember-cli/ember-cli/pull/4284) Update ember-resolver to 0.1.17. [@rwjblue](https://github.com/rwjblue)
- [#4287](https://github.com/ember-cli/ember-cli/pull/4287) [ENHANCEMENT] Add ability to generate blueprints into addon `tests/dummy/app` [@trabus](https://github.com/trabus)
- [#4290](https://github.com/ember-cli/ember-cli/pull/4290) Pass the correct port property to LiveReload server [@jrobeson](https://github.com/jrobeson)
- [#4282](https://github.com/ember-cli/ember-cli/pull/4282) Display the LiveReload server address as url [@jrobeson](https://github.com/jrobeson)
- [#4288](https://github.com/ember-cli/ember-cli/pull/4288) Update ember-cli-htmlbars to 0.7.9. [@rwjblue](https://github.com/rwjblue)
- [#4376](https://github.com/ember-cli/ember-cli/pull/4376) Update initializer-test blueprint [@quaertym](https://github.com/quaertym)
- [#4306](https://github.com/ember-cli/ember-cli/pull/4306) [ENHANCEMENT] Print notification when modifying router.js [@trabus](https://github.com/trabus)
- [#4377](https://github.com/ember-cli/ember-cli/pull/4377) Add a test-page option to the test command [@jrjohnson](https://github.com/jrjohnson)
- [#4341](https://github.com/ember-cli/ember-cli/pull/4341) Update ember-load-initializers to 0.1.5 [@jmurphyau](https://github.com/jmurphyau)
- [#4322](https://github.com/ember-cli/ember-cli/pull/4322) Update ADDON_HOOKS.md [@jjmiv](https://github.com/jjmiv)
- [#4334](https://github.com/ember-cli/ember-cli/pull/4334) Cache processed styles tree to prevent double style builds. [@rwjblue](https://github.com/rwjblue)
- [#4309](https://github.com/ember-cli/ember-cli/pull/4309) [ENHANCEMENT] Name blueprint in generate and destroy output message [@trabus](https://github.com/trabus)
- [#4327](https://github.com/ember-cli/ember-cli/pull/4327) Bring tests jshintrc closer to app jshintrc [@ef4](https://github.com/ef4)
- [#4344](https://github.com/ember-cli/ember-cli/pull/4344) [ENHANCEMENT] Fix typo in test command description. [@fabianrbz](https://github.com/fabianrbz)
- [#4362](https://github.com/ember-cli/ember-cli/pull/4362) extract preprocessor-registry -> ember-cli-preprocessor-registry [@stefanpenner](https://github.com/stefanpenner)
- [#4348](https://github.com/ember-cli/ember-cli/pull/4348) Do not pack ember-cli-build.js [@chadhietala](https://github.com/chadhietala)
- [#4343](https://github.com/ember-cli/ember-cli/pull/4343) bump to ember-resolve 0.1.18 – which fixes deprecations while continu… [@stefanpenner](https://github.com/stefanpenner)
- [#4349](https://github.com/ember-cli/ember-cli/pull/4349) enable both relative and absolute treePaths (npm v3 fix) [@stefanpenner](https://github.com/stefanpenner)
- [#4359](https://github.com/ember-cli/ember-cli/pull/4359) Update helper blueprint to use `Ember.Helper.helper` [@balinterdi](https://github.com/balinterdi)
- [#4354](https://github.com/ember-cli/ember-cli/pull/4354) Upgrade to ember-cli-app-version 0.4.0 [@taras](https://github.com/taras)
- [#4370](https://github.com/ember-cli/ember-cli/pull/4370) Remove unexpected final newline [@treyhunner](https://github.com/treyhunner)
- [#4374](https://github.com/ember-cli/ember-cli/pull/4374) Update appveyor.yml [@stefanpenner](https://github.com/stefanpenner)
- [#4382](https://github.com/ember-cli/ember-cli/pull/4382) Update ember-cli-qunit to 0.3.15. [@rwjblue](https://github.com/rwjblue)
- [#4384](https://github.com/ember-cli/ember-cli/pull/4384) [ENHANCEMENT] Add block-template assertion to generated component integration test [@trabus](https://github.com/trabus)
- [#4385](https://github.com/ember-cli/ember-cli/pull/4385) Dependency updates [@truenorth](https://github.com/truenorth)

Thank you to all who took the time to contribute!

### 0.2.7

The following changes are required if you are upgrading from the previous
version:

- Users
  + [`ember new` diff](https://github.com/kellyselden/ember-cli-output/commit/8cd6f5ee0012d3e4960dd9204c9e459f05babd15)
  + Upgrade your project's ember-cli version - [docs](https://ember-cli.com/user-guide/#upgrading)
- Addon Developers
  + [`ember addon` diff](https://github.com/kellyselden/ember-addon-output/commit/d59788f7a175376a16e8f4890ac40e6eabb7b9dd)
  + No changes required
- Core Contributors
  + No changes required

#### Community Contributions

- [#4196](https://github.com/ember-cli/ember-cli/pull/4196) [BUGFIX] Adding fileMapToken __name__ for route-addon blueprint. [@gmurphey](https://github.com/gmurphey)
- [#4203](https://github.com/ember-cli/ember-cli/pull/4203) [BUGFIX] acceptance-test blueprint no longer generates addon re-export in app folder [@trabus](https://github.com/trabus)
- [#4206](https://github.com/ember-cli/ember-cli/pull/4206) [Bugfix] Addon.prototype.compileTemplates should not use deprecated t… [@stefanpenner](https://github.com/stefanpenner)
- [#4207](https://github.com/ember-cli/ember-cli/pull/4207) [fixes #4205] allow null addonTemplates. [@stefanpenner](https://github.com/stefanpenner)
- [#4208](https://github.com/ember-cli/ember-cli/pull/4208) Drop ncp for cpr [@stefanpenner](https://github.com/stefanpenner)
- [#4210](https://github.com/ember-cli/ember-cli/pull/4210) Upgrade ember-try dependency in addon blueprint [@kategengler](https://github.com/kategengler)

Thank you to all who took the time to contribute!

### 0.2.6

The following changes are required if you are upgrading from the previous
version:

- Users
  + [`ember new` diff](https://github.com/kellyselden/ember-cli-output/commit/734a6b49d4c88ea6431d2793b49477aed70fc220)
  + Upgrade your project's ember-cli version - [docs](https://ember-cli.com/user-guide/#upgrading)
  + `ember server` can now be started over `https`. Default ssl
    certificate and ssl key paths are `ssl/server.crt` and
    `ssl/server.key` respectively. Custom paths can be added with
    `--ssl-cert` and `--ssl-key` [#3550](https://github.com/ember-cli/ember-cli/issues/3550).
  + `ember test` now accepts a `reporter` option, it passes this option to Testem with the reporter to use `[tap|dot|xunit]` [#4106](https://github.com/ember-cli/ember-cli/pull/4106).
  + `app/views` is not longer included in the default project blueprint [#4083](https://github.com/ember-cli/ember-cli/pull/4083).
  + Added again `podModulePrefix` to `app.js`. We still need
    podModulePrefix for the time being, it can be removed again when
    the state of pods has been finalized.
  + New apps include a `.watchmanconfig` which tells `watchman` to ignoring `tmp` dir [#4101](https://github.com/ember-cli/ember-cli/issues/4101).
  + Updated `ember-data` to `1.0.0-beta.18`. Install with `npm install --save-dev ember-data@1.0.0-beta.18`.
  + Unit tests for components are now flagged as such [#4177](https://github.com/ember-cli/ember-cli/pull/4177).
- Addon Developers
  + [`ember addon` diff](https://github.com/kellyselden/ember-addon-output/commit/c5db8de5351628f532535f5f6e76e6da8d259299)
  + A new hook is available: `treeForAddonTemplates` which allows you to specify the templates tree. For more info on how to use this hook see [the following issue](https://github.com/yapplabs/ember-modal-dialog/issues/34).
  + Route blueprint now works within addons [#4152](https://github.com/ember-cli/ember-cli/pull/4152).
  + A new generator is available, `ember g route-addon` allows you to create import wrappers for your addon's routes.
- Core Contributors
  + We started to merge pull-request as part of the quest to improve code quality, keep them coming! [#3730](https://github.com/ember-cli/ember-cli/issues/3730).

#### Community Contributions

- [#4143](https://github.com/ember-cli/ember-cli/pull/4143) [BUGFIX] Blueprint.load verify blueprint is in a directory [@trabus](https://github.com/trabus)
- [#4035](https://github.com/ember-cli/ember-cli/pull/4035) Add a verification step to fail the build when tests are filtered with .only [@marcioj](https://github.com/marcioj)
- [#4091](https://github.com/ember-cli/ember-cli/pull/4091) fix name of ember-cli-dependency-checker [@bantic](https://github.com/bantic)
- [#3854](https://github.com/ember-cli/ember-cli/pull/3854) [ENHANCEMENT] install:addon command will show a deprecation message before running the install command. [@DanielOchoa](https://github.com/DanielOchoa)
- [#3550](https://github.com/ember-cli/ember-cli/pull/3550) Add ability to start ember serve on https [@drogus](https://github.com/drogus)
- [#3786](https://github.com/ember-cli/ember-cli/pull/3786) Throw if templating a file fails [@davewasmer](https://github.com/davewasmer)
- [#4026](https://github.com/ember-cli/ember-cli/pull/4026) Revert "Test powershell for appveyor builds" [@stefanpenner](https://github.com/stefanpenner)
- [#4148](https://github.com/ember-cli/ember-cli/pull/4148) extract common SilentError debug/throw logic [@stefanpenner](https://github.com/stefanpenner)
- [#4104](https://github.com/ember-cli/ember-cli/pull/4104) [BUGFIX] Fix custom blueprint options for destroy command [@trabus](https://github.com/trabus)
- [#4106](https://github.com/ember-cli/ember-cli/pull/4106) [ENHANCEMENT] Adding Report option to 'ember test' [@step2yeung](https://github.com/step2yeung)
- [#4155](https://github.com/ember-cli/ember-cli/pull/4155) Updating in-addon and in-repo-addon adapters [@gmurphey](https://github.com/gmurphey)
- [#4123](https://github.com/ember-cli/ember-cli/pull/4123) Remove duplication in lib/utilities/test-info [@quaertym](https://github.com/quaertym)
- [#4114](https://github.com/ember-cli/ember-cli/pull/4114) [Bugfix] 1.4 diff displayed removal before addition. [@stefanpenner](https://github.com/stefanpenner)
- [#4108](https://github.com/ember-cli/ember-cli/pull/4108) Update ember-disable-proxy-controller to 1.0.0 [@cibernox](https://github.com/cibernox)
- [#4116](https://github.com/ember-cli/ember-cli/pull/4116) gzip served files. [@stefanpenner](https://github.com/stefanpenner)
- [#4120](https://github.com/ember-cli/ember-cli/pull/4120) [fixes #4083] remove views dir by default [@stefanpenner](https://github.com/stefanpenner)
- [#4159](https://github.com/ember-cli/ember-cli/pull/4159) Add `treeForAddonTemplates` hook. [@lukemelia](https://github.com/lukemelia)
- [#4142](https://github.com/ember-cli/ember-cli/pull/4142) Installation checker [@stefanpenner](https://github.com/stefanpenner)
- [#4132](https://github.com/ember-cli/ember-cli/pull/4132) Revert "Remove podModulePrefix from app.js" [@trabus](https://github.com/trabus)
- [#4141](https://github.com/ember-cli/ember-cli/pull/4141) ENHANCEMENT More advanced detection of whether outputPath is a parent of the project directory [@catbieber](https://github.com/catbieber)
- [#4138](https://github.com/ember-cli/ember-cli/pull/4138) Extract unknown command [@quaertym](https://github.com/quaertym)
- [#4139](https://github.com/ember-cli/ember-cli/pull/4139) [fixes #4133] warn if helper without `-` is generated [@stefanpenner](https://github.com/stefanpenner)
- [#4124](https://github.com/ember-cli/ember-cli/pull/4124) [ENHANCEMENT] Add watchmanconfig file to blueprints [@mikegrassotti](https://github.com/mikegrassotti)
- [#4152](https://github.com/ember-cli/ember-cli/pull/4152) [ENHANCEMENT] Updating route blueprint to work within addons and create route-addon… [@stefanpenner](https://github.com/stefanpenner)
- [#4157](https://github.com/ember-cli/ember-cli/pull/4157) Add Code Climate config [@chrislopresto](https://github.com/chrislopresto)
- [#4150](https://github.com/ember-cli/ember-cli/pull/4150) Code Quality: npm-install.js, npm-uninstall.js D -> A [@jkarsrud](https://github.com/jkarsrud)
- [#4146](https://github.com/ember-cli/ember-cli/pull/4146) Code Quality: addon.js, project.js D -> C [@jkarsrud](https://github.com/jkarsrud)
- [#4147](https://github.com/ember-cli/ember-cli/pull/4147) Detect ember-cli from deps as well as devDeps [@searls](https://github.com/searls)
- [#4154](https://github.com/ember-cli/ember-cli/pull/4154) remove duplication from normalize entity name [@tyleriguchi](https://github.com/tyleriguchi)
- [#4158](https://github.com/ember-cli/ember-cli/pull/4158) Allow addons to have pod based templates [@pzuraq](https://github.com/pzuraq)
- [#4160](https://github.com/ember-cli/ember-cli/pull/4160) Friendlier comments for Brocfile in addons [@igorT](https://github.com/igorT)
- [#4162](https://github.com/ember-cli/ember-cli/pull/4162) Remove unused variables [@quaertym](https://github.com/quaertym)
- [#4163](https://github.com/ember-cli/ember-cli/pull/4163) Bump ember-data to v1.0.0-beta.18 [@quaertym](https://github.com/quaertym)
- [#4166](https://github.com/ember-cli/ember-cli/pull/4166) upgrade node-require-timings [@stefanpenner](https://github.com/stefanpenner)
- [#4168](https://github.com/ember-cli/ember-cli/pull/4168) Allow internal cli parameters to be configurable by other cli tools [@rodyhaddad](https://github.com/rodyhaddad )
- [#4177](https://github.com/ember-cli/ember-cli/pull/4177) Flag component unit tests as such [@mixonic](https://github.com/mixonic)
- [#4187](https://github.com/ember-cli/ember-cli/pull/4187) isbinaryfile is used in more the just development [@stefanpenner](https://github.com/ember-clistefanpenner)
- [#4188](https://github.com/ember-cli/ember-cli/pull/4188) Fixed type annotations [@Turbo87](https://github.com/Turbo87)

Thank you to all who took the time to contribute!

### 0.2.5

The following changes are required if you are upgrading from the previous
version:

- Users
  + [`ember new` diff](https://github.com/kellyselden/ember-cli-output/commit/f49b35bbb243b6e3b8e20fb2a9c69a2fa13a6aec)
  + Upgrade your project's ember-cli version - [docs](https://ember-cli.com/user-guide/#upgrading)
  + package.json
     + Upgrade `ember-cli-qunit` to `0.3.13`.
     + Make sure that `ember-cli-dependency-checker` is using caret `^1.0.0`.
  + bower.json
     + Upgrade `ember-qunit` to `0.3.3`.
- Addon Developers
  + [`ember addon` diff](https://github.com/kellyselden/ember-addon-output/commit/8ef831d2df8abad6445ca7bfa732518c6d8777af)
  + No changes required
- Core Contributors
+ No changes required


#### Community Contributions

- [#4076](https://github.com/ember-cli/ember-cli/pull/4076) Use caret version for stable dependencies in project blueprint. [@abuiles](https://github.com/abuiles)
- [#4087](https://github.com/ember-cli/ember-cli/pull/4087) Bump ember-cli-qunit to v0.3.13 (ember-qunit@0.3.3). [@rwjblue](https://github.com/rwjblue)

### 0.2.4

The following changes are required if you are upgrading from the previous
version:

- Users
  + [`ember new` diff](https://github.com/kellyselden/ember-cli-output/commit/964c80924d665adfde3ce31acaac5c26b95a1bc0)
  + Upgrade your project's ember-cli version - [docs](https://ember-cli.com/user-guide/#upgrading)
  + Apps now have [ember-disable-proxy-controllers](https://github.com/cibernox/ember-disable-proxy-controllers)
    included by default, this ensures that autogenerated controllers
    always are regular `Ember.Controller` instead of the deprecated
    proxy ones. This does not affect explicitly created controllers.
  + Generated routes always use `this.route` (`this.resource` is no longer used).
  + The command `ember install:bower` has been removed.
  + Pod components can now be generated outside the
    `app/pods/components` (or `app/components` sans podModulePrefix)
    folder with the `--path` option. `ember g component foo-bar -p
    -path foo` generates into `app/foo/foo-bar/component.js`
  + The `ember new` command now has a `--directory` option, allowing
    you to generate into a directory that differs from your app
    name. `ember new foo -dir bar` generates an app named `foo` into a
    directory named `bar`.
  + Generated apps no longer have `podModulePrefix` in the config.
  + All blueprints have been updated to use shorthand ES6 syntax for importing and exporting.
  + package.json
     + Upgrade `ember-cli-qunit` to `0.3.12`
     + Upgrade `ember-cli-dependency-checker` to `1.0.0`
  + bower.json
     + Bundled ember `v1.12`
     + Upgrade bower.json `ember-qunit` to `0.3.2` for glimmer support.
- Addon Developers
  + [`ember addon` diff](https://github.com/kellyselden/ember-addon-output/commit/4175b66d0911c9ea454daaefb219d11b334f1bab)
  + No changes required
- Core Contributors
  + No changes required

#### Community Contributions

- [#3965](https://github.com/ember-cli/ember-cli/pull/3965) fixup doc generator test [@stefanpenner](https://github.com/stefanpenner)
- [#3822](https://github.com/ember-cli/ember-cli/pull/3822) adding 0.2.3 diffs [@kellyselden](https://github.com/kellyselden)
- [#3384](https://github.com/ember-cli/ember-cli/pull/3384) Test powershell for appveyor builds [@stefanpenner](https://github.com/stefanpenner)
- [#3771](https://github.com/ember-cli/ember-cli/pull/3771) [ENHANCEMENT] Support custom node_module paths [@jakehow](https://github.com/jakehow)
- [#3820](https://github.com/ember-cli/ember-cli/pull/3820) [ENHANCEMENT] Change blueprint command options to type String to avoid nopt transformations [@rodyhaddad](https://github.com/rodyhaddad)
- [#3698](https://github.com/ember-cli/ember-cli/pull/3698) adding docker for linux testing/debugging [@kellyselden](https://github.com/kellyselden)
- [#3973](https://github.com/ember-cli/ember-cli/pull/3973) Config cache unc share [@stefanpenner](https://github.com/stefanpenner)
- [#3836](https://github.com/ember-cli/ember-cli/pull/3836) Suggestion: Adding test coverage to pull requests [@kellyselden](https://github.com/kellyselden)
- [#3827](https://github.com/ember-cli/ember-cli/pull/3827) [BUGFIX] Fixes availableOptions in custom blueprints [@trabus](https://github.com/trabus)
- [#3825](https://github.com/ember-cli/ember-cli/pull/3825) Exclude dist/ from addon npm publishes by default [@jayphelps](https://github.com/jayphelps)
- [#3826](https://github.com/ember-cli/ember-cli/pull/3826) [fixes #3712] rethrow errors in build task [@marcioj](https://github.com/marcioj)
- [#3978](https://github.com/ember-cli/ember-cli/pull/3978) Update broccoli-es6modules [@marcioj](https://github.com/marcioj)
- [#3882](https://github.com/ember-cli/ember-cli/pull/3882) Removes bower install command. [@willrax](https://github.com/willrax)
- [#3869](https://github.com/ember-cli/ember-cli/pull/3869) [BUGFIX] Use posix path for in-repo-addons in package.json [@trabus](https://github.com/trabus)
- [#3846](https://github.com/ember-cli/ember-cli/pull/3846) [BUGFIX] Prevent addon-import blueprint from generating if entity name is undefined [@trabus](https://github.com/trabus)
- [#3851](https://github.com/ember-cli/ember-cli/pull/3851) Use shorthand ES6 syntax for addon -> app re-exports [@jayphelps](https://github.com/jayphelps)
- [#3848](https://github.com/ember-cli/ember-cli/pull/3848) writeError now looks for filename as well as file [@wagenet](https://github.com/wagenet)
- [#3858](https://github.com/ember-cli/ember-cli/pull/3858) move github to normal dependencies to hack around: https://github.com/np... [@stefanpenner](https://github.com/stefanpenner)
- [#3856](https://github.com/ember-cli/ember-cli/pull/3856) Use shorthand ES6 re-export for addon-imports as well, which landed in #3690 [@jayphelps](https://github.com/jayphelps)
- [#3842](https://github.com/ember-cli/ember-cli/pull/3842) Add remove packages [@jonathanKingston](https://github.com/jonathanKingston)
- [#3845](https://github.com/ember-cli/ember-cli/pull/3845) [BUGFIX] Fix ability to generate blueprints (blueprint, http-mock, http-proxy, and tests) inside addons [@trabus](https://github.com/trabus)
- [#3853](https://github.com/ember-cli/ember-cli/pull/3853) Cache `node_modules` and `bower_components` in CI [@seanpdoyle](https://github.com/seanpdoyle)
- [#3994](https://github.com/ember-cli/ember-cli/pull/3994) update sane + broccoli-sane-watcher [@stefanpenner](https://github.com/stefanpenner)
- [#3949](https://github.com/ember-cli/ember-cli/pull/3949) adding a shared folder with host, and fixing git PATH [@kellyselden](https://github.com/kellyselden)
- [#3937](https://github.com/ember-cli/ember-cli/pull/3937) [BUGFIX] Merge app/styles from addons with overwrite: true. Fixes #3930. [@yapplabs](https://github.com/yapplabs)
- [#3895](https://github.com/ember-cli/ember-cli/pull/3895) [Enhancement] PhantomJS 2.0 running on travis-ci [@truenorth](https://github.com/truenorth)
- [#3921](https://github.com/ember-cli/ember-cli/pull/3921) [Enhancement] Ember-try & parallel travis-ci scenario tests for addons [@truenorth](https://github.com/truenorth)
- [#3936](https://github.com/ember-cli/ember-cli/pull/3936) Replace 'this.resource' with 'this.route' in generators [@HeroicEric](https://github.com/HeroicEric)
- [#3946](https://github.com/ember-cli/ember-cli/pull/3946) [ENHANCEMENT] Add host option to `ember test`. [@wangjohn](https://github.com/wangjohn)
- [#3909](https://github.com/ember-cli/ember-cli/pull/3909) test blueprints now use consistent, less-opinionated import style [@jayphelps](https://github.com/jayphelps)
- [#3891](https://github.com/ember-cli/ember-cli/pull/3891) Fixes problem in initializer tests generated in addons [@marcioj](https://github.com/marcioj)
- [#3889](https://github.com/ember-cli/ember-cli/pull/3889) Updating dev folder to help with debugging [@kellyselden](https://github.com/kellyselden)
- [#3916](https://github.com/ember-cli/ember-cli/pull/3916) Disable directory listings on development server [@joliss](https://github.com/joliss)
- [#3887](https://github.com/ember-cli/ember-cli/pull/3887) Bump ember router generator and allow index routes [@abuiles](https://github.com/abuiles)
- [#3915](https://github.com/ember-cli/ember-cli/pull/3915) Always create addon trees when developing an addon [@marcioj](https://github.com/marcioj)
- [#3901](https://github.com/ember-cli/ember-cli/pull/3901) bump blueprints to latest released ember [@stefanpenner](https://github.com/stefanpenner)
- [#3913](https://github.com/ember-cli/ember-cli/pull/3913) Remove podModulePrefix from app.js [@knownasilya](https://github.com/knownasilya)
- [#3945](https://github.com/ember-cli/ember-cli/pull/3945) [ENHANCEMENT] Friendly test names and descriptions [@eccegordo/feature](https://github.com/eccegordo/feature)
- [#3922](https://github.com/ember-cli/ember-cli/pull/3922) Export test output dir via ENV [@ef4](https://github.com/ef4)
- [#3919](https://github.com/ember-cli/ember-cli/pull/3919) Remove connect-restreamer. [@abuiles](https://github.com/abuiles)
- [#4021](https://github.com/ember-cli/ember-cli/pull/4021) Allow custom history location types. [@stefanpenner](https://github.com/stefanpenner)
- [#3950](https://github.com/ember-cli/ember-cli/pull/3950) allow override of os.EOL in tests [@stefanpenner](https://github.com/stefanpenner)
- [#3962](https://github.com/ember-cli/ember-cli/pull/3962) Disable any file watching done by testem [@johanneswuerbach](https://github.com/johanneswuerbach)
- [#3968](https://github.com/ember-cli/ember-cli/pull/3968) node-glob doesn’t work with windows shares… [@stefanpenner](https://github.com/stefanpenner)
- [#3951](https://github.com/ember-cli/ember-cli/pull/3951) [ENHANCEMENT] Add --directory flag to `ember new` [@HeroicEric](https://github.com/HeroicEric)
- [#3956](https://github.com/ember-cli/ember-cli/pull/3956) Bump ember-route-generator to match #3936. [@abuiles](https://github.com/abuiles)
- [#3954](https://github.com/ember-cli/ember-cli/pull/3954) [ENHANCEMENT] Generate component pods outside components folder [@trabus](https://github.com/trabus)
- [#3958](https://github.com/ember-cli/ember-cli/pull/3958) Fix indentation in `crossdomain.xml` [@arthurvr](https://github.com/arthurvr)
- [#3967](https://github.com/ember-cli/ember-cli/pull/3967) allow override of os.EOL in tests [@stefanpenner](https://github.com/stefanpenner)
- [#3959](https://github.com/ember-cli/ember-cli/pull/3959) Add `Disallow:` to robots.txt [@arthurvr](https://github.com/arthurvr)
- [#3966](https://github.com/ember-cli/ember-cli/pull/3966) increase timeouts, and use mocha’s inheriting config [@stefanpenner](https://github.com/stefanpenner)
- [#4039](https://github.com/ember-cli/ember-cli/pull/4039) Update ember-qunit to support glimmer [@knownasilya](https://github.com/knownasilya)
- [#4000](https://github.com/ember-cli/ember-cli/pull/4000) use `escape-string-regexp` module [@sindresorhus](https://github.com/sindresorhus)
- [#3975](https://github.com/ember-cli/ember-cli/pull/3975) included modules is no longer needed [@stefanpenner](https://github.com/stefanpenner)
- [#3982](https://github.com/ember-cli/ember-cli/pull/3982) Changed markdown-color blue to bright-blue to be the same on all platforms [@trabus](https://github.com/trabus)
- [#3984](https://github.com/ember-cli/ember-cli/pull/3984) Allow io.js-next in development in 'valid-platform-version' [@laiso](https://github.com/laiso)
- [#3974](https://github.com/ember-cli/ember-cli/pull/3974) Resolve sync [@stefanpenner](https://github.com/stefanpenner)
- [#3976](https://github.com/ember-cli/ember-cli/pull/3976) Relative require [@stefanpenner](https://github.com/stefanpenner)
- [#3996](https://github.com/ember-cli/ember-cli/pull/3996) Warns when npm or bower dependencies aren't installed [@marcioj](https://github.com/marcioj)
- [#4024](https://github.com/ember-cli/ember-cli/pull/4024) Appveyor: Use `run` instead of `run-script` [@knownasilya](https://github.com/knownasilya)
- [#4033](https://github.com/ember-cli/ember-cli/pull/4033) Bump ember-cli-dependency-checker to v0.1.0 [@quaertym](https://github.com/quaertym)
- [#4027](https://github.com/ember-cli/ember-cli/pull/4027) Re-order postBuild hook [@chadhietala](https://github.com/chadhietala)
- [#4008](https://github.com/ember-cli/ember-cli/pull/4008) Disable leek for `ember -v` [@twokul](https://github.com/twokul)
- [#4020](https://github.com/ember-cli/ember-cli/pull/4020) Allowed failures [@stefanpenner](https://github.com/stefanpenner)
- [#4007](https://github.com/ember-cli/ember-cli/pull/4007) Hide Python on appveyor so npm won't build native extensions [@raytiley](https://github.com/raytiley)
- [#4022](https://github.com/ember-cli/ember-cli/pull/4022) Run all tests again [@marcioj](https://github.com/marcioj)
- [#4032](https://github.com/ember-cli/ember-cli/pull/4032) Update ember-cli-qunit to v0.3.2 [@HeroicEric](https://github.com/HeroicEric)
- [#4037](https://github.com/ember-cli/ember-cli/pull/4037) Add ember-disable-proxy-controllers to app blueprint [@cibernox](https://github.com/cibernox)
- [#4046](https://github.com/ember-cli/ember-cli/pull/4046) Upgrade ember-cli-htmlbars to 0.7.6 [@teddyzeenny](https://github.com/teddyzeenny)
- [#4057](https://github.com/ember-cli/ember-cli/pull/4057) [INTERNAL] Fix tests to expect single line qunit import [@trabus](https://github.com/trabus)
- [#4058](https://github.com/ember-cli/ember-cli/pull/4058) Bump ember-cli-dependency-checker to v1.0.0 [@quaertym](https://github.com/quaertym)
- [#4059](https://github.com/ember-cli/ember-cli/pull/4059) Update Ember-data to beta 17 [@cibernox](https://github.com/cibernox)
- [#4065](https://github.com/ember-cli/ember-cli/pull/4065) Update to Ember 1.12.0. [@rwjblue](https://github.com/rwjblue)

Thank you to all who took the time to contribute!


### 0.2.3

The following changes are required if you are upgrading from the previous
version:

- Users
  + [`ember new` diff](https://github.com/kellyselden/ember-cli-output/commit/0aaabc98378600e116da0fcc5b75c1a8b00ce541)
  + Upgrade your project's ember-cli version - [docs](https://ember-cli.com/user-guide/#upgrading)
  + `ember install <addon-name>` now is the correct way to install an add-on (not `ember install:npm <addon-name>`)
  + babel has been upgraded to `5.0.0`, be sure any configuration to babel is updated accordingly
  + bundled ember is now 1.11.1
  + when existing test --server, tmp files should once again be correctly cleaned up.
- Addon Developers
  + [`ember addon` diff](https://github.com/kellyselden/ember-addon-output/commit/567f9f2db157ce835c116ffde1567cc8c709ae0c)
  + No changes required
- Core Contributors
  + No changes required
  + Code Climate was added: https://codeclimate.com/github/ember-cli/ember-cli,
    we have been making steady progress in improving our code quality and coverage.
    As new code enters the system, we should ensure we continue to improve.

#### Community Contributions

- [#3782](https://github.com/ember-cli/ember-cli/pull/3782) add OS X as a CI target for travis [@stefanpenner](https://github.com/stefanpenner)
- [#3711](https://github.com/ember-cli/ember-cli/pull/3711) adding changelog diffs [@kellyselden](https://github.com/kellyselden)
- [#3703](https://github.com/ember-cli/ember-cli/pull/3703) [ENHANCEMENT] Add testem --launch option to ember test command [@jrjohnson](https://github.com/jrjohnson)
- [#3598](https://github.com/ember-cli/ember-cli/pull/3598) [ENHANCEMENT] Replace install:addon with install, remove install:bower and install:npm [@DanielOchoa](https://github.com/DanielOchoa)
- [#3690](https://github.com/ember-cli/ember-cli/pull/3690) [ENHANCEMENT] Addon-import support for built-in blueprints [@trabus](https://github.com/trabus)
- [#3700](https://github.com/ember-cli/ember-cli/pull/3700) fixes #3613 - added path.normalize [@swelham](https://github.com/swelham)
- [#3412](https://github.com/ember-cli/ember-cli/pull/3412) Changes match application regex [@twokul](https://github.com/twokul)
- [#3789](https://github.com/ember-cli/ember-cli/pull/3789) Code Quality: ember-app.js F -> D [@kellyselden](https://github.com/kellyselden)
- [#3731](https://github.com/ember-cli/ember-cli/pull/3731) Promise cleanup [@stefanpenner](https://github.com/stefanpenner)
- [#3722](https://github.com/ember-cli/ember-cli/pull/3722) Updated included hook example [@RSSchermer](https://github.com/RSSchermer)
- [#3713](https://github.com/ember-cli/ember-cli/pull/3713) The unbundling [@stefanpenner](https://github.com/stefanpenner)
- [#3725](https://github.com/ember-cli/ember-cli/pull/3725) increase timeouts, and use mocha’s inheriting config strategy to prevent... [@stefanpenner](https://github.com/stefanpenner)
- [#3727](https://github.com/ember-cli/ember-cli/pull/3727) misc cleanup [@stefanpenner](https://github.com/stefanpenner)
- [#3794](https://github.com/ember-cli/ember-cli/pull/3794) BUGFIX fixes vars-on-top error in ESLint [@jonathanKingston](https://github.com/jonathanKingston)
- [#3759](https://github.com/ember-cli/ember-cli/pull/3759) Order bower dependencies alphabetically [@pmdarrow](https://github.com/pmdarrow)
- [#3736](https://github.com/ember-cli/ember-cli/pull/3736) [fixes #3732] configure YAM with the Project.root. [@stefanpenner](https://github.com/stefanpenner)
- [#3743](https://github.com/ember-cli/ember-cli/pull/3743) no longer bundle testem, allow it to drift along semver [@stefanpenner](https://github.com/stefanpenner)
- [#3756](https://github.com/ember-cli/ember-cli/pull/3756) adding a blueprint uninstall test [@kellyselden](https://github.com/kellyselden)
- [#3750](https://github.com/ember-cli/ember-cli/pull/3750) add developer requirements to CONTRIBUTING.md [@jakehow](https://github.com/jakehow)
- [#3748](https://github.com/ember-cli/ember-cli/pull/3748) Fix wording [@jbrown](https://github.com/jbrown)
- [#3740](https://github.com/ember-cli/ember-cli/pull/3740) Remove dead code [@IanVS](https://github.com/IanVS)
- [#3747](https://github.com/ember-cli/ember-cli/pull/3747) code quality refactor of blueprint model [@kellyselden](https://github.com/kellyselden)
- [#3755](https://github.com/ember-cli/ember-cli/pull/3755) return currentURL() rather than path, ref #3719 [@mariogintili](https://github.com/mariogintili)
- [#3800](https://github.com/ember-cli/ember-cli/pull/3800) [fixes #3799] fix jshint [@stefanpenner](https://github.com/stefanpenner)
- [#3780](https://github.com/ember-cli/ember-cli/pull/3780) Upgrade to npm 2.7.6 [@davewasmer](https://github.com/davewasmer)
- [#3775](https://github.com/ember-cli/ember-cli/pull/3775) Code quality blueprint duplicates [@kellyselden](https://github.com/kellyselden)
- [#3762](https://github.com/ember-cli/ember-cli/pull/3762) Improved serializer-test blueprint [@bmac](https://github.com/bmac)
- [#3778](https://github.com/ember-cli/ember-cli/pull/3778) bump to babel 5.0 [@stefanpenner](https://github.com/stefanpenner)
- [#3764](https://github.com/ember-cli/ember-cli/pull/3764) Version bump ember-load-initializers to handle instance initializers [@jasonmit](https://github.com/jasonmit)
- [#3769](https://github.com/ember-cli/ember-cli/pull/3769) Babel 5.0 now separates codeFrame from error.{message, stack} [@stefanpenner](https://github.com/stefanpenner)
- [#3804](https://github.com/ember-cli/ember-cli/pull/3804) increase some timeouts and prefer mocha’s inheriting timers [@stefanpenner](https://github.com/stefanpenner)
- [#3798](https://github.com/ember-cli/ember-cli/pull/3798) adding coverage badge to readme [@stefanpenner](https://github.com/stefanpenner)
- [#3781](https://github.com/ember-cli/ember-cli/pull/3781) bump to a non-vulnerable semver module [@stefanpenner](https://github.com/stefanpenner)
- [#3784](https://github.com/ember-cli/ember-cli/pull/3784) Add ember-try for addons. [@rwjblue](https://github.com/rwjblue)
- [#3795](https://github.com/ember-cli/ember-cli/pull/3795) Code Climate: adding test coverage [@kellyselden](https://github.com/kellyselden)
- [#3797](https://github.com/ember-cli/ember-cli/pull/3797) Update to ember-qunit 0.3.1. [@rwjblue](https://github.com/rwjblue)
- [#3801](https://github.com/ember-cli/ember-cli/pull/3801) moving coverage repo key to travis env variable [@kellyselden](https://github.com/kellyselden)
- [#3802](https://github.com/ember-cli/ember-cli/pull/3802) remove pre-mature process.exit when existing `ember test —server` [@stefanpenner](https://github.com/stefanpenner)
- [#3803](https://github.com/ember-cli/ember-cli/pull/3803) update testem [@stefanpenner](https://github.com/stefanpenner)
- [#3809](https://github.com/ember-cli/ember-cli/pull/3809) Fix url format of isGitRepo [@stefanpenner](https://github.com/stefanpenner)
- [#3812](https://github.com/ember-cli/ember-cli/pull/3812) update ember to 1.11.1 in the default blueprint [@stefanpenner](https://github.com/stefanpenner)

Thank you to all who took the time to contribute!

### 0.2.2

The following changes are required if you are upgrading from the previous
version:

- Users
  + [`ember new` diff](https://github.com/kellyselden/ember-cli-output/commit/1c47557e629d88ec399786bd3f06995a251e6f0f)
  + updated to ember 1.11.0
  + Upgrade your project's ember-cli version - [docs](https://ember-cli.com/user-guide/#upgrading)
  + `ember init` once again works inside an addon.
  + error live-reloading now actually works!
  + npm WARN for `makeError` and `tmpl` have been fixed
  + ember-qunit was updated from `0.2.8` -> `0.3.0`, `this.render()` in a test now no-longer returns a jQuery object.

- Addon Developers
  + [`ember addon` diff](https://github.com/kellyselden/ember-addon-output/commit/4bb6c82e5411560c6d21517755d6a2276bad9a39)
  + Addons now have `ember-disable-prototype-extensions` included by default,
    this ensures add-ons are written in a way that works regardless of the
    consumers prototype extension preference.

  + the following addon API's in has been deprecated:
    * `this.mergeTrees`       -> `require('mergeTrees');`
    * `this.Funnel`           -> `require('broccoli-funnel');`
    * `this.pickFiles`        -> `require('broccoli-funnel');`
    * `this.walkSync`         -> `require('walk-sync');`
    * `this.transpileModules` -> `require('broccoli-es6modules');`

  Rather then relying on them from ember-cli, add-ons should require them via npm.

  + We now are using broccoli v0.15.3, which is a backwards compatible upgrade,
    but it does expose the new `rebuild` api, that will soon superseed the `read`
    api. TL;DR among other things, this paves the path to having a configurable
    tmp directory.

    We recommend broccoli-plugin authors to update as soon as they are able to.

    For more information checkout: [new rebuild api](https://github.com/broccolijs/broccoli/blob/master/docs/new-rebuild-api.md)

- Core Contributors

  + Keep being awesome!

#### Community Contributions

- [#3560](https://github.com/ember-cli/ember-cli/pull/3560) fixing the formatting from one line to two [@kellyselden](https://github.com/kellyselden)
- [#3622](https://github.com/ember-cli/ember-cli/pull/3622) [BUGFIX] Fix ember init inside an existing addon [@johanneswuerbach](https://github.com/johanneswuerbach)
- [#3469](https://github.com/ember-cli/ember-cli/pull/3469) [ENHANCEMENT] Update component-test test.js blueprint [@simonprev](https://github.com/simonprev)
- [#3565](https://github.com/ember-cli/ember-cli/pull/3565) [BUGFIX] temporarily disable podModulePrefix deprecation [@trabus](https://github.com/trabus)
- [#3601](https://github.com/ember-cli/ember-cli/pull/3601) Allow Node 0.13 in platform deprecation check. [@rwjblue](https://github.com/rwjblue)
- [#3585](https://github.com/ember-cli/ember-cli/pull/3585) [ENHANCEMENT] Add in-repo-addon generate and destroy support [@trabus](https://github.com/trabus)
- [#3674](https://github.com/ember-cli/ember-cli/pull/3674) Update nock dependency [@btecu](https://github.com/btecu)
- [#3636](https://github.com/ember-cli/ember-cli/pull/3636) [fixes #3618] we will add some acceptance tests in this area soon (rushi... [@stefanpenner](https://github.com/stefanpenner)
- [#3634](https://github.com/ember-cli/ember-cli/pull/3634) Resolves #3628 postprocessTree for styles with vendor + app [@jschilli](https://github.com/jschilli)
- [#3630](https://github.com/ember-cli/ember-cli/pull/3630) Fix minor typo's [@QuantumInformation](https://github.com/QuantumInformation)
- [#3631](https://github.com/ember-cli/ember-cli/pull/3631) [Documentation] adding new ember new and ember addon diffs [@kellyselden](https://github.com/kellyselden)
- [#3680](https://github.com/ember-cli/ember-cli/pull/3680) Updates [@stefanpenner](https://github.com/stefanpenner)
- [#3645](https://github.com/ember-cli/ember-cli/pull/3645) Add ember-disable-prototype-extensions to addons by default. [@rwjblue](https://github.com/rwjblue)
- [#3642](https://github.com/ember-cli/ember-cli/pull/3642) Check if style file with project name exists [@btecu](https://github.com/btecu)
- [#3639](https://github.com/ember-cli/ember-cli/pull/3639) Bump ember-data to beta-16.1 [@bmac](https://github.com/bmac)
- [#3682](https://github.com/ember-cli/ember-cli/pull/3682) strip ansi from babel errors for now. [@stefanpenner](https://github.com/stefanpenner)
- [#3655](https://github.com/ember-cli/ember-cli/pull/3655) Uses Ember.keys instead of Object.keys in reexport [@danmcclain](https://github.com/danmcclain)
- [#3646](https://github.com/ember-cli/ember-cli/pull/3646) Add `chai` as dependency. [@rwjblue](https://github.com/rwjblue)
- [#3647](https://github.com/ember-cli/ember-cli/pull/3647) add timeouts until we improve the mocha <-> custom runner timeout stuff [@stefanpenner](https://github.com/stefanpenner)
- [#3648](https://github.com/ember-cli/ember-cli/pull/3648) Update broccoli-sane-watcher. [@rwjblue](https://github.com/rwjblue)
- [#3691](https://github.com/ember-cli/ember-cli/pull/3691) Update Ember to 1.11.0. [@rwjblue](https://github.com/rwjblue)
- [#3675](https://github.com/ember-cli/ember-cli/pull/3675) Restore addon pick files [@stefanpenner](https://github.com/stefanpenner)
- [#3673](https://github.com/ember-cli/ember-cli/pull/3673) Update Broccoli to 0.15.3 [@joliss](https://github.com/joliss)
- [#3672](https://github.com/ember-cli/ember-cli/pull/3672) Use broccoli-funnel instead of broccoli-static-compiler [@joliss](https://github.com/joliss)
- [#3666](https://github.com/ember-cli/ember-cli/pull/3666) Tweaks [@stefanpenner](https://github.com/stefanpenner)
- [#3669](https://github.com/ember-cli/ember-cli/pull/3669) Update dependencies [@btecu](https://github.com/btecu)
- [#3677](https://github.com/ember-cli/ember-cli/pull/3677) Export return value from Router.map (closes #3676). [@abuiles](https://github.com/abuiles)
- [#3681](https://github.com/ember-cli/ember-cli/pull/3681) Deprecate funnel and pickfiles [@stefanpenner](https://github.com/stefanpenner)
- [#3692](https://github.com/ember-cli/ember-cli/pull/3692) Replace lodash-node with lodash [@btecu](https://github.com/btecu)
- [#3696](https://github.com/ember-cli/ember-cli/pull/3696) Update markdown-it and markdown-it-terminal [@stefanpenner](https://github.com/stefanpenner)
- [#3704](https://github.com/ember-cli/ember-cli/pull/3704) Live reload fix [@stefanpenner](https://github.com/stefanpenner)
- [#3705](https://github.com/ember-cli/ember-cli/pull/3705) Fix initial commit message [@xymbol](https://github.com/xymbol)

Thank you to all who took the time to contribute!

### 0.2.1

The following changes are required if you are upgrading from the previous
version:

- Users
  + [`ember new` diff](https://github.com/kellyselden/ember-cli-output/commit/e4d36aa2ce99ebb288cd596270e7b38da90f535e)
  + Upgrade your project's ember-cli version - [docs](https://ember-cli.com/user-guide/#upgrading)
  + Mostly just bug-fixes and "Nice things"
  + build errors now live-reload and correctly display build failure in the browser. [more-details](https://github.com/ember-cli/ember-cli/pull/3576)
- Addon Developers
  + [`ember addon` diff](https://github.com/kellyselden/ember-addon-output/commit/5d87ed789651b1fbecf9a30d7b82eb86e0629bd2)
  + UI is now provided to the AddonDiscovery
  + ember-cli-babel is now included in the default blueprint, this is still optional but enabled by default

#### Community Contributions

- [#3555](https://github.com/ember-cli/ember-cli/pull/3555) [BUGFIX] Generate mixin in addon/mixins when inside an addon project [@trabus](https://github.com/trabus)
- [#3476](https://github.com/ember-cli/ember-cli/pull/3476) Removes initializer mention from service generator help text [@corpulentcoffee](https://github.com/corpulentcoffee)
- [#3433](https://github.com/ember-cli/ember-cli/pull/3433) [ENHANCEMENT] Prevent addon generation in existing ember-cli project [@cbrock](https://github.com/cbrock)
- [#3463](https://github.com/ember-cli/ember-cli/pull/3463) disable visual progress effect in dumb terminals [@jesse-black](https://github.com/jesse-black)
- [#3440](https://github.com/ember-cli/ember-cli/pull/3440) Enforcing newlines in template files results in unwanted Nodes [@jclem](https://github.com/jclem)
- [#3484](https://github.com/ember-cli/ember-cli/pull/3484) Component blueprint only import layout when generated inside addon [@trabus](https://github.com/trabus)
- [#3505](https://github.com/ember-cli/ember-cli/pull/3505) Update testem to 0.7.5 [@johanneswuerbach](https://github.com/johanneswuerbach)
- [#3481](https://github.com/ember-cli/ember-cli/pull/3481) BUGFIX Fixes #3472 Check for 'usePods' instead of 'pod'. [@jankrueger](https://github.com/jankrueger)
- [#3493](https://github.com/ember-cli/ember-cli/pull/3493) Fix helper test failing by default [@kimroen](https://github.com/kimroen)
- [#3488](https://github.com/ember-cli/ember-cli/pull/3488) ENHANCEMENT: update-checker.js should use environment http_proxy if detected [@xomaczar](https://github.com/xomaczar)
- [#3483](https://github.com/ember-cli/ember-cli/pull/3483) Ensure that addons pass the `ui` into their AddonDiscovery. [@rwjblue](https://github.com/rwjblue)
- [#3501](https://github.com/ember-cli/ember-cli/pull/3501) [Enhancement] Architecture Diagram [@visheshjoshi](https://github.com/visheshjoshi)
- [#3562](https://github.com/ember-cli/ember-cli/pull/3562) dist can be watched, it really is just tmp that matters. This prevents p... [@stefanpenner](https://github.com/stefanpenner)
- [#3540](https://github.com/ember-cli/ember-cli/pull/3540) [fixes #3520, #3174] disable ES3SafeFilter if babel is present, as babel... [@stefanpenner](https://github.com/stefanpenner)
- [#3508](https://github.com/ember-cli/ember-cli/pull/3508) Update ember-cli-app-version [@btecu](https://github.com/btecu)
- [#3518](https://github.com/ember-cli/ember-cli/pull/3518) [BUGFIX] Add missing bind when server already in use [@bdvholmes](https://github.com/bdvholmes)
- [#3539](https://github.com/ember-cli/ember-cli/pull/3539) add tmp dir to npmignore [@ahmadsoe](https://github.com/ahmadsoe)
- [#3515](https://github.com/ember-cli/ember-cli/pull/3515) [BUGFIX] Fixes nested component generation in addons with correct relative path for template import [@trabus](https://github.com/trabus)
- [#3517](https://github.com/ember-cli/ember-cli/pull/3517) Use node 0.12 on Windows CI [@johanneswuerbach](https://github.com/johanneswuerbach)
- [#3535](https://github.com/ember-cli/ember-cli/pull/3535) Update ADDON_HOOKS.md [@ahmadsoe](https://github.com/ahmadsoe)
- [#3533](https://github.com/ember-cli/ember-cli/pull/3533) [BUGFIX] Replace marked with markdown-it [@trabus](https://github.com/trabus)
- [#3583](https://github.com/ember-cli/ember-cli/pull/3583) Updated license copyright date range [@jayphelps](https://github.com/jayphelps)
- [#3546](https://github.com/ember-cli/ember-cli/pull/3546) [ENHANCEMENT] Add podModulePrefix deprecation for generate and destroy commands [@trabus](https://github.com/trabus)
- [#3544](https://github.com/ember-cli/ember-cli/pull/3544) Add links with watchman info to cli output [@felixbuenemann](https://github.com/felixbuenemann)
- [#3545](https://github.com/ember-cli/ember-cli/pull/3545) [BUGFIX] Ensure `package.json` `main` entry point is used for addon lookup. [@rwjblue](https://github.com/rwjblue)
- [#3541](https://github.com/ember-cli/ember-cli/pull/3541) [fixes #3520, #3174] bump es3-safe-recast [@stefanpenner](https://github.com/stefanpenner)
- [#3594](https://github.com/ember-cli/ember-cli/pull/3594) fix broken link [@kellyselden](https://github.com/kellyselden)
- [#3564](https://github.com/ember-cli/ember-cli/pull/3564) Added babel to addons package.json dependencies by default [@jayphelps](https://github.com/jayphelps)
- [#3559](https://github.com/ember-cli/ember-cli/pull/3559) [Documentation] add ref to ember-cli-output and ember-addon-output [@kellyselden](https://github.com/kellyselden)
- [#3571](https://github.com/ember-cli/ember-cli/pull/3571) [BREAKING ENHANCEMENT] Update ember-cli-content-security-policy to v0.4.0 [@sir-dunxalot/enhancement](https://github.com/sir-dunxalot/enhancement)
- [#3572](https://github.com/ember-cli/ember-cli/pull/3572) Specify node version (0.12) for CI [@quaertym](https://github.com/quaertym)
- [#3576](https://github.com/ember-cli/ember-cli/pull/3576) ensure a build-failure is “live-reloaded” to the user. [@stefanpenner](https://github.com/stefanpenner)
- [#3578](https://github.com/ember-cli/ember-cli/pull/3578) Teaches updateChecker about dev builds [@twokul](https://github.com/twokul)
- [#3579](https://github.com/ember-cli/ember-cli/pull/3579) allow for ./server to export express app [@calvinmetcalf](https://github.com/calvinmetcalf)
- [#3581](https://github.com/ember-cli/ember-cli/pull/3581) Resolves #3534 - addon postprocessTrees for styles [@jschilli](https://github.com/jschilli)
- [#3593](https://github.com/ember-cli/ember-cli/pull/3593) add command uninstall:npm [@kellyselden](https://github.com/kellyselden)
- [#3604](https://github.com/ember-cli/ember-cli/pull/3604) Testem update [@johanneswuerbach](https://github.com/johanneswuerbach)
- [#3611](https://github.com/ember-cli/ember-cli/pull/3611) Bump ember-data to beta-16 [@bmac](https://github.com/bmac)

Thank you to all who took the time to contribute!

### 0.2.0

#### Addon Formatting

Support for addon's without an entry point script (either `index.js` by default or the script specified by ember-addon main in the addon's `package.json`
has been removed. An addon must have at least the following:

```javascript
module.exports = {
  name: "addons-name-here"
};
```

This should *not* pose a problem for the vast majority of addons.

#### Addon Nesting

This release updates the way that addons can be nested, and contains some breaking changes in non-default addon configurations.

Prior versions of Ember CLI maintained a flat addon structure, so that all addons (of any depth) would be added to the consuming
application. This has led to many issues, like the inability to use preprocessors (i.e. ember-cli-htmlbars, ember-cli-sass, etc)
in nested addons.

For the majority of apps, the update from 0.1.15 to 0.2.0 is non-breaking and should not cause significant concern.

For addon creators, make sure to update to use the `setupPreprocessorRegistry` hook (documented [here](https://github.com/ember-cli/ember-cli/blob/master/ADDON_HOOKS.md))
if you need to add a preprocessor to the registry.  You can review the update process in
[ember-cli-htmlbars#38](https://github.com/ember-cli/ember-cli-htmlbars/pull/38) or [ember-cli-coffeescript#60](https://github.com/kimroen/ember-cli-coffeescript/pull/60)
which show how to maintain support for both 0.1.x and 0.2.0 in an addon.

The following changes are required if you are upgrading from the previous version:

- Users
  + [`ember new` diff](https://github.com/kellyselden/ember-cli-output/commit/d3080cd44b2b62cef45e7f723c18c862b7789f9d)
  + Upgrade your project's ember-cli version - [docs](https://ember-cli.com/user-guide/#upgrading)
  + The 6to5 project has been renamed to Babel.  See [the blog post](https://babeljs.io/blog/2015/02/15/not-born-to-die/) for more details.
  + The default blueprint has been updated to work with Ember 1.10 by default.
  + Update the following packages in your `package.json`:
    * Remove `broccoli-ember-hbs-template-compiler`. Uninstall with `npm uninstall --save-dev broccoli-ember-hbs-template-compiler`.
    * Remove `ember-cli-6to5`. Uninstall with `npm uninstall --save-dev ember-cli-6to5`.
    * Add `ember-cli-babel`. Install with `npm install --save-dev ember-cli-babel`.
    * Add `ember-cli-htmlbars`. Install with `npm install --save-dev ember-cli-htmlbars`.
    * Updated `ember-cli-qunit` to 0.3.9.  Install with `npm install --save-dev ember-cli-qunit@0.3.9`.
    * Updated `ember-data` to 1.0.0-beta.15. Install with `npm install --save-dev ember-data@1.0.0-beta.15`.
    * Updated `ember-cli-dependency-checker` to 0.0.8. Install with `npm install --save-dev ember-cli-dependency-checker@0.0.8`.
    * Updated `ember-cli-app-version` to 0.3.2. Install with `npm install --save-dev ember-cli-app-version@0.3.2`.
  + Update the following packages in your `bower.json`:
    * Removed `handlebars`. Uninstall with `bower uninstall --save handlebars`.
    * Updated `ember` to 1.10.0. Install with `bower install --save ember#1.10.0`.
    * Updated `ember-data` to 1.0.0-beta.15. Install with `bower install --save ember-data#1.0.0-beta.15`.
    * Updated `ember-cli-test-loader` to 0.1.3.  Install with `bower install --save ember-cli-test-loader#0.1.3`.
    * Updated `ember-resolver` to 0.1.12. Install with `bower install --save ember-resolver`.
    * Updated `loader.js` to 3.2.0.
- Addon Developers
  + [`ember addon` diff](https://github.com/kellyselden/ember-addon-output/commit/c78af207563593e5cb33a9a79d5d249cb134c1f9)
  + Usage of the `included` hook to add items to the `registry` will need to be refactored to use the newly added `setupPreprocessorRegistry` hook instead.
- Core Contributors
  + No changes required

#### Community Contributions

- [#3246](https://github.com/ember-cli/ember-cli/pull/3246) [ENHANCEMENT] Update the service blueprint to use `Ember.Service` (and remove usage of an initializer). [@ohcibi](https://github.com/ohcibi)
- [#3054](https://github.com/ember-cli/ember-cli/pull/3054) [ENHANCEMENT] Updated `loader.js` to the latest version. [@stefanpenner](https://github.com/stefanpenner)
- [#3216](https://github.com/ember-cli/ember-cli/pull/3216) [BUGFIX] Do not default to development asset [@martndemus](https://github.com/martndemus)
- [#3237](https://github.com/ember-cli/ember-cli/pull/3237) [BUGFIX] Blueprint templates with undefined variables should fallback to raw text [@davewasmer](https://github.com/davewasmer)
- [#3288](https://github.com/ember-cli/ember-cli/pull/3288) [ENHANCEMENT] Override default port with `PORT` env var [@knownasilya](https://github.com/knownasilya)
- [#3158](https://github.com/ember-cli/ember-cli/pull/3158) [INTERNAL] add more steps to release.md [@raytiley](https://github.com/raytiley)
- [#3160](https://github.com/ember-cli/ember-cli/pull/3160) [BUGFIX] Don't override the request's path [@dmathieu](https://github.com/dmathieu)
- [#3367](https://github.com/ember-cli/ember-cli/pull/3367) [ENHANCEMENT] Prevent spotlight from indexing `tmp`. [@stefanpenner](https://github.com/stefanpenner)
- [#3336](https://github.com/ember-cli/ember-cli/pull/3336) [ENHANCEMENT] Nested addons should be overrideable from parent. [@rwjblue](https://github.com/rwjblue)
- [#3335](https://github.com/ember-cli/ember-cli/pull/3335) [ENHANCEMENT] Allow shared nested addons to be properly discovered. [@rwjblue](https://github.com/rwjblue)
- [#3312](https://github.com/ember-cli/ember-cli/pull/3312) [BUGFIX] ADDON_HOOKS.md - fixed broken and outdated links [@leandrocp](https://github.com/leandrocp)
- [#3326](https://github.com/ember-cli/ember-cli/pull/3326) [ENHANCEMENT] Print deprecation warning for Node 0.10. [@rwjblue](https://github.com/rwjblue)
- [#3317](https://github.com/ember-cli/ember-cli/pull/3317) [ENHANCEMENT] Remove express & glob from default app package.json. [@rwjblue](https://github.com/rwjblue)
- [#3383](https://github.com/ember-cli/ember-cli/pull/3383) [ENHANCEMENT] Use Ember.HTMLBars by default in new helpers. [@maxwerr](https://github.com/maxwerr)
- [#3355](https://github.com/ember-cli/ember-cli/pull/3355) [ENHANCEMENT] Add `ui` to `Project` and `Addon` instances. [@rwjblue](https://github.com/rwjblue)
- [#3341](https://github.com/ember-cli/ember-cli/pull/3341) [ENHANCEMENT] Improve blueprint help output method (markdown support) [@trabus](https://github.com/trabus)
- [#3349](https://github.com/ember-cli/ember-cli/pull/3349) [BUGFIX] Allow deprecated lookup of invalid packages. [@rwjblue](https://github.com/rwjblue)
- [#3353](https://github.com/ember-cli/ember-cli/pull/3353) [BUGFIX] Allow generated acceptance tests to be in directories [@koriroys](https://github.com/koriroys)
- [#3345](https://github.com/ember-cli/ember-cli/pull/3345) [ENHANCEMENT] Check if blueprint exists before printing help [@trabus](https://github.com/trabus)
- [#3338](https://github.com/ember-cli/ember-cli/pull/3338) [ENHANCEMENT] Update resolver to 0.1.12 [@teddyzeenny](https://github.com/teddyzeenny)
- [#3401](https://github.com/ember-cli/ember-cli/pull/3401) [BUGFIX] Fixes accidental global Error object pollution. [@stefanpenner](https://github.com/stefanpenner)
- [#3363](https://github.com/ember-cli/ember-cli/pull/3363) [ENHANCEMENT] Bump ember-cli-dependency-checker to v0.0.8 [@quaertym](https://github.com/quaertym)
- [#3358](https://github.com/ember-cli/ember-cli/pull/3358) [ENHANCEMENT] CI=true puts the UI into `silent` writeLevel [@stefanpenner](https://github.com/stefanpenner)
- [#3361](https://github.com/ember-cli/ember-cli/pull/3361) [ENHANCEMENT] Update `loader.js` to 3.0.2 [@stefanpenner](https://github.com/stefanpenner)
- [#3356](https://github.com/ember-cli/ember-cli/pull/3356) [ENHANCEMENT] Generate blueprint inside addon generates into addon folder with re-export in app folder [@trabus](https://github.com/trabus)
- [#3378](https://github.com/ember-cli/ember-cli/pull/3378) [ENHANCEMENT] Only generate JSHint warnings for the addon being developed [@teddyzeenny](https://github.com/teddyzeenny)
- [#3375](https://github.com/ember-cli/ember-cli/pull/3375) [ENHANCEMENT] JSHint addon before preprocessing the JS [@teddyzeenny](https://github.com/teddyzeenny)
- [#3373](https://github.com/ember-cli/ember-cli/pull/3373) [ENHANCEMENT] Provide a helpful error when an addon does not have a template compiler. [@rwjblue](https://github.com/rwjblue)
- [#3386](https://github.com/ember-cli/ember-cli/pull/3386) [ENHANCEMENT] Display localhost in console instead of 0.0.0.0. [@rwjblue](https://github.com/rwjblue)
- [#3391](https://github.com/ember-cli/ember-cli/pull/3391) [ENHANCEMENT] Update ember-cli-qunit to 0.3.9. [@rwjblue](https://github.com/rwjblue)
- [#3410](https://github.com/ember-cli/ember-cli/pull/3410) [ENHANCEMENT] Use correct bound helper params for HTMLBars [@jbrown](https://github.com/jbrown)
- [#3428](https://github.com/ember-cli/ember-cli/pull/3428) [BUGFIX] Lock glob and rimraf to prevent EEXISTS errors. [@raytiley](https://github.com/raytiley)
- [#3435](https://github.com/ember-cli/ember-cli/pull/3435) [ENHANCEMENT] Update bundled npm [@stefanpenner](https://github.com/stefanpenner)
- [#3436](https://github.com/ember-cli/ember-cli/pull/3436) [ENHANCEMENT] Update Broccoli to 0.13.6 to provide errors on new API. [@rwjblue](https://github.com/rwjblue)
- [#3438](https://github.com/ember-cli/ember-cli/pull/3438) [BUGFIX] Ensure nested addon registry matches addon order. [@rwjblue](https://github.com/rwjblue)
- [#3456](https://github.com/ember-cli/ember-cli/pull/3456) [BUGFIX] Update ember-cli-app-version to 0.3.2 [@taras](https://github.com/taras)

Thank you to all who took the time to contribute!

### 0.2.0-beta.1

This release updates the way that addons can be nested, and contains some breaking changes in non-default addon configurations.

Prior versions of Ember CLI maintained a flat addon structure, so that all addons (of any depth) would be added to the consuming
application. This has led to many issues, like the inability to use preprocessors (i.e. ember-cli-htmlbars, ember-cli-sass, etc)
in nested addons.

For the majority of apps, the update from 0.1.15 to 0.2.0 is non-breaking and should not cause significant concern.

For addon creators, make sure to update to use the `setupPreprocessorRegistry` hook (documented [here](https://github.com/ember-cli/ember-cli/blob/master/ADDON_HOOKS.md))
if you need to add a preprocessor to the registry.  You can review the update process in
[ember-cli-htmlbars#38](https://github.com/ember-cli/ember-cli-htmlbars/pull/38) or [ember-cli-coffeescript#60](https://github.com/kimroen/ember-cli-coffeescript/pull/60)
which show how to maintain support for both 0.1.x and 0.2.0 in an addon.

The following changes are required if you are upgrading from the previous version:

- Users
  + [`ember new` diff](https://github.com/kellyselden/ember-cli-output/commit/d717009d95d75cee1800e8ba9f52c24d117acb12)
  + Upgrade your project's ember-cli version - [docs](https://ember-cli.com/user-guide/#upgrading)
  + The 6to5 project has been renamed to Babel.  See [the blog post](https://babeljs.io/blog/2015/02/15/not-born-to-die/) for more details.
  + The default blueprint has been updated to work with Ember 1.10 by default.
  + Update the following packages in your `package.json`:
    * Remove `broccoli-ember-hbs-template-compiler`. Uninstall with `npm uninstall --save-dev broccoli-ember-hbs-template-compiler`.
    * Remove `ember-cli-6to5`. Uninstall with `npm uninstall --save-dev ember-cli-6to5`.
    * Add `ember-cli-babel`. Install with `npm install --save-dev ember-cli-babel`.
    * Add `ember-cli-htmlbars`. Install with `npm install --save-dev ember-cli-htmlbars`.
    * Updated `ember-cli-qunit` to 0.3.8.  Install with `npm install --save-dev ember-cli-qunit@0.3.8`.
    * Updated `ember-data` to 1.0.0-beta.15. Install with `npm install --save-dev ember-data@1.0.0-beta.15`.
  + Update the following packages in your `bower.json`:
    * Removed `handlebars`. Uninstall with `bower uninstall --save handlebars`.
    * Updated `ember` to 1.10.0. Install with `bower install --save ember#1.10.0`.
    * Updated `ember-data` to 1.0.0-beta.15. Install with `bower install --save ember-data#1.0.0-beta.15`.
    * Updated `ember-cli-test-loader` to 0.1.3.  Install with `bower install --save ember-cli-test-loader#0.1.3`.
- Addon Developers
  + [`ember addon` diff](https://github.com/kellyselden/ember-addon-output/commit/c7e8a2a97ab5d508ea3f586bc97fedffa5763a75)
  + Usage of the `included` hook to add items to the `registry` will need to be refactored to use the newly added `setupPreprocessorRegistry` hook instead.
- Core Contributors
  + No changes required

#### Community Contributions

- [#3166](https://github.com/ember-cli/ember-cli/pull/3166) [BREAKING ENHANCEMENT] Addon discovery and isolation [@lukemelia](https://github.com/lukemelia) / [@chrislopresto](https://github.com/chrislopresto) / [@rwjblue](https://github.com/rwjblue)
- [#3285](https://github.com/ember-cli/ember-cli/pull/3285) [INTERNAL ENHANCEMENT] Update to Testem 0.7 [@johanneswuerbach](https://github.com/johanneswuerbach)
- [#3295](https://github.com/ember-cli/ember-cli/pull/3295) [ENHANCEMENT] Update ember-data to 1.0.0-beta.15 [@bmac](https://github.com/bmac)
- [#3297](https://github.com/ember-cli/ember-cli/pull/3297) [ENHANCEMENT] Use ember-cli-babel instead of ember-cli-6to5 [@fivetanley](https://github.com/fivetanley)
- [#3298](https://github.com/ember-cli/ember-cli/pull/3298) [BUGFIX] Update ember-cli-qunit to v0.3.8. [@rwjblue](https://github.com/rwjblue)
- [#3301](https://github.com/ember-cli/ember-cli/pull/3301) [BUGFIX] Only add Handlebars to `vendor.js` if present in `bower.json`. [@rwjblue](https://github.com/rwjblue)

Thank you to all who took the time to contribute!

### 0.1.15

This release fixes a regression in 0.1.13. See [#3271](https://github.com/ember-cli/ember-cli/issues/3271) for details.

The following changes are required if you are upgrading from the previous version:

- Users
  + [`ember new` diff](https://github.com/kellyselden/ember-cli-output/commit/1f0bc0414b460da9c924e7e750d7bc5639b62f42)
  + Upgrade your project's ember-cli version - [docs](https://ember-cli.com/user-guide/#upgrading)
- Addon Developers
  + [`ember addon` diff](https://github.com/kellyselden/ember-addon-output/commit/0ba9b5980684c48c063a3d320914db90498f684a)
  + No changes required
- Core Contributors
  + No changes required

- [#3271](https://github.com/ember-cli/ember-cli/pull/3271) [HOTFIX] Update broccoli-funnel to v0.2.2.  [@rwjblue](https://github.com/rwjblue)


### 0.1.14

This release fixes a regression in 0.1.13. See [#3267](https://github.com/ember-cli/ember-cli/issues/3267) for details.

The following changes are required if you are upgrading from the previous version:

- Users
  + [`ember new` diff](https://github.com/kellyselden/ember-cli-output/commit/1f5c865c5979d35f1aac72d00f97bda86864667f)
  + Upgrade your project's ember-cli version - [docs](https://ember-cli.com/user-guide/#upgrading)
- Addon Developers
  + [`ember addon` diff](https://github.com/kellyselden/ember-addon-output/commit/cec7a598854db05f9190ebb6ef68d570592b8e6e)
  + No changes required
- Core Contributors
  + No changes required

- [#3267](https://github.com/ember-cli/ember-cli/pull/3267) [HOTFIX] Ensure reexports work to not cause an error on rebuild. [@rwjblue](https://github.com/rwjblue)


### 0.1.13

The following changes are required if you are upgrading from the previous version:

- Users
  + [`ember new` diff](https://github.com/kellyselden/ember-cli-output/commit/15a28d18f13b68d32b635535b168d1aa7c3f6d4d)
  + Upgrade your project's ember-cli version - [docs](https://ember-cli.com/user-guide/#upgrading)
  + Update the following packages in your `package.json`:
    * Updated `ember-cli-qunit` to 0.3.7.  Install with `npm install --save-dev ember-cli-qunit@0.3.7`.
    * Updated `ember-data` to 1.0.0-beta.14.1. Install with `npm install --save-dev ember-data@1.0.0-beta.14.1`.
    * Updated `ember-export-application-global` to 1.0.2. Install with `npm install --save-dev ember-export-application-global@^1.0.2`.
  + Update the following packages in your `bower.json`:
    * Updated `ember-data` to 1.0.0-beta.14.1. Install with `bower install --save ember-data#1.0.0-beta.14.1`.
    * Updated `ember-cli-test-loader` to 0.1.1.  Install with `bower install --save ember-cli-test-loader#0.1.1`.
    * Updated `ember-qunit` to 0.2.8. Install with `bower install --save ember-qunit#0.2.8`. Please review [Ember QUnit 0.2.x](https://reefpoints.dockyard.com/2015/02/06/ember-qunit-0-2.html) for background and impact.
    * Updated `ember-qunit-notifications` to 0.0.7. Install with `bower install --save ember-qunit-notifications#0.0.7`.
- Addon Developers
  + [`ember addon` diff](https://github.com/kellyselden/ember-addon-output/commit/8c1a672e0ccf0fe3c8f709191ff130cd20abb03e)
  + No changes required
- Core Contributors
  + No changes required

#### Community Contributions

- [#3218](https://github.com/ember-cli/ember-cli/pull/3218) [ENHANCEMENT] Add JS context {{content-for}} hooks. This allows addons to inject things into `vendor.js`/`my-app-name.js` without violating CSP or having to do crazy hacks. [@rwjblue](https://github.com/rwjblue)
- [#3156](https://github.com/ember-cli/ember-cli/pull/3156) [BUGFIX] Serve static files from `/test` if they exist. [@trek](https://github.com/trek)
- [#3155](https://github.com/ember-cli/ember-cli/pull/3155) [BUGFIX] Guard against rawArgs being `undefined` [@chadhietala](https://github.com/chadhietala)
- [#3183](https://github.com/ember-cli/ember-cli/pull/3183) [BUGFIX] Use recent Esperanto update to allow ES3 safe output. [@rwjblue](https://github.com/rwjblue)
- [#3170](https://github.com/ember-cli/ember-cli/pull/3170) / [#3184](https://github.com/ember-cli/ember-cli/pull/3184) [#3255](https://github.com/ember-cli/ember-cli/pull/3255) [ENHANCEMENT] Update ember-qunit to 0.2.8. [@rwjblue](https://github.com/rwjblue) / [@jbrown](https://github.com/jbrown)
- [#3165](https://github.com/ember-cli/ember-cli/pull/3165) [BUGFIX] Fix `npm install --save-dev` ordering of default `package.json`. [@kellyselden](https://github.com/kellyselden)
- [#3164](https://github.com/ember-cli/ember-cli/pull/3164) [ENHANCEMENT] Enable asynchronous `Addon.prototype.serverMiddleware` hooks by returning a promise from the hook. [@taras](https://github.com/taras)
- [#3182](https://github.com/ember-cli/ember-cli/pull/3182) [INTERNAL ENHANCEMENT] Update `ember-router-generator` to ensure routes are injected into `router.js` with single quotes. [@abuiles](https://github.com/abuiles)
- [#3232](https://github.com/ember-cli/ember-cli/pull/3232) / [#3212](https://github.com/ember-cli/ember-cli/pull/3212) / [#3243](https://github.com/ember-cli/ember-cli/pull/3243) [INTERNAL ENHANCEMENT] Update testem to 0.6.39. [@joostdevries](https://github.com/joostdevries) / [@johanneswuerbach](https://github.com/johanneswuerbach)
- [#3203](https://github.com/ember-cli/ember-cli/pull/3203) / [#3252](https://github.com/ember-cli/ember-cli/pull/3252) [INTERNAL ENHANCEMENT] Bump broccoli-es6modules to v0.5.0. [@rwjblue](https://github.com/rwjblue)
- [#3197](https://github.com/ember-cli/ember-cli/pull/3197) [ENHANCEMENT] Update test blueprints to use [QUnit 2.0 compatible](https://qunitjs.com/upgrade-guide-2.x/) output. [@rwjblue](https://github.com/rwjblue)
- [#3199](https://github.com/ember-cli/ember-cli/pull/3199) [ENHANCEMENT] Provide locals to `Blueprint.prototype.beforeInstall`/`Blueprint.prototype.beforeUninstall` hooks. [@mattmarcum](https://github.com/mattmarcum)
- [#3188](https://github.com/ember-cli/ember-cli/pull/3188) [ENHANCEMENT] Update Ember Data version to 1.0.0-beta.14.1. [@abuiles](https://github.com/abuiles)
- [#3245](https://github.com/ember-cli/ember-cli/pull/3245) [ENHANCEMENT] Update ember-cli-qunit to v0.3.7. [@rwjblue](https://github.com/rwjblue)
- [#3231](https://github.com/ember-cli/ember-cli/pull/3231) [INTERNAL ENHANCEMENT] Remove extra Addon build steps. [@rwjblue](https://github.com/rwjblue)
- [#3236](https://github.com/ember-cli/ember-cli/pull/3236) [INTERNAL ENHANCEMENT] Remove module transpilation from Addon model. [@rwjblue](https://github.com/rwjblue)
- [#3242](https://github.com/ember-cli/ember-cli/pull/3242) [DOCS] Add `isDevelopingAddon` to `ADDON_HOOKS.md`. [@matthiasleitner](https://github.com/matthiasleitner)
- [#3244](https://github.com/ember-cli/ember-cli/pull/3244) [BUGFIX] Ensure that Blueprints are returned in a consistent order when looking them up. [@nathanpalmer](https://github.com/nathanpalmer)
- [#3251](https://github.com/ember-cli/ember-cli/pull/3251) Update ember-export-application-global to v1.0.2. [@rwjblue](https://github.com/rwjblue)
- [#3167](https://github.com/ember-cli/ember-cli/pull/3167) [ENHANCEMENT]`usePodsByDefault` in app config deprecated in favor of `usePods` in .ember-cli [@trabus](https://github.com/trabus)
- [#3260](https://github.com/ember-cli/ember-cli/pull/3260) [BUGFIX] Ensure newly generated project has an `app/styles/app.css` file (prevents a 404 on a newly generated project). [@rwjblue](https://github.com/rwjblue)

Thank you to all who took the time to contribute!

### 0.1.12

The following changes are required if you are upgrading from the previous version:

- Users
  + [`ember new` diff](https://github.com/kellyselden/ember-cli-output/commit/a9bbe9c3cebc9768bf3e239ae8b2e5b5387335bf)
  + Upgrade your project's ember-cli version - [docs](https://ember-cli.com/user-guide/#upgrading)
  + `package.json` changes:
    + Update `ember-cli-qunit` to 0.3.1.
    + Update `ember-cli-app-version` to 0.3.1.
- Addon Developers
  + [`ember addon` diff](https://github.com/kellyselden/ember-addon-output/commit/fb04f954b345a1f5a1d891b64d7a596b2f566a57)
  + No changes required
- Core Contributors
  + No changes required

#### Community Contributions

- [#3118](https://github.com/ember-cli/ember-cli/pull/3118) [BUGFIX] Fix conflicting aliases. The `serve` command `host` alias is now `H` [@taddeimania](https://github.com/taddeimania)
- [#3130](https://github.com/ember-cli/ember-cli/pull/3130) [ENHANCEMENT] Tomster looks fabulous without breaking `ember new`[@johnnyshields](https://github.com/johnnyshields)
- [#3132](https://github.com/ember-cli/ember-cli/pull/3132) [BUGFIX] Update ember-cli-qunit to v0.3.1. Fixes `tests/.jshintrc` being used instead of app `.jshintrc`. [@rwjblue](https://github.com/rwjblue)
- [#3133](https://github.com/ember-cli/ember-cli/pull/3133) [BUGFIX] Fix analytics being disabled by default. Users can opt out of anylytics with `--disable-analytics` [@stefanpenner](https://github.com/stefanpenner)
- [#3153](https://github.com/ember-cli/ember-cli/pull/3153) [ENHANCEMENT]  Remove default css from `app/styles/app.css` [@mattjmorrison](https://github.com/mattjmorrison)
- [#3132](https://github.com/ember-cli/ember-cli/pull/3157) [BUGFIX] Ensure `ember test --environment=production` runs JSHint. [@rwjblue](https://github.com/rwjblue)

Thank you to all who took the time to contribute!


### 0.1.11

* [`ember new` diff](https://github.com/kellyselden/ember-cli-output/commit/1f0fe5089efd1a28be810f261d6cd17a342fce7b)
* [`ember addon` diff](https://github.com/kellyselden/ember-addon-output/commit/52c9eca14e3d498786fc93a17e08a92688cd43a5)
* [#3126](https://github.com/ember-cli/ember-cli/pull/3126) hot-fix tomster ` -> ., prevents breaking the initial git commit

### 0.1.10

The following changes are required if you are upgrading from the previous version:

- Users
  + [`ember new` diff](https://github.com/kellyselden/ember-cli-output/commit/bc9e076e0bb2c00f183e479bf025cdce84eeca1a)
  + Upgrade your project's ember-cli version - [docs](https://ember-cli.com/user-guide/#upgrading)
  + `package.json` changes:
    + Add `ember-cli-app-version` at 0.3.0.
    + Add `ember-cli-uglify` at 1.0.1.
    + Update `ember-cli-qunit` to 0.3.0.
    + Update `ember-cli-6to5` to 3.0.0.
  + `bower.json` changes:
    + Update `ember-cli-test-loader` to 0.1.0.
- Addon Developers
  + [`ember addon` diff](https://github.com/kellyselden/ember-addon-output/commit/88b8bf1f22e47298cd79b91bf2ccc6e054d5354b)
  + No changes required
- Core Contributors
  + No changes required

#### Community Contributions

- [#2970](https://github.com/ember-cli/ember-cli/pull/2970) [ENHANCEMENT] - Added ember-cli-app-version to app blueprint - Close 2524 [@taras](https://github.com/taras)
- [#3086](https://github.com/ember-cli/ember-cli/pull/3086) [BUGFIX] Ensure that addon test-support trees are not JSHinted in the app. [@rwjblue](https://github.com/rwjblue)
- [#3085](https://github.com/ember-cli/ember-cli/pull/3085) [ENHANCEMENT] Better ASCII art [@johnnyshields](https://github.com/johnnyshields)
- [#3084](https://github.com/ember-cli/ember-cli/pull/3084) [ENHANCEMENT] Add `ember b` as `ember build` command alias. [@cbrock](https://github.com/cbrock)
- [#3092](https://github.com/ember-cli/ember-cli/pull/3092) [BUGFIX] Fix issues with running ember-cli in iojs. [@stefanpenner](https://github.com/stefanpenner)
- [#3096](https://github.com/ember-cli/ember-cli/pull/3096) [BUGFIX] Ensure that `ember g resource` uses custom blueprints (i.e. ember-cli-coffeescript or ember-cli-mocha) properly.  [@jluckyiv](https://github.com/jluckyiv)
- [#3106](https://github.com/ember-cli/ember-cli/pull/3106) [BUGFIX] Fixes file stat related crashes (i.e. using Sublime Text with atomic save enabled). [@raytiley](https://github.com/raytiley)
- [#3114](https://github.com/ember-cli/ember-cli/pull/3114) [BUGFIX] Update version of ES2015 module transpiler (Esperanto). Fixes many transpilation issues (including shadowed declarations and re-exports). [@rwjblue](https://github.com/rwjblue)
- [#3116](https://github.com/ember-cli/ember-cli/pull/3116) [Bugfix] Ensure that files starting with `app/styles*` and `app/templates*` are still available in the app tree. [@stefanpenner](https://github.com/stefanpenner)
- [#3119](https://github.com/ember-cli/ember-cli/pull/3110) [ENHANCEMENT] Update ember-cli-qunit to 0.2.0. [@rwjblue](https://github.com/rwjblue)
- [#3117](https://github.com/ember-cli/ember-cli/pull/3117) [ENHANCEMENT] Replace builtin minification with ember-cli-uglify [@jkarsrud](https://github.com/jkarsrud)
- [#3119](https://github.com/ember-cli/ember-cli/pull/3119) & [#3121](https://github.com/ember-cli/ember-cli/pull/3121) [ENHANCEMENT] Update ember-cli-qunit to v0.3.0. [@rwjblue](https://github.com/rwjblue)
- [#3122](https://github.com/ember-cli/ember-cli/pull/3122) [ENHANCEMENT] Make linting pluggable. [@ef4](https://github.com/ef4)
- [#3123](https://github.com/ember-cli/ember-cli/pull/3123) [ENHANCEMENT] Update ember-cli-6to5 to v3.0.0. [@stefanpenner](https://github.com/stefanpenner)


Thank you to all who took the time to contribute!

### 0.1.9

This release fixes a regression in 0.1.8. See [#3075](https://github.com/ember-cli/ember-cli/issues/3075) for details.

The following changes are required if you are upgrading from the previous version:

- Users
  + [`ember new` diff](https://github.com/kellyselden/ember-cli-output/commit/2275ca51593bae2f6fa91568869f36cd84c264c4)
  + Upgrade your project's ember-cli version - [docs](https://ember-cli.com/user-guide/#upgrading)
- Addon Developers
  + [`ember addon` diff](https://github.com/kellyselden/ember-addon-output/commit/d41dcf806a55056a5591dd4e81d712988be1e22f)
  + No changes required
- Core Contributors
  + No changes required

#### Community Contributions

- [#3077](https://github.com/ember-cli/ember-cli/pull/3077) [BUGFIX] Fix error `Cannot call method 'bind' of undefined` [@stefanpenner](https://github.com/stefanpenner)

Thank you to all who took the time to contribute!

### 0.1.8

The following changes are required if you are upgrading from the previous version:

- Users
  + [`ember new` diff](https://github.com/kellyselden/ember-cli-output/commit/ed4f5bcbff0641dba8eca8fe3a3ab96f1347a7cf)
  + Upgrade your project's ember-cli version - [docs](https://ember-cli.com/user-guide/#upgrading)
- Addon Developers
  + [`ember addon` diff](https://github.com/kellyselden/ember-addon-output/commit/237c74c0b5972c8ee1ef9b427809aaf93c53db6a)
  + No changes required
- Core Contributors
  + No changes required

#### Community Contributions

- [#3072](https://github.com/ember-cli/ember-cli/pull/3072) [BUGFIX] Update to app blueprint to use QUnit 1.17.1 [@rwjblue](https://github.com/rwjblue)
- [#3069](https://github.com/ember-cli/ember-cli/pull/3069) [BUGFIX] Fix style preprocessors for included addons [@pzuraq](https://github.com/pzuraq)
- [#3068](https://github.com/ember-cli/ember-cli/pull/3068) [ENHANCEMENT] Hide passed tests by default [@rwjblue](https://github.com/rwjblue)
- [#3036](https://github.com/ember-cli/ember-cli/pull/3036) [BUGFIX] Fix platform dependent path separator [@KarimBaaba](https://github.com/KarimBaaba)
- [#2754](https://github.com/ember-cli/ember-cli/pull/2754) [FEATURE] Allow addon commands to be classes [@chadhietala](https://github.com/chadhietala)
- [#2923](https://github.com/ember-cli/ember-cli/pull/2923) [ENHANCEMENT] Add disable-analytics option to all commands [@twokul](https://github.com/twokul)
- [#2901](https://github.com/ember-cli/ember-cli/pull/2901) [ENHANCEMENT] Improve boot by 300–400ms [@stefanpenner](https://github.com/stefanpenner)
- [#3049](https://github.com/ember-cli/ember-cli/pull/3049) [FEATURE] Add Test helper blueprint [@stefanpenner](https://github.com/stefanpenner)
- [#2826](https://github.com/ember-cli/ember-cli/pull/2826) [BUGFIX] Remove path.join from http-mock bluerint urls [@knownasilya](https://github.com/knownasilya)
- [#2983](https://github.com/ember-cli/ember-cli/pull/2983) [ENHANCEMENT] Update QUnit version [@wagenet](https://github.com/wagenet)
- [#2814](https://github.com/ember-cli/ember-cli/pull/2814) [ENHANCEMENT] Add listing of available addons [@rondale-sc](https://github.com/rondale-sc)
- [#3007](https://github.com/ember-cli/ember-cli/pull/3007) [FEATURE] Add a watcher option to the build command [@rauhryan](https://github.com/rauhryan)
- [#3039](https://github.com/ember-cli/ember-cli/pull/3039) [BUGFIX] Move static file check earlier so it only affects the default value [@krisselden](https://github.com/krisselden)
- [#3028](https://github.com/ember-cli/ember-cli/pull/3028) [BUGFIX] Update Testem (fixes timeouts and reloads with Pretender) [@johanneswuerbach](https://github.com/johanneswuerbach)
- [#3026](https://github.com/ember-cli/ember-cli/pull/3026) [BUGFIX] Correct comment in server blueprint [@ohcibi](https://github.com/ohcibi)
- [#3008](https://github.com/ember-cli/ember-cli/pull/3008) [BUGFIX] Clarify error message for ensuring hyphen presence in component name [@artfuldodger](https://github.com/artfuldodger)
- [#3009](https://github.com/ember-cli/ember-cli/pull/3009) [BUGFIX] Tweak error message for executing `ember unknownCommand` [@artfuldodger](https://github.com/artfuldodger)
- [#2996](https://github.com/ember-cli/ember-cli/pull/2996) [BUGFIX] Rename .npmignore in addon blueprint (fixes broken package) [@jgwhite](https://github.com/jgwhite)
- [#2995](https://github.com/ember-cli/ember-cli/pull/2995) [BUGFIX] Correct package.json ordering in app blueprint [@kellyselden](https://github.com/kellyselden)
- [#2984](https://github.com/ember-cli/ember-cli/pull/2984) [ENHANCEMENT] Add `"strict": false` to blueprint .jshintrc [@quaertym](https://github.com/quaertym)

Thank you to all who took the time to contribute!

### 0.1.7

- Users
  + [`ember new` diff](https://github.com/kellyselden/ember-cli-output/commit/22b868fb064631d9ed16e208db982ee808f05296)
  + Upgrade your project's ember-cli version - [docs](https://ember-cli.com/user-guide/#upgrading)
  + Uninstall ember-cli-esnext. It has been replaced by ember-cli-6to5 which will be added to your project from the upgrade steps.
- Addon Developers
  + [`ember addon` diff](https://github.com/kellyselden/ember-addon-output/commit/eb5319eb7fd626cc53bf0b5aee639167a031a4c5)
  + No changes required
- Core Contributors
  + No changes required

#### Using 6to5.

The module transpile step is still es3 safe, if you are concern about using
6to5 you can remove it from package.json.

#### Community Contributions

- [#2841](https://github.com/ember-cli/ember-cli/pull/2841) Add insecure-proxy option to `serve` command [@matthewlehner](https://github.com/matthewlehner)
- [#2922](https://github.com/ember-cli/ember-cli/pull/2922) 0.1.6 changelog [@stefanpenner](https://github.com/stefanpenner)
- [#2927](https://github.com/ember-cli/ember-cli/pull/2927) Cleanup badges [@knownasilya](https://github.com/knownasilya)
- [#2937](https://github.com/ember-cli/ember-cli/pull/2937) [BUGFIX] only include dependencies(not devDependencies) of included addons [@jakecraige](https://github.com/jakecraige)
- [#2951](https://github.com/ember-cli/ember-cli/pull/2951) Fix for aliases for hyphenated options [@marcioj](https://github.com/marcioj)
- [#2952](https://github.com/ember-cli/ember-cli/pull/2952) Fixes validation of shorthand commandOptions [@trabus](https://github.com/trabus)
- [#2960](https://github.com/ember-cli/ember-cli/pull/2960) Move from esnext to 6to5 [@stefanpenner](https://github.com/stefanpenner)
- [#2964](https://github.com/ember-cli/ember-cli/pull/2964) [Bugfix] when developing an add-on, it’s jshint tests would be duplicate... [@stefanpenner](https://github.com/stefanpenner)
- [#2965](https://github.com/ember-cli/ember-cli/pull/2965) Remove Hardcoded test-loader [@chadhietala](https://github.com/chadhietala)
- [#2976](https://github.com/ember-cli/ember-cli/pull/2976) debug logging for add-ons + projects [@stefanpenner](https://github.com/stefanpenner)

Thank you to all who took the time to contribute!

### 0.1.6

The following changes are required if you are upgrading from the previous version:

- Users
  + [`ember new` diff](https://github.com/kellyselden/ember-cli-output/commit/5c08ee64df8df8bd40c3e1fd9541e19c9db9b214)
  + Upgrade your project's ember-cli version - [docs](https://ember-cli.com/user-guide/#upgrading)
- Addon Developers
  + [`ember addon` diff](https://github.com/kellyselden/ember-addon-output/commit/82652c474424a118268383d429f4b054567bb966)
  + No changes required
- Core Contributors
  + Use `expect` over `assert` in tests going forward

#### Community Contributions

- [#2885](https://github.com/ember-cli/ember-cli/pull/2885) [ENHANCEMENT] npm should use save-exact flags [@chadhietala](https://github.com/chadhietala)
- [#2840](https://github.com/ember-cli/ember-cli/pull/2840) [INTERNAL ]using 'expect' vs. assert. [@Mawaheb](https://github.com/Mawaheb)
- [#2669](https://github.com/ember-cli/ember-cli/pull/2669) [ENHANCEMENT] add .npmignore to addon blueprint [@pogopaule](https://github.com/pogopaule)
- [#2909](https://github.com/ember-cli/ember-cli/pull/2909) [INTERNAL] Use lib/ext/promise instead of RSVP directly [@zeppelin](https://github.com/zeppelin)
- [#2857](https://github.com/ember-cli/ember-cli/pull/2857) [ENHANCEMENT] Add descriptions to more Broccoli trees. [@rwjblue](https://github.com/rwjblue)
- [#2842](https://github.com/ember-cli/ember-cli/pull/2842) [INTERNAL] Prefer `expect` over `assert` for testing [@stavarotti](https://github.com/stavarotti)
- [#2847](https://github.com/ember-cli/ember-cli/pull/2847) [BUGFIX] Bump ember-router-generator (fixes WARN on description not present). [@abuiles](https://github.com/abuiles)
- [#2843](https://github.com/ember-cli/ember-cli/pull/2843) [INTERNAL] Unify using chai.expect [@twokul](https://github.com/twokul)
- [#2900](https://github.com/ember-cli/ember-cli/pull/2900) [INTERNAL] update some CI stuff [@stefanpenner](https://github.com/stefanpenner)
- [#2876](https://github.com/ember-cli/ember-cli/pull/2876) [BUGFIX] make sure adapter cannot extend from itself [@jakecraige](https://github.com/jakecraige)
- [#2869](https://github.com/ember-cli/ember-cli/pull/2869) [BUGFIX] Tolerate before & after references to missing addons [@ef4](https://github.com/ef4)
- [#2864](https://github.com/ember-cli/ember-cli/pull/2864) [ENHANCEMENT] the .gitkeep in /public can now be removed [@kellyselden](https://github.com/kellyselden)
- [#2887](https://github.com/ember-cli/ember-cli/pull/2887) [INTERNAL] I don’t think we need this anymore. [@stefanpenner](https://github.com/stefanpenner)
- [#2910](https://github.com/ember-cli/ember-cli/pull/2910) [DOCS] Update org references to ember-cli [@zeppelin](https://github.com/zeppelin)
- [#2911](https://github.com/ember-cli/ember-cli/pull/2911) [DOCS] More org updates to reference ember-cli [@Dhaulagiri](https://github.com/Dhaulagiri)
- [#2916](https://github.com/ember-cli/ember-cli/pull/2916) [BUGFIX] findAddonByName returning incorrect matches [@jakecraige](https://github.com/jakecraige)
- [#2918](https://github.com/ember-cli/ember-cli/pull/2918) [ENHANCEMENT] Updated testem [@johanneswuerbach](https://github.com/johanneswuerbach)
- [#2919](https://github.com/ember-cli/ember-cli/pull/2919) [ENHANCEMENT] implement Blueprint.prototype.addAddonToProject [@jakecraige](https://github.com/jakecraige)
- [#2920](https://github.com/ember-cli/ember-cli/pull/2920) [BUGFIX] explicitly bump broccoli-sourcemap-concat to fix #2890 [@krisselden](https://github.com/krisselden)
- [#2929](https://github.com/ember-cli/ember-cli/pull/2929) [BUGFIX] Bump ember-router-generator. [@abuiles](https://github.com/abuiles)
- [#2939](https://github.com/ember-cli/ember-cli/pull/2939) [ENHANCEMENT] Add a hook for postprocessing tests tree [@ef4](https://github.com/ef4)
- [#2941](https://github.com/ember-cli/ember-cli/pull/2941) [ENHANCEMENT] Bumped testem [@johanneswuerbach](https://github.com/johanneswuerbach)
- [#2944](https://github.com/ember-cli/ember-cli/pull/2944) [INTERNAL] update CONTRIBUTING.md [@jakecraige](https://github.com/jakecraige)

Thank you to all who took the time to contribute!

### 0.1.5

### Applications

- [`ember new` diff](https://github.com/kellyselden/ember-cli-output/commit/feb4dd773e2d68c8576b060c2973062ba83ed66a)

- [#2727](https://github.com/ember-cli/ember-cli/pull/2727) Added
  sourcemap support to the JS concatenation and minification steps of
  the build. This eliminates the need for the wrapInEval hack. Any
  Javascript preprocessors that produce sourcemaps will also be
  automatically incorporated into the final result. Sourcemaps are
  enabled by default in dev, to enable them in production pass
  `{sourcemaps: { enabled: true, extensions: ['js']}}` to your
  EmberApp constructor.

- [#2777](https://github.com/ember-cli/ember-cli/pull/2777) allowed
  the creation of components with slashes in their names since this is
  supported in Handlebars 2.0.

- [#2800](https://github.com/ember-cli/ember-cli/pull/2800) Added 3 new commands

  ```
  ember install
  ember install:bower moment
  ember install:npm ember-browserify
  ```

  They behave exactly as you'd expect. Install runs npm and bower
  install on the project. The last two simply pass in the package names
  you give it to the underlying task to do it.

- [#2805](https://github.com/ember-cli/ember-cli/pull/2805) Added the
  `install:addon` command, which installs an addon with npm and then
  runs the included generator of the same name  if it provides one.

  If the blueprint for the installed addon requires arguments, then
  you can pass them too, for example, the `ember-cli-cordova` addon
  needs an extra argument which you can pass running the command as
  follows: `ember install:addon ember-cli-cordova com.myapp.app`.

- [#2565](https://github.com/ember-cli/ember-cli/pull/2565) added
  support for command options aliases, as well as aliases for
  predefined options, this means that some commands can use aliases
  for their existing options, for example, instead of running `ember g
  route foo --type route` we can now use the -route alias: `ember g
  route foo -route`.

  You can see available aliases for each command running `ember help`,
  they will show as `aliases: ` follow by the alias.

- [#2668](https://github.com/ember-cli/ember-cli/pull/2668) added the
  `prepend` flag to `app.import` in `Brocfile.js`, allowing to prepend
  a file to the vendor bundle rather than appended which is the
  default behavior.

   ```
   // Brocfile.js
   app.import('bower_components/es5-shim/es5-shim.js', {
     type: 'vendor',
     prepend: true
   });
   ```

- [#2694](https://github.com/ember-cli/ember-cli/pull/2694) disabled
  default lookup & active generation logging in
  `config/environment.js`.

- [#2748](https://github.com/ember-cli/ember-cli/pull/2748) improved
  the router generator to support properly nested routes and
  resources, previously if you had a route similar like:

  ```
  Router.map(function() {
    this.route("foo");
  });
  ```

  And you did `ember g route foo/bar` the generated routes would be

  ```
  Router.map(function() {
    this.route("foo");
    this.route("foo/bar");
  });
  ```

  Now it keeps manages nested routes properly so the result would be:

  ```
  Router.map(function() {
    this.route("foo", function() {
      this.route("bar");
    });
  });
  ```

  Additionally the option `--path` was added so you can do things like
  `ember g route friends/edit --path=:friend_id/id` creating a nested
  route under `friends` like: `this.route('edit', {path: ':friend_id/edit'})`

- [#2734](https://github.com/ember-cli/ember-cli/pull/2734) changed
  the options for editorconfig so it won't remove trailing whitespace
  on .diff files.

- [#2788](https://github.com/ember-cli/ember-cli/pull/2788) added an
  `on('error')` handler to the proxy blueprint, with this your `ember
  server` won't be killed when receiving `socket hang up` from the
  `http-proxy`.

- [#2741](https://github.com/stefanpenner/ember-cli/pull/2741) updated `broccoli-asset-rev` to 2.0.0.

- [#2779](https://github.com/ember-cli/ember-cli/pull/2779) fixed a
  bug in your `.ember-cli` file, if you had a liveReloadPort of say
  "4200" it would not actually end up as that port. This casts the
  string to a number so that the port is set correctly.

- [#2817](https://github.com/ember-cli/ember-cli/pull/2817) added a
  new feature so [Leek](https://github.com/twokul/leek) can be
  configured through your `.ember-cli` file. It means you will be able
  to configure the URLs Leek sends requests to, with this you can plug
  internal tools and track usage patterns.

- [#2828](https://github.com/ember-cli/ember-cli/pull/2828) added the
  option to consume `app.env` before app instance creation in your
  Brocfile, this is useful if you want to pass environment-dependent
  options to the EmberApp constructor in your Brocfile:

  ```
  new EmberApp({
    someOption: EmberApp.env() === 'production' ? 'foo' : 'bar';
  });
  ```
- [#2829](https://github.com/ember-cli/ember-cli/pull/2829) fixed an
  issue on the model-test blueprint which was causing the build to fail
  when the options `needs` wasn't present.

- [#2832](https://github.com/ember-cli/ember-cli/pull/2832) added a
  buildError hook which will be called when an error occurs during the
  `preBuild` or `postBuild` hooks for addons, or when `builder#build`
  fails hook.

- [#2836](https://github.com/ember-cli/ember-cli/pull/2836) added a
  check when passing `--proxy` to `ember server`. If the URL doesn't
  include `http` or `https` then the command will fail since it
  requires the protocol in order to get the proxy working correctly.

#### Addons

- [`ember addon` diff](https://github.com/kellyselden/ember-addon-output/commit/1df573947070214b058e830e962a673fc9819925)

- [#2693](https://github.com/ember-cli/ember-cli/pull/2693) fixed an
  issue with blueprints ensuring that last loaded blueprint takes
  precedence.

- [#2805](https://github.com/ember-cli/ember-cli/pull/2805) Added the
  `install:addon` command, which installs an addon with npm and then
  runs the included generator of the same name if it provides one,
  additionally if you addon generator's name is different to the addon
  name, you can pass the option `defaultBlueprint` in your
  `package.json` and the command will run the generator after
  installed. The following will run `ember g cordova-starter-kit`
  after it has successfully installed `ember-cli-cordova`

  ```
  name: 'ember-cli-cordova',
  'ember-addon': {
    defaultBlueprint: 'cordova-starter-kit'
  }
  ```
- [#2775](https://github.com/ember-cli/ember-cli/pull/2775) added a
  default `.jshintrc` for `in-repo-addons` so they are treated as
  `Node` applications.

### 0.1.4

#### Applications

* [`ember new` diff](https://github.com/kellyselden/ember-cli-output/commit/94439eb22e76e7e71be472c264bef40235583fa9)
* [BUGFIX] Use the container from the created Ember.Application for initializer tests. [#2582](https://github.com/stefanpenner/ember-cli/pull/2582)
* [ENHANCEMENT] Add extra contentFor hooks [#2588](https://github.com/stefanpenner/ember-cli/pull/2592)
  * `{{content-for 'head-footer'}}`
  * `{{content-for 'test-head-footer'}}`
  * `{{content-for 'body-footer'}}`
  * `{{content-for 'test-body-footer'}}`
* [BUGFIX] Create separate server blueprint to stop http-{mock,proxy} removing files [#2610](https://github.com/stefanpenner/ember-cli/pull/2610)
* [BUGFIX] Fixes `--proxy` so it proxies correctly to API's under subdomains [#2615](https://github.com/stefanpenner/ember-cli/pull/2615)
* [BUGFIX] Ensure `watchman` does not conflict with npm's `watchman` package. [#2645](https://github.com/stefanpenner/ember-cli/pull/2645)
* [BUGFIX] Ensure that the generated meta tag is now self closing. [#2661](https://github.com/stefanpenner/ember-cli/pull/2661)

#### Addons

* [`ember addon` diff](https://github.com/kellyselden/ember-addon-output/commit/1ba17bff6003dd176a038113f412fc24a26b03d2)

### 0.1.3

#### Applications

  * [`ember new` diff](https://github.com/kellyselden/ember-cli-output/commit/25323aef6cd8a4e277dc451aa4fa0d80a1715acd)
  * [#2586](https://github.com/stefanpenner/ember-cli/pull/2586) Set locationType to none in tests.
  * [#2573](https://github.com/stefanpenner/ember-cli/pull/2574) Added --silent option for quieter UI
  * [#2458](https://github.com/stefanpenner/ember-cli/pull/2458) Added additional file watching mechanism: [Watchman](https://facebook.github.io/watchman/)
    This helps resolve the recent Node + Yosemite file watching issues, but also improves file watching (when available) for all `*nix` systems

    What is Watchman?

    Watchman runs as a standalone service, this allows it to manage file-watching for multiple consumers (in our case ember-cli apps)

    How do I used it?
      homebrew: `brew install watchman`
      other: https://facebook.github.io/watchman/docs/install.html
      windows: not supported yet, but it [may happen](https://github.com/facebook/watchman/issues/19)

    What happens if its not installed?

    We fall back to the existing watcher NodeWatcher

    How do I force it to fallback to NodeWatch

    ```sh
    ember <command> --watcher=node
    ```

    Common problem: `invalid watchman found, version: [2.9.8] did not satisfy [^3.0.0]` this basically means you have an older version of watchman installed. Be sure to install `3.0.0` and run `watchman shutdown-server` before re-starting your ember server.

  * [#2265](https://github.com/stefanpenner/ember-cli/pull/2265) Added auto-restarting of server and triggering of LR on `server/*` file changes
  * [#2535](https://github.com/stefanpenner/ember-cli/pull/2535) Updated broccoli-asset-rev to 1.0.0
  * [#2452](https://github.com/stefanpenner/ember-cli/pull/2452) Including [esnext](https://github.com/esnext/esnext) via `ember-cli-esnext` per default
  * [#2518](https://github.com/stefanpenner/ember-cli/pull/2518) improved HTTP logging when using http-mocks and proxy by using [morgan](https://www.npmjs.org/package/morgan)
  * [#2532](https://github.com/stefanpenner/ember-cli/pull/2532) Added support to run specific tests via `ember test --module` and `ember test --filter`
  * [#2514](https://github.com/stefanpenner/ember-cli/pull/2514) Added config.usePodsByDefault for users who wish to have blueprints run in `pod` mode all the time
  * Warn on invalid command options
  * Allow array of paths to the preprocessCss phase
  * Adding --pods support for adapters, serializers, and transforms
  * As part of the Ember 2.0 push  remove controller types.
  * http-mock now follows ember-data conventions
  * many of ember-cli internals now are instrumented with [debug]
    usage: `DEBUG=ember-cli:* ember <command>` to see ember-cli specific verbose logging.
  * Added ember-cli-dependency-checker to app's package.json
  * Added option to disable auto-start of ember app.
  * Added optional globbing to init with `ember init <glob-pattern>`, this allows you to re-blueprint a single file like: `ember init app/index.html`
  * Added support to test the app when built with `--env production`.
  * Update to Ember 1.8.1
  * Update to Ember Data v1.0.0-beta.11
  * [#2351](https://github.com/stefanpenner/ember-cli/pull/2351) Fix automatic generated model belongs-to and has-many relations to resolve test lookup.
  * [#1888](https://github.com/stefanpenner/ember-cli/pull/1888) Allow multiple SASS/LESS files to be built by populating `outputPaths.app.css` option
  * [#2523](https://github.com/stefanpenner/ember-cli/pull/2523) Added `outputPaths.app.html` option
  * [#2472](https://github.com/stefanpenner/ember-cli/pull/2472) Added Pod support for test blueprints.

  Add much more: [view entire diff](https://github.com/stefanpenner/ember-cli/compare/v0.1.2...v0.1.3)

#### Addons

  * [`ember addon` diff](https://github.com/kellyselden/ember-addon-output/commit/b75bc2c5e0d8d5f954d6c7adcb108f71fdef9ebf)
  * [#2505](https://github.com/stefanpenner/ember-cli/pull/2505) Added ability to dynamic add/remove module whitelist entries so that the [ember-browserify](https://github.com/ef4/ember-browserify) addon can work
  * [#2505](https://github.com/stefanpenner/ember-cli/pull/2505) Added an addon postprocess hook for all javascript
  * [#2271](https://github.com/stefanpenner/ember-cli/pull/2271) Added Addon.prototype.isEnabled for an addon to exclude itself from the project at runtime.
  * [#2451](https://github.com/stefanpenner/ember-cli/pull/2451) Ensure that in-repo addons are watched.
  * [#2411](https://github.com/stefanpenner/ember-cli/pull/2411) Add preBuild hook for addons.

### 0.1.2

#### Applications

* [`ember new` diff](https://github.com/kellyselden/ember-cli-output/commit/0e6a6834b46df72658225490073980c44413892f)
* [BREAKING ENHANCEMENT] Remove hard-coded support for `broccoli-less-single`, use `ember-cli-less` for `.less` support now. [#2210](https://github.com/stefanpenner/ember-cli/pull/2210)
* [ENHANCEMENT] Provide a helpful error if the configuration info cannot be read from the proper `<meta>` tag. [#2219](https://github.com/stefanpenner/ember-cli/pull/2219)
* [ENHANCEMENT] Allow test filtering from the command line. Running `ember test --filter "foo bar"` or `ember test --server --filter "foo bar"` will limit test runs
  to tests that contain "foo bar" in their module name or test name. [#2223](https://github.com/stefanpenner/ember-cli/pull/2223)
* [ENHANCEMENT] Add a few more `content-for` hooks to `index.html` and `tests/index.html`. [#2236](https://github.com/stefanpenner/ember-cli/pull/2236)
* [ENHANCEMENT] Properly display the file causing build errors in `ember build --watch` and `ember serve` commands. [#2237](https://github.com/stefanpenner/ember-cli/pull/2237), [#2246](https://github.com/stefanpenner/ember-cli/pull/2246), and [#2297](https://github.com/stefanpenner/ember-cli/pull/2297)
* [ENHANCEMENT] Update `broccoli-asset-rev` to 0.3.1. [#2250](https://github.com/stefanpenner/ember-cli/pull/2250)
* [ENHANCEMENT] Add `ember-export-application-global` to allow easier debugging. [#2270](https://github.com/stefanpenner/ember-cli/pull/2270)
* [BUGFIX] Fix default `.gitignore` to properly match `bower_components`. [#2285](https://github.com/stefanpenner/ember-cli/pull/2285)
* [ENHANCEMENT] Display `baseURL` in `ember serve` startup messages. [#2291](https://github.com/stefanpenner/ember-cli/pull/2291)
* [BUGFIX] Fix issues resulting in files outside of `tmp/` being removed due to following of symlinks. [#2290](https://github.com/stefanpenner/ember-cli/pull/2290) and [#2301](https://github.com/stefanpenner/ember-cli/pull/2301)
* [ENHANCEMENT] Add --watcher=polling option to `ember test --server`. This provides a work around for folks having `EMFILE` errors in some scenarios. [#2296](https://github.com/stefanpenner/ember-cli/pull/2296)
* [ENHANCEMENT] Allow opting out of storing the applications configuration in the generated `index.html` via `storeConfigInMeta` option in the `Brocfile.js`. [#2298](https://github.com/stefanpenner/ember-cli/pull/2298)
* [BUGFIX] Update ember-cli-content-security-policy and ember-cli-inject-live-reload packages to latest version. Allows livereload to function properly regardless
  of host (0.1.0 always assumed `localhost` for the livereload server). [#2306](https://github.com/stefanpenner/ember-cli/pull/2306)
* [ENHANCEMENT] Update internal dependencies to latest versions. [#2307](https://github.com/stefanpenner/ember-cli/pull/2307)
* [BUGFIX] Allow overriding of vendor files to not loose required ordering. [#2312](https://github.com/stefanpenner/ember-cli/pull/2312)
* [ENHANCEMENT] Add `bowerDirectory` to `Project` model (discovered on initialization). [#2287](https://github.com/stefanpenner/ember-cli/pull/2287)

#### Addons

* [`ember addon` diff](https://github.com/kellyselden/ember-addon-output/commit/333ec703fba364bf5d2dcb3cc1d04a7b65c246f0)
* [ENHANCEMENT] Allow addons to inject middleware into testem. [#2128](https://github.com/stefanpenner/ember-cli/pull/2128)
* [ENHANCEMENT] Add {{content-for 'body'}} to `app/index.html` and `tests/index.html`. [#2236](https://github.com/stefanpenner/ember-cli/pull/2236)
* [ENHANCEMENT] Add {{content-for 'test-head'}} to `tests/index.html`. [#2236](https://github.com/stefanpenner/ember-cli/pull/2236)
* [ENHANCEMENT] Add {{content-for 'test-body'}} to `tests/index.html`. [#2236](https://github.com/stefanpenner/ember-cli/pull/2236)
* [ENHANCEMENT] Allow adding multiple bower packages at once via `Blueprint.prototype.addBowerPackagesToProject`. [#2222](https://github.com/stefanpenner/ember-cli/pull/2222)
* [ENHANCEMENT] Allow adding multiple npm packages at once via `Blueprint.prototype.addPackagesToProject`. [#2245](https://github.com/stefanpenner/ember-cli/pull/2245)
* [ENHANCEMENT] Ensure generated addons are in strict mode. [#2295](https://github.com/stefanpenner/ember-cli/pull/2295)
* [BUGFIX] Ensure that addon's with `addon/styles/app.css` are able to compile properly (copying contents of `addon/styles/app.css` into `vendor.css`). [#2301](https://github.com/stefanpenner/ember-cli/pull/2301)
* [ENHANCEMENT] Provide the `httpServer` instance to `serverMiddleware` (and `./server/index.js`). [#2302](https://github.com/stefanpenner/ember-cli/issues/2302)

#### Blueprints

* [ENHANCEMENT] Tweak helper blueprint to make it easier to test. [#2257](https://github.com/stefanpenner/ember-cli/pull/2257)
* [ENHANCEMENT] Streamline initializer and service blueprints. [#2260](https://github.com/stefanpenner/ember-cli/pull/2260)

### 0.1.1

#### Applications

* [`ember new` diff](https://github.com/kellyselden/ember-cli-output/commit/c97633f87717074986403e3ad87149d3bd8d1ee3)
* [BUGFIX] Fix symlink regression in Windows (update broccoli-file-remover to 0.3.1). [#2204](https://github.com/stefanpenner/ember-cli/pull/2204)

#### Addons

* [`ember addon` diff](https://github.com/kellyselden/ember-addon-output/commit/decc6c6c87071d271ee4b86dc292b7a353ead0e1)

### 0.1.0

#### Applications

* [`ember new` diff](https://github.com/kellyselden/ember-cli-output/commit/d35102254aeac097405167f2abeef57b92def518)
* [ENHANCEMENT] Add symlinking to speed up Broccoli builds. [#2125](https://github.com/stefanpenner/ember-cli/pull/2125)
* [BUGFIX] Fix issue with livereload in 0.0.47. [#2176](https://github.com/stefanpenner/ember-cli/pull/2176)
* [BUGFIX] Change content security policy addon to use report only mode by default. [#2190](https://github.com/stefanpenner/ember-cli/pull/2190)
* [ENHANCEMENT] Allow addons to customize their ES6 module prefix (for `addon` tree). [#2189](https://github.com/stefanpenner/ember-cli/pull/2189)
* [BUGFIX] Ensure all addon hooks are executed in addon test harness. [#2195](https://github.com/stefanpenner/ember-cli/pull/2195)

#### Addons

* [`ember addon` diff](https://github.com/kellyselden/ember-addon-output/commit/84fd1c523407e9fa7df7d2a664a14ddb543ea5e0)

### 0.0.47

#### Applications

* [`ember new` diff](https://github.com/kellyselden/ember-cli-output/commit/7c59cf59fa42a9bf585b52455e424e2553aeb2aa)
* [ENHANCEMENT] Add `--pod` option to blueprints for generate and destroy. Add `fileMapTokens` hook to blueprints, and optional
  blueprint file tokens `__path__` and `__test__` for pod support. [#1994](https://github.com/stefanpenner/ember-cli/pull/1994)
* [ENHANCEMENT] Provide better error messages when uncaught errors occur during `ember build` and `ember serve`. [#2043](https://github.com/stefanpenner/ember-cli/pull/2043)
* [ENHANCEMENT] Do not use inline `<script>` tags.  Set the stage for enabling content security policy. [#2058](https://github.com/stefanpenner/ember-cli/pull/2058)
* [ENHANCEMENT] Add [ember-cli-content-security-policy](https://github.com/rwjblue/ember-cli-content-security-policy) addon
  when running development server (see [content-security-policy.com](https://content-security-policy.com/) for details). [#2065](https://github.com/stefanpenner/ember-cli/pull/2065)
* [BREAKING] Remove `environment` and `getJSON` options to `EmberApp` (in the `Brocfile.js`).
* [ENHANCEMENT] Add `configPath` option to `EmberApp` (in the `Brocfile.js`) to allow using a custom file for obtaining configuration
  information. [#2068](https://github.com/stefanpenner/ember-cli/pull/2068)
* [BUGFIX] Use url.parse instead of manually checking baseURL. This allows `app://localhost/` URLs needed for node-webkit. [#2088](https://github.com/stefanpenner/ember-cli/pull/2088)
* [BUGFIX] Remove duplicate warning when generating controllers. [#2066](https://github.com/stefanpenner/ember-cli/pull/2066)
* [BREAKING ENHANCEMENT] Move `config` information out of the `assets/my-app-name.js` file and into a `<meta>` tag in the document `head`. [#2086](https://github.com/stefanpenner/ember-cli/pull/2086)
  * Removes `<my-app-name>/config/environments/*` from module system output.
  * Makes build output the same regardless of environment config.
  * Makes injection of custom config information as simple as adding/modifying/customizing the meta contents.
* [BREAKING BUGFIX] Update `loader.js` entry in `bower.json` to use the proper name.

  This requires editing `bower.json` to change:

```
  "loader": "stefanpenner/loader.js#1.0.1",
```

To:

```
  "loader.js": "stefanpenner/loader.js#1.0.1",
```
* [BREAKING ENHANCEMENT] Replace `{{BASE_TAG}}` in `index.html` with `{{content-for 'head'}}`. [#2153](https://github.com/stefanpenner/ember-cli/pull/2153)

#### Addons

* [`ember addon` diff](https://github.com/kellyselden/ember-addon-output/commit/de0caa4385998250786a975a32208ebff7fcbf87)
* [BUGFIX] `addon/` directory is no longer required when running local development server inside an addon. [#2044](https://github.com/stefanpenner/ember-cli/pull/2044)
* [BUGFIX] Use the specified name for the addon (was previously using `dummy` for all addon's names). [#2042](https://github.com/stefanpenner/ember-cli/pull/2042)
* [ENHANCEMENT] Add `Registry.prototype.remove` to make it easier to remove preprocessor plugins. [#2048](https://github.com/stefanpenner/ember-cli/pull/2048)
* [ENHANCEMENT] Add `Registry.prototype.extensionsForType` to make it easier to detect what extensions are support for a given type
  of file (`js`, `css`, or `template` files). [#2050](https://github.com/stefanpenner/ember-cli/pull/2050)
* [BUGFIX] Allow `addon` tree to contain any filetype that is known by the JS preprocessor registry. [#2054](https://github.com/stefanpenner/ember-cli/pull/2054)
* [BUGFIX] Ensure that addons cannot override the application configuration (in the `config` hook). [#2133](https://github.com/stefanpenner/ember-cli/pull/2133)
* [ENHANCEMENT] Allow addons to implement `contentFor` method to add string output into the associated
  `{{content-for 'foo'}}` section in `index.html`. [#2153](https://github.com/stefanpenner/ember-cli/pull/2153)

#### Blueprints

* [ENHANCEMENT] Add `description` for blueprints created by `ember generate blueprint`. [#2062](https://github.com/stefanpenner/ember-cli/pull/2062)
* [ENHANCEMENT] Add `in-repo-addon` generator. [#2072](https://github.com/stefanpenner/ember-cli/pull/2072)
* [ENHANCEMENT] Add `before` and `after` options to `Blueprint.prototype.insertIntoFile`. [#2122](https://github.com/stefanpenner/ember-cli/pull/2122)
* [ENHANCEMENT] Allow `git` based application blueprints. [#2103](https://github.com/stefanpenner/ember-cli/pull/2103)

### 0.0.46

#### Applications

* [`ember new` diff](https://github.com/kellyselden/ember-cli-output/commit/4127ceb7851f28dc32fe50eaeb618754b7fa6027)
* [BUGFIX] Addons shared the same `treePaths` and `treeForMethods` listing. This meant that an addon changing `this.treePaths.vendor` (for example) would modify where
  ALL addons looked for their vendor trees. [#2035](https://github.com/stefanpenner/ember-cli/pull/2035)

#### Addons

* [`ember addon` diff](https://github.com/kellyselden/ember-addon-output/commit/176915ef4c5b01e898db8a85cd2e11a83b7117c3)

### 0.0.45

#### Applications

* [`ember new` diff](https://github.com/kellyselden/ember-cli-output/commit/02106d8aa7873a07c05bf05f5c6ed08f7bb30311)
* [BREAKING ENHANCEMENT] Moved `modulePrefix` to `config/environment.js`. [#1933](https://github.com/stefanpenner/ember-cli/pull/1933)
* [BREAKING ENHANCEMENT] Remove `window.MyAppNameENV`. You will now need to import the configuration instead of relying on using the global.  [#1903](https://github.com/stefanpenner/ember-cli/pull/1903).

```javascript
import ENV from '<appName>/config/environment';
ENV.API_HOST; // example.com
```

* [ENHANCEMENT] Allowing config of asset output paths. [#1904](https://github.com/stefanpenner/ember-cli/pull/1904)
* [ENHANCEMENT] Add a default `.ember-cli` file and document disableAnalytics. [#1801](https://github.com/stefanpenner/ember-cli/pull/1801)
* [BUGFIX] Add location type for test environment. This generally makes using `ember test` with a custom baseURL work properly. [#1915](https://github.com/stefanpenner/ember-cli/pull/1915)
* [ENHANCEMENT] Allow multiple pre-processors per type (for example, using `broccoli-sass` AND `broccoli-less` is now possible). [#1918](https://github.com/stefanpenner/ember-cli/pull/1918)
* [ENHANCEMENT] Update `startApp` to provide app configuration. [#1329](https://github.com/stefanpenner/ember-cli/pull/1329)
* [BUGFIX] Remove manual `env === 'production'` checks. [#1929](https://github.com/stefanpenner/ember-cli/pull/1929)
* [BUGFIX] Fixed an issue where project.config() could be called with undefined environment when starting express server. [#1959](https://github.com/stefanpenner/ember-cli/pull/1959)
* [ENHANCEMENT] Improve blueprint self-documentation by adding additional details to `ember help generate`. [#1279](https://github.com/stefanpenner/ember-cli/pull/1279)
* [ENHANCEMENT] Update `broccoli-asset-rev`to `0.1.1`. [#1945](https://github.com/stefanpenner/ember-cli/pull/1945)
* [ENHANCEMENT] Update app blueprint's `package.json`/`bower.json` to depend on ember-data. [#1873](https://github.com/stefanpenner/ember-cli/pull/1873)
* [BUGFIX] Ensure that things loaded by server/index.js override addons. This changes the middleware ordering so that the app's middlewares are loaded *before*
  the internal middlewares. [#2008](https://github.com/stefanpenner/ember-cli/pull/2008)
* [BUGFIX] Removed broccoli-sweetjs from the internal preprocessor registry. [#2014](https://github.com/stefanpenner/ember-cli/pull/2014)
* [ENHANCEMENT] Pull `podModulePrefix` from config/environment.js. [#2024](https://github.com/stefanpenner/ember-cli/pull/2024)
* [BUGFIX] Exit with a non-zero exit code (to indicate failure), and provide a nice error message if `ember test` runs nothing. [#2025](https://github.com/stefanpenner/ember-cli/pull/2025)

#### Addons

* [`ember addon` diff](https://github.com/kellyselden/ember-addon-output/commit/d217efb35368ae89897896d4e4817711e01b2f6c)
* [ENHANCEMENT] Allow addons to return a public tree. By default anything in an addon's `public/` folder will be copied into a folder for that addon's name
in the output path. [#1930](https://github.com/stefanpenner/ember-cli/pull/1930)
* [BUGFIX] Remove extra nesting of `addon/styles` tree. Previously, the addon styles tree was looking for `addon/styles/styles/`. [#1964](https://github.com/stefanpenner/ember-cli/pull/1964)
* [ENHANCEMENT] Add `config` hook for addons. [#1972](https://github.com/stefanpenner/ember-cli/pull/1972)
* [BUGFIX] Ensure we do not add `ember-addon` twice when running `ember init` (to upgrade an addon). [#1982](https://github.com/stefanpenner/ember-cli/pull/1982)
* [BUGFIX] Allow `addon/templates` to be properly available inside the `my-addon-name.js` file with the correct module name. [#1983](https://github.com/stefanpenner/ember-cli/pull/1983)

#### Blueprints

* [ENHANCEMENT] Add empty function to resource blueprint when resource is singular. [#1946](https://github.com/stefanpenner/ember-cli/pull/1946)
* [BUGFIX] Do not inject application route into app/router.js. [#1953](https://github.com/stefanpenner/ember-cli/pull/1953)
* [ENHANCEMENT] Add `Blueprint.prototype.lookupBlueprint` which allows a blueprint to lookup other Blueprints. This makes it much easier to provide Blueprints that
  augment existing internal blueprints without having to copy and override them completely. [#2016](https://github.com/stefanpenner/ember-cli/pull/2016)

### 0.0.44

#### Applications

* [`ember new` diff](https://github.com/kellyselden/ember-cli-output/commit/d2bf0aa8e1868c45cff88b379b79d062646d1a62)
* [BUGFIX] Provide useful error message when `app/styles/app.ext` is not found. [#1866](https://github.com/stefanpenner/ember-cli/pull/1866) and [#1894](https://github.com/stefanpenner/ember-cli/pull/1894)
* [ENHANCEMENT] Updated dependency broccoli-es3-safe-recast. [#1891](https://github.com/stefanpenner/ember-cli/pull/1898) and [#1898](https://github.com/stefanpenner/ember-cli/pull/1898)
* [ENHANCEMENT] Updated dependency broccoli-merge-trees. [#1891](https://github.com/stefanpenner/ember-cli/pull/1898) and [#1898](https://github.com/stefanpenner/ember-cli/pull/1898)
* [ENHANCEMENT] Updated dependency fs-extra. [#1891](https://github.com/stefanpenner/ember-cli/pull/1898) and [#1898](https://github.com/stefanpenner/ember-cli/pull/1898)
* [ENHANCEMENT] Updated dependency proxy-middleware. [#1891](https://github.com/stefanpenner/ember-cli/pull/1898) and [#1898](https://github.com/stefanpenner/ember-cli/pull/1898)
* [ENHANCEMENT] Updated dependency tiny-lr. [#1891](https://github.com/stefanpenner/ember-cli/pull/1898) and [#1898](https://github.com/stefanpenner/ember-cli/pull/1898)
* [BUGFIX] Update `broccoli-caching-writer` to fix performance regression. [#1901](https://github.com/stefanpenner/ember-cli/pull/1901)
* [BUGFIX] Ensure that a `.bowerrc` without `directory` specified does not error. [#1902](https://github.com/stefanpenner/ember-cli/pull/1902)

#### Addons

* [`ember addon` diff](https://github.com/kellyselden/ember-addon-output/commit/56bc291bde44a0907284da0bfe10de69e3c0f876)
* [BUGFIX] Allow addons with styles to function properly. [#1892](https://github.com/stefanpenner/ember-cli/pull/1892)

#### Blueprints

* [BUGFIX] Fix `ember g http-mock foo` output to pass JSHint. [#1896](https://github.com/stefanpenner/ember-cli/pull/1896)

### 0.0.43

#### Applications

* [`ember new` diff](https://github.com/kellyselden/ember-cli-output/commit/a84279b975a550dc1f0befd2b066d4b1e7ff5c07)
* [BUGFIX] Fix ember init command in empty directory. [#1779](https://github.com/stefanpenner/ember-cli/pull/1779)
* [ENHANCEMENT] Add triggerEvent to `tests/.jshintrc`. [#1782](https://github.com/stefanpenner/ember-cli/pull/1782)
* [ENHANCEMENT] Allow opting out of analytics via `.ember-cli` config file. [#1797](https://github.com/stefanpenner/ember-cli/pull/1797)
* Bump `ember-cli-qunit` version.
* [BUGFIX] Update broccoli-caching-writer dependents to allow linking fallback (enables easier usage of ember-cli from within Vagrant). [#1799](https://github.com/stefanpenner/ember-cli/pull/1799)
* [BUGFIX] Avoid issue where `ember init` stalls on fresh system due to `bower install` prompting for permission to use analytics. [#1805](https://github.com/stefanpenner/ember-cli/pull/1805)
* [BUGFIX] Allow usage of standard Node.js functionality in `config/environments.js` (fixes a regression in 0.0.42). [#1809](https://github.com/stefanpenner/ember-cli/pull/1809)
* [ENHANCEMENT] Make current environment available modules. [#1820](https://github.com/stefanpenner/ember-cli/pull/1820)
* [BUGFIX] Ensures that AppNameENV and EmberENV are setup before the vendor files have been loaded (changes in 0.0.42 caused enabling Ember feature flags impossible from `config/environments.js`). [#1825](https://github.com/stefanpenner/ember-cli/pull/1825)
* [ENHANCEMENT] Ensures that the `<base>` tag changes when the config file is updated. [#1825](https://github.com/stefanpenner/ember-cli/pull/1825)
* [ENHANCEMENT] Injects the `/tests/index.html` with the test environment configuration (was previously whatever server was running). [#1825](https://github.com/stefanpenner/ember-cli/pull/1825)
* [ENHANCEMENT] `bower_components` and `vendor` are kept separate for import purposes. When we moved to separate directories for
  `bower_components/` and `vendor/` in 0.0.41, to allow for users to upgrade easier we merged those two folders into one single `vendor`
  tree.  This meant that you would still `app.import('vendor/baz/foo.js')` and `import Foo from 'vendor';` even if the file actually resides in
  `bower_components/`. This lead to much confusion and forced users to understand the internals that are going on (merging the two directories into `vendor/`).
  Now you would import things from `bower_components/` or `vendor/` if that is where they were on disk. [#1836](https://github.com/stefanpenner/ember-cli/pull/1836)
* [BUGFIX] Allow nested output path, if path does not previously exist. [#1872](https://github.com/stefanpenner/ember-cli/pull/1872)
* [ENHANCEMENT] Update `ember-cli-qunit` to 0.1.0. To avoid vendoring files in the addon and prevent having to run `bower install` within the addon
  itself (in a `postinstall` hook) the addon now installs its required packages directly into the applications `bower.json` file.
  This speeds up the build and make addon development much easier.  [#1877](https://github.com/stefanpenner/ember-cli/pull/1877)

#### Blueprints

* [BUGFIX] `ember g http-proxy` does not truncate the base path on proxied requests. [#1874](https://github.com/stefanpenner/ember-cli/pull/1874)
* [ENHANCEMENT] Add empty function to `ember g resource` generator. [#1817](https://github.com/stefanpenner/ember-cli/pull/1817)
* [ENHANCEMENT] Add {{outlet}} by default when generating a route template. [#1819](https://github.com/stefanpenner/ember-cli/pull/1819)
* [ENHANCEMENT] Remove use of deprecated `view.state` property. [#1826](https://github.com/stefanpenner/ember-cli/pull/1826)
* [BUGFIX] Allow blueprints without files. [#1829](https://github.com/stefanpenner/ember-cli/pull/1829)
* [ENHANCEMENT] Make `ember g adapter` extend from application adapter if present. [#1831](https://github.com/stefanpenner/ember-cli/pull/1831)
* [ENHANCEMENT] Add --base-class options to `ember g adapter`. [#1831](https://github.com/stefanpenner/ember-cli/pull/1831)
* [BUGFIX] Quote module name in object literal for `ember g http-mock`. [#1823](https://github.com/stefanpenner/ember-cli/pull/1823)
* [ENHANCEMENT] Add `Blueprint.prototype.addBowerPackageToProject`. [#1830](https://github.com/stefanpenner/ember-cli/pull/1830)
* [ENHANCEMENT] Add `Blueprint.prototype.insertIntoFile`. [#1857](https://github.com/stefanpenner/ember-cli/pull/1857)

#### Addons

* [`ember addon` diff](https://github.com/kellyselden/ember-addon-output/commit/165ee8069d32fc41bacb943bcb82acc691d0c628)
* [ENHANCEMENT] Expose Addon.prototype.isDevelopingAddon function. [#1785](https://github.com/stefanpenner/ember-cli/pull/1785)
* [ENHANCEMENT] Expose Addon.prototype.treeGenerator function, that automatically handles the
  returning an unwatchedTree vs the bare directory (therefore causing it to be watched). [#1785](https://github.com/stefanpenner/ember-cli/pull/1785)
* [ENHANCEMENT] Add default `Addon.prototype.blueprintsPath` implementation. Now if an addon has a `blueprints/` folder, it will be automatically used
  as the `blueprintsPath`. [#1876](https://github.com/stefanpenner/ember-cli/pull/1876)

### 0.0.42

#### Applications

* [`ember new` diff](https://github.com/kellyselden/ember-cli-output/commit/0e09ae86aa742450d4d88e72fc875a82c524e11f)
* [ENHANCEMENT] Throw an error if an Addon does not specify a name. [#1741](https://github.com/stefanpenner/ember-cli/pull/1741)
* [ENHANCEMENT] Extract `CoreObject` into a standalone package (`core-object`). [#1752](https://github.com/stefanpenner/ember-cli/pull/1752)
* [ENHANCEMENT] Set a default `baseURL` in `test` to allow `testem` to function properly with a custom `baseURL` specified. [#1748](https://github.com/stefanpenner/ember-cli/pull/1748)
* [BUGFIX] Update `broccoli-concat` to solve a performance issue with the recent addon changes (allows better caching when no changes are detected). [#1757](https://github.com/stefanpenner/ember-cli/pull/1757) and [#1766](https://github.com/stefanpenner/ember-cli/pull/1766)
* [BUGFIX] Bring `.bowerrc` file back for `app` blueprint. Helps alleviate upgrade issues, and ensures a parent directories `.bowerrc` cannot break an ember-cli app. [#1761](https://github.com/stefanpenner/ember-cli/pull/1761)
* [ENHANCEMENT] Update and clarify the default project README. [#1768](https://github.com/stefanpenner/ember-cli/pull/1768)
* [BUGFIX] Ensure that `app.import`'ed assets can be properly watched (and trigger a reload upon change). [#1774](https://github.com/stefanpenner/ember-cli/pull/1774)
* [BUGFIX] Ensure that `postBuild` hook is called on addons during `ember build`. [#1775](https://github.com/stefanpenner/ember-cli/pull/1775)
* [BREAKING ENHANCEMENT] Enabled automatic reloads on `config/environment.js` changes. [#1777](https://github.com/stefanpenner/ember-cli/pull/1777)
* [BREAKING ENHANCEMENT] Export the current configuration to a module (`my-app-name/config/environment'). [#1777](https://github.com/stefanpenner/ember-cli/pull/1777)

#### Addons

* [`ember addon` diff](https://github.com/kellyselden/ember-addon-output/commit/e716909c49c3b017385f4e128d3e5aa73a4558b6)

### 0.0.41

* [ENHANCEMENT] Allow calling `this._super.someMethodName()` in subclasses of CoreObject. [#1721](https://github.com/stefanpenner/ember-cli/pull/1721)
* [ENHANCEMENT] `.jshintrc`: disable esnext Promise global (prevents issues when RSVP Promise was intended but
  (non-universally-implemented) global Promise was used instead. [#1723](https://github.com/stefanpenner/ember-cli/pull/1723)
* [BUGFIX] Prevent deletion of files when invalid output-path is provided. [#1649](https://github.com/stefanpenner/ember-cli/pull/1649)
* [BUGFIX] Fix the /tests URL in IE8. [#1707](https://github.com/stefanpenner/ember-cli/pull/1707)
* [ENHANCEMENT] Remove `.bowerrc` file from application blueprint (will still use directory specified in `.bowerrc`, but uses the default
  of `bower_components/` if no `.bowerrc` exists). [#1679](https://github.com/stefanpenner/ember-cli/pull/1679)
* [BUGFIX] Fixes support for `.ember-cli` settings file. [#1676](https://github.com/stefanpenner/ember-cli/pull/1676)
* [BUGFIX] Blueprint: replace multiple occurrences of `__name__` with module name. [#1658](https://github.com/stefanpenner/ember-cli/pull/1658)
* [ENHANCEMENT] Replace internal live-reload middleware with addon. [#1643](https://github.com/stefanpenner/ember-cli/pull/1643)
* [ENHANCEMENT] Add .travis.yml to app blueprint. [#1636](https://github.com/stefanpenner/ember-cli/pull/1636)
* [ENHANCEMENT] Allow individual Blueprints to determine if an entity name is required. [#1631](https://github.com/stefanpenner/ember-cli/pull/1631)
* [ENHANCEMENT] Move `qunit` support into an addon. [#1295](https://github.com/stefanpenner/ember-cli/pull/1295)
* [BUGFIX] Running `ember new foo-bar --dry-run` does not create new directory. [#1602](https://github.com/stefanpenner/ember-cli/pull/1602)
* [ENHANCEMENT] Allow addons to return an `addon` tree that will be namespaced with the addons name. [#1544](https://github.com/stefanpenner/ember-cli/pull/1544)
* [BUGFIX] Ensure non `assets/` files can be served from `public/` or when added via `app.import` (using the `destDir`). [#1549](https://github.com/stefanpenner/ember-cli/pull/1549)
* [ENHANCEMENT] Update `ember-resolver` version (allows for components and their templates to be grouped together). [#1540](https://github.com/stefanpenner/ember-cli/pull/1540)
* [ENHANCEMENT] Update `testem` version. [#1539](https://github.com/stefanpenner/ember-cli/pull/1539)
* [ENHANCEMENT] Remove `originate` from application blueprint.
* [ENHANCEMENT] Add EditorConfig file to blueprints. [#1507](https://github.com/stefanpenner/ember-cli/pull/1507)
* [ENHANCEMENT] Add `Blueprint#beforeInstall". [#1498](https://github.com/stefanpenner/ember-cli/pull/1498)
* [ENHANCEMENT] Add `--type` option (and check) to `controller` and `route` generators. [#1498](https://github.com/stefanpenner/ember-cli/pull/1498)
* [BUGFIX] Call `normalizeEntityName` hook before `locals` hook [#1717](https://github.com/stefanpenner/ember-cli/pull/1717)
* [ENHANCEMENT] replace multiple instances of __name__ in blueprints.
* [ENHANCEMENT] adds http-proxy for explicit, multi proxy use[#1474](https://github.com/stefanpenner/ember-cli/pull/1530)
* [BREAKING ENHANCEMENT] renames apiStub to http-mock to match other http-related generators [#1474] (https://github.com/stefanpenner/ember-cli/pull/1530)
* [ENHANCEMENT] Log proxy server traffic when using `ember serve --proxy` [#1583](https://github.com/stefanpenner/ember-cli/pull/1583)
* [ENHANCEMENT] Remove chain from express server [#1474](https://github.com/stefanpenner/ember-cli/pull/1474)
* [ENHANCEMENT] Remove Blueprint lookup failure stacktrace [#1476](https://github.com/stefanpenner/ember-cli/pull/1476)
* [ENHANCEMENT] --verbose errors option to have SilentError output stacktrace [#1480](https://github.com/stefanpenner/ember-cli/pull/1480)
* [BUGFIX] Modify service blueprint to create explicit injection [#1493](https://github.com/stefanpenner/ember-cli/pull/1493)
* [ENHANCEMENT] Generating a helper now also generates a test [#1503](https://github.com/stefanpenner/ember-cli/pull/1503)
* [BUGFIX] Do not run JSHint against trees returned from an addon.
* [BREAKING ENHANCEMENT] Addons can pull in test assets into test tree [#1453](https://github.com/stefanpenner/ember-cli/pull/1453)
* [BREAKING ENHANCEMENT] Addon model's \_root renamed to root [#1537](https://github.com/stefanpenner/ember-cli/pull/1537)
* [ENHANCEMENT] Addons can recursively add other addons [#1509](https://github.com/stefanpenner/ember-cli/pull/1509)
* [ENHANCEMENT] Upgrade `loader.js` to `1.0.1`. [#1543](https://github.com/stefanpenner/ember-cli/pull/1543)
* [BUGFIX] Allow `public/` to contain files in the root of the project. [#1549](https://github.com/stefanpenner/ember-cli/pull/1549)
* [ENHANCEMENT] Add `robots.txt` and `crossdomain.xml` files in the root of the project. [#1550](https://github.com/stefanpenner/ember-cli/pull/1550)
* [BUGFIX] Generating mixins and utils with several levels of nesting no longer produces a failing test. [#1551](https://github.com/stefanpenner/ember-cli/pull/1551)
* [BREAKING ENHANCEMENT] bower assets moved to bower_components instead of vendor [#1436](https://github.com/stefanpenner/ember-cli/pull/1436)
* [ENHANCEMENT] Move history support into a separate internal addon. [#1552](https://github.com/stefanpenner/ember-cli/pull/1552)
* [ENHANCEMENT] don't assume value of bowerrc.directory [#1553](https://github.com/stefanpenner/ember-cli/pull/1553)
* [ENHANCEMENT] es6 namespaced addons [#1544](https://github.com/stefanpenner/ember-cli/pull/1544)
* [ENHANCEMENT] Removed use of `memoize` from EmberApp. Allows multiple EmberApps to be instantiated [#1361](https://github.com/stefanpenner/ember-cli/issues/1361)
* [ENHANCEMENT] Add `ember destroy` command (removes files added by `generate` command). [#1547](https://github.com/stefanpenner/ember-cli/pull/1547)
* [BUGFIX] Ensure router.js is not modified when ember g route foo --dry-run [#1570](https://github.com/stefanpenner/ember-cli/pull/1570)
* [ENHANCEMENT] Add possibility to hide #ember-testing-container while testing [#1579](https://github.com/stefanpenner/ember-cli/pull/1579)
* [BUGFIX] Fix EmberAddon vendor tree [#1606](https://github.com/stefanpenner/ember-cli/pull/1606)
* [ENHANCEMENT] Addon blueprint [#1374](https://github.com/stefanpenner/ember-cli/pull/1374)
* [BUGFIX] Fix addons with empty directories [#]()
* [BUGFIX] Fix tests/helpers/start-app.js location from addon generator [#1626](https://github.com/stefanpenner/ember-cli/pull/1626)
* [BUGFIX] Allow addons to use history support middleware [#1632](https://github.com/stefanpenner/ember-cli/pull/1632)
* [ENHANCEMENT] Upgrade `broccoli-ember-hbs-template-compiler` to `1.6.1`.
* [ENHANCEMENT] Allow file patterns to be ignored by LiveReload [#1706](https://github.com/stefanpenner/ember-cli/pull/1706)
* [BUGFIX] Switch to OS-friendly line endings [#1718](https://github.com/stefanpenner/ember-cli/pull/1718)
* [BUGFIX] Prevent file deletions when the build `--output-path` is a parent directory [#1730](https://github.com/stefanpenner/ember-cli/pull/1730)

### 0.0.40

* [BUGFIX] fix detection of static files to allow periods in urls [#1399](https://github.com/stefanpenner/ember-cli/pull/1399)
* [BUGFIX] fix processing of import statements in css [#1400](https://github.com/stefanpenner/ember-cli/pull/1400)
* [BUGFIX] fix detection of requests to be proxied [#1263](https://github.com/stefanpenner/ember-cli/pull/1263)
* [BUGFIX] fix ember update (broken promises) [#1265](https://github.com/stefanpenner/ember-cli/pull/1265)
* [BUGFIX] eagerly requireing inquirer was costing ~100ms -> 150ms on boot [https://github.com/stefanpenner/ember-cli/commit/0ae78df5b4772b126facfed1d3203e9c695e80a1)
* [BUGFIX] Fix issue with invalid warnings (regarding files in the root of `vendor/`) on Windows. [#1264](https://github.com/stefanpenner/ember-cli/issues/1264)
* [BUGFIX] Fix addons being unable to use `app.import` to pull in non-js/css assets from their own `vendor/` tree. [#1159](https://github.com/stefanpenner/ember-cli/pull/1159)
* [ENHANCEMENT] When using `app.import` to import non-js/css assets, you can now specify the destination of the asset. [#1159](https://github.com/stefanpenner/ember-cli/pull/1159)
* [BUGFIX] Fix issue with `ember build` failing if the public/ folder was deleted. [#1270](https://github.com/stefanpenner/ember-cli/issues/1270)
* [BREAKING ENHANCEMENT] CoffeeScript support is now brought in by `ember-cli-coffeescript`. To use CoffeeScript with future versions run `npm install --save-dev ember-cli-coffeescript` (and `broccoli-coffee` is no longer needed as a direct dependency). [#1289](https://github.com/stefanpenner/ember-cli/pull/1289)
* [BUGFIX] `Blueprint.prototype.normalizeEntityName`'s return value should update the entity name. [#1283](https://github.com/stefanpenner/ember-cli/issues/1283)
* [BREAKING ENHANCEMENT] Move test only js/css assets into test-vendor.js and test-vendor.css respectively. [#1288](https://github.com/stefanpenner/ember-cli/pull/1288)
* [ENHANCEMENT] Update default Ember version to 1.6.0.
* [ENHANCEMENT] Display friendly error message when the server fails to start (e.g. address in use). [#1306](https://github.com/stefanpenner/ember-cli/pull/1306)
* [BREAKING ENHANCEMENT] Rename test-vendor.{css,js} to test-support.{css,js} to better reflect its role. [#1320](https://github.com/stefanpenner/ember-cli/pull/1320)
* [BUGFIX] Store version check information correctly, and only change the `lastVersionCheckAt` timestamp when the version is checked from npm. [#1323](https://github.com/stefanpenner/ember-cli/pull/1323)
* [BUGFIX] Update `broccoli-es3-safe-recast` to fix bugs with incorrectly replaced segments. [#1340](https://github.com/stefanpenner/ember-cli/pull/1340)
* [ENHANCEMENT] EmberApp can take jshintrc path options for app and test jshintrc files. [#1341](https://github.com/stefanpenner/ember-cli/pull/1341)
* [ENHANCEMENT] Using broccoli-sass > 0.2.0 now allows you to use .sass files. [#1367](https://github.com/stefanpenner/ember-cli/pull/1367)
* [ENHANCEMENT] EmberAddon constructor to build an EmberApp object with defaults for addon projects. [#1343](https://github.com/stefanpenner/ember-cli/pull/1343)
* [ENHANCEMENT] Allow addons to be vendored outside of node modules [#1370](https://github.com/stefanpenner/ember-cli/pull/1370)
* [ENHANCEMENT] Make "ember version" show npm and Node version (versions of all loaded modules with "--verbose" switch). [#1307](https://github.com/stefanpenner/ember-cli/pull/1307)
* [BUGFIX] Duplicate-checking for generating routes now accounts for `"`-syntax. [#1371](https://github.com/stefanpenner/ember-cli/pull/1371)
* [BREAKING BUGFIX] Standard variables passed in to Blueprints now handle slashes better. Breaking if you relied on the old behavior. [#1278](https://github.com/stefanpenner/ember-cli/pull/1278)
* [BUGFIX] Generating a route named 'basic' no longer adds it to router.js. [#1390](https://github.com/stefanpenner/ember-cli/pull/1390)
* [ENHANCEMENT] EmberAddon constructor defaults `process.env.EMBER_ADDON_ENV` to "development". [#]()
* [ENHANCEMENT] Tests now run with the "test" environment by default, `config/environment.js` contains an (empty) section for the "test" environment [#1401](https://github.com/stefanpenner/ember-cli/pull/1401)
* [ENHANCEMENT] Add Git initialization to `ember new` command [#1369](https://github.com/stefanpenner/ember-cli/pull/1369)
* [ENHANCEMENT] Addons can export an object instead of a function [#1377](https://github.com/stefanpenner/ember-cli/pull/1377)
* [ENHANCEMENT] Addons will automatically load a generic addon constructor that includes app/vendor trees based on treesFor property if no main key is specified in package.json. [#1377](https://github.com/stefanpenner/ember-cli/pull/1377)
* [ENHANCEMENT] Disable `LOG_RESOLVER` flag to reduce console.log noise by default. [#1431](https://github.com/stefanpenner/ember-cli/pull/1431)
* [ENHANCEMENT] Update `broccoli-asset-rev`to `0.0.17`
* [ENHANCEMENT] Upgrade `ember-qunit` to `0.1.8`. [#1427](https://github.com/stefanpenner/ember-cli/pull/1427)
* [BUGFIX] Fix pod based templates (was broken with the advent of the `templates` tree). [#4138](https://github.com/stefanpenner/ember-cli/pull/1438)
* [ENHANCEMENT] ExpressServer middleware extracted to addons that are always pulled into every Project first [#1446](https://github.com/stefanpenner/ember-cli/pull/1446)

### 0.0.39

* [BUGFIX] `ember build --watch` should run until SIGTERM. [#1197](https://github.com/stefanpenner/ember-cli/issues/1197)
* [BUGFIX] Failed build should return non-zero exit code. [#1169](https://github.com/stefanpenner/ember-cli/pull/1169)
* [BUGFIX] improve startup time by up to 3x
* [BUGFIX] Ensure `ember generate` always operate in relation to project root. [#1165](https://github.com/stefanpenner/ember-cli/pull/1165)
* [ENHANCEMENT] Upgrade `ember-cli-ember-data` to `0.1.0`. [#1178](https://github.com/stefanpenner/ember-cli/pull/1178)
* [BUGFIX] Update `ember-cli-ic-ajax` to prevent warnings. [#1180](https://github.com/stefanpenner/ember-cli/pull/1180)
* [BUGFIX] Throw error when trailing slash present in argument to `ember generate`. [#1184](https://github.com/stefanpenner/ember-cli/pull/1184)
* [ENHANCEMENT] Don't expect `Ember` or `Em` to be global in tests. `Ember` or `Em` needs to be imported. [#1201](https://github.com/stefanpenner/ember-cli/pull/1201)
* [BUGFIX] Make behavior of `--dry-run` more obvious & add `--skip-npm` and `--skip-bower`. [#1205](https://github.com/stefanpenner/ember-cli/pull/1205)
* [ENHANCEMENT] Remove .gitkeep files from `ember init` inside an existing project [#1209](https://github.com/stefanpenner/ember-cli/pull/1209)
* [ENHANCEMENT] Addons can add commands to the local `ember` command. [#1196](https://github.com/stefanpenner/ember-cli/pull/1196)
* [ENHANCEMENT] Addons can implement a postBuild hook. [#1215](https://github.com/stefanpenner/ember-cli/pull/1215)
* [ENHANCEMENT] Addons can add post-processing steps to the `Brocfile.js` process. [#1214](https://github.com/stefanpenner/ember-cli/pull/1214)
* [ENHANCEMENT] `broccoli-asset-rev` has been moved to an addon using the standard addon post-processing hooks. [#1214](https://github.com/stefanpenner/ember-cli/pull/1214)
* [ENHANCEMENT] Allow `app.toTree` to accept an array of additional trees to merge in the final output. [#1214](https://github.com/stefanpenner/ember-cli/pull/1214)
* [BUGFIX] Only run JSHint after preprocessing. [#1221](https://github.com/stefanpenner/ember-cli/pull/1221)
* [ENHANCEMENT] Addons can add blueprints. [#1222](https://github.com/stefanpenner/ember-cli/pull/1222)
* [ENHANCEMENT] Allow testing of production assets. [#1230](https://github.com/stefanpenner/ember-cli/pull/1230)
* [ENHANCEMENT] Provide Ember CLI version to Project model. [#1239](https://github.com/stefanpenner/ember-cli/pull/1239)
* [BREAKING ENHANCEMENT] Split `app/templates` into its own tree to prevent preprocessing template files as if they were JavaScript. [#1238](https://github.com/stefanpenner/ember-cli/pull/1238)
* [ENHANCEMENT] Print a warning when using `app.import` for assets in the root of `vendor/` (this is a significant performance penalty).
* [ENHANCEMENT] Model generation no longer requires an attribute type. [#1252](https://github.com/stefanpenner/ember-cli/pull/1252)
* [ENHANCEMENT] Allow vendor files to be configurable. [#1187](https://github.com/stefanpenner/ember-cli/pull/1187)


### 0.0.38

* accidentally deploy with node v0.0.11 which builds an invalid package

### 0.0.37

* [BREAKING BUGFIX] ensure the CLI exits with the correct status, fixes hanging tests and some non-graceful exit cleanups [#1150](https://github.com/stefanpenner/ember-cli/pull/1150)
* [BUGFIX] Ensure EDITOR is set before allowing edit in ember init. [#1090](https://github.com/stefanpenner/ember-cli/pull/1090)
* [BUGFIX] Display message to user when diff cannot be applied cleanly [#1091](https://github.com/stefanpenner/ember-cli/pull/1091)
* [ENHANCEMENT] Notify when an ember-cli update is available, and add `ember update` command. [#899](https://github.com/stefanpenner/ember-cli/pull/899)
* [BUGFIX] Ensure that build output directory is cleaned up properly. [#1122](https://github.com/stefanpenner/ember-cli/pull/1122)
* [BUGFIX] Ensure that non-zero exit code is used when running `ember test` with failing tests. [#1123](https://github.com/stefanpenner/ember-cli/pull/1123)
* [BREAKING ENHANCEMENT] Change the expected interface for the `./server/index.js` file. It now receives the instantiated `express` server. [#1097](https://github.com/stefanpenner/ember-cli/pull/1097)
* [ENHANCEMENT] Allow addons to provide server side middlewares. [#1097](https://github.com/stefanpenner/ember-cli/pull/1097)
* [ENHANCEMENT] Automatically pluralize the attribute when generating a model. [#1120](https://github.com/stefanpenner/ember-cli/pull/1120)
* [BUGFIX] Make sure non-dasherized model attributes are also added to generated tests. [#1120](https://github.com/stefanpenner/ember-cli/pull/1120)
* [ENHANCEMENT] Upgrade `ember-qunit-notifications` to `0.0.3`. [#1117](https://github.com/stefanpenner/ember-cli/pull/1117)
* [ENHANCEMENT] Allow addons to specify load ordering. [#1132](https://github.com/stefanpenner/ember-cli/pull/1132)
* [ENHANCEMENT] Adds `ember build --watch` [#1131](https://github.com/stefanpenner/ember-cli/pull/1131)
* [BREAKING ENHANCEMENT] Accept options as second parameter of ember-app#import. Pass modules as exports. [#1121](https://github.com/stefanpenner/ember-cli/pull/1121)

### 0.0.36

* deployed bundled package with outdated bundled depds... Likely user
  error (by @stefanpenner)

### 0.0.35

* [BUGFIX] Ensure that vendored JS files are concatted in a safe way (to prevent issues with ASI). [#988](https://github.com/stefanpenner/ember-cli/pull/988)
* [ENHANCEMENT] Use the `Project` model to load the project name and environment configuration (removes boilerplate from `Brocfile.js`). [#989](https://github.com/stefanpenner/ember-cli/pull/989)
* [BUGFIX] Pass `--port` option through when calling `ember test --port 8987` (allows overriding the port when running concurrent `ember test` commands). [#991](https://github.com/stefanpenner/ember-cli/pull/991)
* [ENHANCEMENT] Add `.ember-cli` configuration file. [#563](https://github.com/stefanpenner/ember-cli/pull/563)
* [ENHANCEMENT] Add edit capability to `ember init`. [#1000](https://github.com/stefanpenner/ember-cli/pull/1000)
* [ENHANCEMENT] Add the current environment to the application config (the `MyApplicationENV` global). [#1017](https://github.com/stefanpenner/ember-cli/pull/1017)
* [BUGFIX] Ensure that the project `.jshintrc` file is looked up in the project's root. [#1019](https://github.com/stefanpenner/ember-cli/pull/1019)
* [ENHANCEMENT] Allow addons to hook into the application build process. [#1025](https://github.com/stefanpenner/ember-cli/pull/1025)
* [ENHANCEMENT] Allow addons to register custom preprocessors. [#1030](https://github.com/stefanpenner/ember-cli/pull/1030)
* [BUGFIX] Prevent route blueprint adding duplicate entries to router.js [#1042](https://github.com/stefanpenner/ember-cli/pull/1042)
* [ENHANCEMENT] Add blueprint listing in ember help generate. [#952](https://github.com/stefanpenner/ember-cli/pull/952)
* [BUGFIX] Add missing descriptions for `build`, `serve`, and `test` commands. [#1045](https://github.com/stefanpenner/ember-cli/issues/1045)
* [ENHANCEMENT] Do not remove output directory. This allows easier cross-project symlinking (previous behavior broke the link when the output path was destroyed). [#1034](https://github.com/stefanpenner/ember-cli/pull/1034)
* [ENHANCEMENT] Keep output path (`/dist` by default) up to date with both `ember server` and `ember build`. [#1034](https://github.com/stefanpenner/ember-cli/pull/1034)
* [ENHANCEMENT] Use the `ember-cli-ic-ajax` addon to bring in ic-ajax. [#1047](https://github.com/stefanpenner/ember-cli/issues/1047)
* [ENHANCEMENT] Use the `ember-cli-ember-data` addon to bring in ember-data. [#1047](https://github.com/stefanpenner/ember-cli/issues/1047)
* [BUGFIX] Allow fingerprinting to be enabled/disabled in a more custom way. [#1066](https://github.com/stefanpenner/ember-cli/pull/1066)
* [ENHANCEMENT] Use `ember-addon` as the "addon" keyword. [#1071](https://github.com/stefanpenner/ember-cli/pull/1071)
* [ENHANCEMENT] loader should now support CJS mode of AMD.
* [ENHANCEMENT] Upgrade broccoli-asset-rev to 0.0.6 and allow passing a `customHash` in fingerprint options. [#1024](https://github.com/stefanpenner/ember-cli/pull/1024)

### 0.0.34

* [BUGFIX] broccoli-es6-safe-recast now once again has one-at-a-time semantics this improves incremental rebuild performance
* [BUGFIX] upgrade broccoli-sane-watcher to include better error messages when attempting to watch non-existent files
* [ENHANCEMENT] Allow opting out of `ES3SafeFilter`. [#966](https://github.com/stefanpenner/ember-cli/pull/966)
* [ENHANCEMENT] Provide `--watcher` option for switching between polling and events-based file watching. [#970](https://github.com/stefanpenner/ember-cli/pull/970)
* [BUGFIX] Ensure that tmp/ is cleaned up after running `ember server` or `ember test --server`. [#971](https://github.com/stefanpenner/ember-cli/pull/971)
* [BUGFIX] Fix errors with certain `generate` commands that depend on `inflection`. [f016820](https://github.com/stefanpenner/ember-cli/commit/f016820)
* [BUGFIX] Do not wrap `vendor` assets in eval when `wrapInEval` is set. [#983](https://github.com/stefanpenner/ember-cli/pull/983)
* [ENHANCEMENT] Use `wrapInEval` by default for application assets when running in development. [#983](https://github.com/stefanpenner/ember-cli/pull/983)
* [ENHANCEMENT] Add integration-test blueprint [#985](https://github.com/stefanpenner/ember-cli/pull/985)

### 0.0.33

* [BUGFIX] broccoli-sane-watcher now recovers after filters throw [#940](https://github.com/stefanpenner/ember-cli/pull/940)
* [ENHANCEMENT] Use ember-data.prod.js when ENV=production [#909](https://github.com/stefanpenner/ember-cli/pull/909).
* [BUGFIX] Ensure that config/environment is findable and required when setting up baseURL for server. [#916](https://github.com/stefanpenner/ember-cli/pull/916)
* [BUGFIX] Fix importing of non-JS/CSS [#915](https://github.com/stefanpenner/ember-cli/pull/915)
* [ENHANCEMENT] Use `window.MyProjectNameENV` instead of `window.ENV`. [#922](https://github.com/stefanpenner/ember-cli/pull/922)
* [BUGFIX] Disallow projects with periods in their name. [#927](https://github.com/stefanpenner/ember-cli/pull/927)
* [ENHANCEMENT] Allow customization of Javascript minification options. [#928](https://github.com/stefanpenner/ember-cli/pull/928)
* [BUGFIX] TestServer now waits until the build is done before starting. [#932](https://github.com/stefanpenner/ember-cli/pull/932)
* [ENHANCEMENT] Upgrade `leek` to `0.0.6`. [#934](https://github.com/stefanpenner/ember-cli/pull/934)
* [BUGFIX] `leek` upgrade fixes [#642](https://github.com/stefanpenner/ember-cli/issues/642), [#709](https://github.com/stefanpenner/ember-cli/issues/709)
* [ENHANCEMENT] Allow disabling of automatic fingerprinting. [#930](https://github.com/stefanpenner/ember-cli/pull/930)
* [ENHANCEMENT] Update ember-cli-shims to add `ember-data` shim. [#941](https://github.com/stefanpenner/ember-cli/pull/941)
* [ENHANCEMENT] Update default jshint settings to require importing Ember. [#941](https://github.com/stefanpenner/ember-cli/pull/941)
* [ENHANCEMENT] Bring generators in-house via blueprints. [#747](https://github.com/stefanpenner/ember-cli/pull/747)
* [BUGFIX] Only process application code with ES3SafeFilter. [#949](https://github.com/stefanpenner/ember-cli/pull/949)
* [ENHANCEMENT] Separate application code from vendor code. Generate `/assets/vendor.js` for vendored code. [#949](https://github.com/stefanpenner/ember-cli/pull/949)
* [ENHANCEMENT] Provide `registry` access from `EmberApp`. [#955](https://github.com/stefanpenner/ember-cli/pull/955)
* [BUGFIX] Ensure that `EmberENV` is setup (to allow enabling flagged features). [#958](https://github.com/stefanpenner/ember-cli/pull/958)

### 0.0.29

* [ENHANCEMENT] less CPU intensive watching thanks to @krisselden's https://github.com/krisselden/broccoli-sane-watcher and @amasad's https://github.com/amasad/sane
* [BUGFIX] Upgrade broccoli-es6-concatenator to 0.1.6 to fix a concatenation issue. [broccoli-es6-concatenator#17](https://github.com/joliss/broccoli-es6-concatenator/pull/17)
* [BUGFIX] prevent pointless event emitter memory leak warning [#850](https://github.com/stefanpenner/ember-cli/pull/850)
* [ENHANCEMENT] add and es3 safe transpile step: specifically promise.catch and promise.finally -> promise['catch'] & promise['finally']. In addition we cover afew more variables see: https://github.com/stefanpenner/es3-safe-recast [#823](https://github.com/stefanpenner/ember-cli/pull/823)
* [ENHANCEMENT] Load the vendor.css in the rendered HTML. [#728](https://github.com/stefanpenner/ember-cli/pull/728)
* [ENHANCEMENT] Allow `testem` port to be specified when running `ember test --server`. [#729](https://github.com/stefanpenner/ember-cli/pull/729)
* [BUGFIX] Use EMBER_ENV if specified in ENV_VARIABLES `EMBER_ENV=production ember build`. [#753](https://github.com/stefanpenner/ember-cli/pull/753)
* [ENHANCEMENT] If both EMBER_ENV and --environment are specified, use EMBER_ENV. [#753](https://github.com/stefanpenner/ember-cli/pull/753)
* [ENHANCEMENT] Update broccoli-jshint to 0.5.0 (more efficient caching for faster rebuilds). [#758](https://github.com/stefanpenner/ember-cli/pull/758)
* [ENHANCEMENT] Ensure that the `app/templates/components` directory is created automatically. [#761](https://github.com/stefanpenner/ember-cli/pull/761)
* [BUGFIX] For `ember-init`, Use app name if specified, over package.json or cwd name. [#792](https://github.com/stefanpenner/ember-cli/pull/792)
* [ENHANCEMENT] Add support for Web Notifications for QUnit test suite with ember-qunit-notifications. [#804](https://github.com/stefanpenner/ember-cli/pull/804)
* [BUGFIX] Ensure that files in app/ are JSHinted properly. [#832](https://github.com/stefanpenner/ember-cli/pull/832)
* [ENHANCEMENT] Update ember-load-initializers to 0.0.2.
* [ENHANCEMENT] Add broccoli-asset-rev for fingerprinting + source re-writing. [#814](https://github.com/stefanpenner/ember-cli/pull/814)
* [BUGFIX] Prevent broccoli from watching `node_modules/ember-cli/lib/broccoli/`. [#857](https://github.com/stefanpenner/ember-cli/pull/857)
* [BUGFIX] Prevent collision between running `ember server` and `ember test --server` simultaneously. [#862](https://github.com/stefanpenner/ember-cli/pull/862)
* [ENHANCEMENT] Show timing and slow tree listing for each rebuild. [#860](https://github.com/stefanpenner/ember-cli/pull/860) & [#865](https://github.com/stefanpenner/ember-cli/pull/865)
* [BUGFIX] Disable `wrapInEval` by default. [#866](//github.com/stefanpenner/ember-cli/pull/866)
* [ENHANCEMENT] Allow passing `tests` and `hinting` to `new EmberApp()`. [#876](https://github.com/stefanpenner/ember-cli/pull/876)
* [BUGFIX] Prevent slow tree printout during `ember test --server` from bleeding through `testem` UI.[#877](https://github.com/stefanpenner/ember-cli/pull/877)
* [ENHANCEMENT] Remove unused `vendor/_loader.js` file. [#880](https://github.com/stefanpenner/ember-cli/pull/880)
* [ENHANCEMENT] Allow disabling JSHint tests from within QUnit UI. [#878](https://github.com/stefanpenner/ember-cli/pull/878)
* [ENHANCEMENT] Upgrade `ember-resolver` to `0.1.1` (and lock down version in `bower.json`). [#885](https://github.com/stefanpenner/ember-cli/pull/885)

### 0.0.28

* [FEATURE] The `baseURL` in your `environment.js` now gets the leading and trailing slash automatically if you omit them. [#683](https://github.com/stefanpenner/ember-cli/pull/683)
* [FEATURE] The development server now serves the site under the specified `baseURL`. [#683](https://github.com/stefanpenner/ember-cli/pull/683)
* [FEATURE] Expose server: Bring back the API stub's functionality, give users the opportunity to add their own middleware. [#683](https://github.com/stefanpenner/ember-cli/pull/683)
* [ENHANCEMENT] `project.require()` can now be used to require files from the user's project. [#683](https://github.com/stefanpenner/ember-cli/pull/683)
* [ENHANCEMENT] Plugins can fall back to alternate file extensions (i.e scss, sass)
* [BUGFIX] Fix incorrect generation of all `vendor/` assets in build output. [#645](https://github.com/stefanpenner/ember-cli/pull/645)
* [ENHANCEMENT] Update to Broccoli 0.12. Prevents double initial rebuilds when running `ember server`. [#648](https://github.com/stefanpenner/ember-cli/pull/648)
* [BREAKING ENHANCEMENT] The generated `app.js` and `app.css` files are now named for your application name. [#638](https://github.com/stefanpenner/ember-cli/pull/638)
* [ENHANCEMENT] added first iteration of a slow but thorough acceptance
  test. A new app is generated, dependencies resolve, and the test for
  that base app are run.  [#614](https://github.com/stefanpenner/ember-cli/pull/614)
* [ENHANCEMENT] Use handlebars-runtime in production. [#675](https://github.com/stefanpenner/ember-cli/pull/675)
* [BUGFIX] Do not watch `vendor/` for changes (watching vendor dramatically increases CPU usage). [#693](https://github.com/stefanpenner/ember-cli/pull/693)
* [ENHANCEMENT] Minify CSS [#688](https://github.com/stefanpenner/ember-cli/pull/688)
* [ENHANCEMENT] Allows using app.import for things other than JS and CSS (i.e. fonts, images, json, etc). [#699](https://github.com/stefanpenner/ember-cli/pull/699)
* [BUGFIX] Fix `ember --help` output for test and version commands. [#701](https://github.com/stefanpenner/ember-cli/pull/701)
* [BUGFIX] Fix package.json preprocessor dependencies not being included in the registry. [#703](https://github.com/stefanpenner/ember-cli/pull/703)
* [BUGFIX] Update `testem` version to fix error thrown for certain assertions when running `ember test`, also fixes issue with `ember test --server` in Node 0.10. [#714](https://github.com/stefanpenner/ember-cli/pull/714)

### 0.0.27

* [BUGFIX] ` ENV.LOG_MODULE_RESOLVER` must be set pre-1.6 to get better container logging.
* [FEATURE] Added support for ember-scripts preprocessing.
* [ENHANCEMENT] Refactor `blueprint.js` to remove unnecessary variable assignment, change double iteration to simple reduce, and remove function that only swapped arguments and called through. [#537](https://github.com/stefanpenner/ember-cli/pull/537)
* [ENHANCEMENT] Refactor `test-loader.js` for readability and to prevent unnecessary iterations [#524](https://github.com/stefanpenner/ember-cli/pull/524)
* [ENHANCEMENT] Remove `Ember.setupForTesting` and
  `Router.reopen({location: 'none'});` from test helpers [#516](https://github.com/stefanpenner/ember-cli/pull/516).
* [ENHANCEMENT] Update loom-generators-ember-appkit to `^1.1.1`.
* [BUGFIX] Whitelist `ic-ajax` exports to prevent import validation warnings. [#533](https://github.com/stefanpenner/ember-cli/pull/533)
* [BUGFIX] `ember init` fails on `NULL_PROJECT` ([#546](https://github.com/stefanpenner/ember-cli/pull/546))
* [ENHANCEMENT] Files added by ember-cli should not needed to be specified in `Brocfile.js`. [#536](https://github.com/stefanpenner/ember-cli/pull/536)
* [ENHANCEMENT] Ensure minified output is using `compress` and `mangle` options with `uglify-js`. [#564](https://github.com/stefanpenner/ember-cli/pull/564)
* [BUGFIX] Update to Broccoli 0.10.0. This should resolve the primary issue `ember-cli` has on `Windows`. [#578](https://github.com/stefanpenner/ember-cli/pull/578)
* [ENHANCEMENT] Always Precompile Handlebars templates. [#574](https://github.com/stefanpenner/ember-cli/pull/574)
* [ENHANCEMENT] Update to Broccoli 0.11.0. This provides better timing information for `Watcher`. [#587](https://github.com/stefanpenner/ember-cli/pull/587)
* [ENHANCEMENT] Track rebuild timing. [#588](https://github.com/stefanpenner/ember-cli/pull/587)
* [ENHANCEMENT] Remove global defined helpers in favor of https://api.qunitjs.com/equal https://api.qunitjs.com/strictEqual/, etc. [#579](https://github.com/stefanpenner/ember-cli/pull/579)
* [BREAKING BUGFIX] No longer rely on `broccoli-bower` to automatically import vendored files. Use `app.import` to import dependencies and specify modules to whitelist. [#562](https://github.com/stefanpenner/ember-cli/pull/562)
* [ENHANCEMENT] Removed `proxy-url` and `proxy-host` parameters and introduced `proxy` param with full proxy url. ([#567](https://github.com/stefanpenner/ember-cli/pull/567))
* [BREAKING ENHANCEMENT] Update to jQuery 1.11.1. ** updates `bower.json`
* [ENHANCEMENT] When using non-npm installed package (aka "running on master") the branch name and SHA are now printed along with the prior version number. [#634](https://github.com/stefanpenner/ember-cli/pull/634)

### 0.0.25

* [BUGFIX] The blueprinted application's `package.json` forces an older version of `ember-cli`. Fixed in [#518](https://github.com/stefanpenner/ember-cli/pull/518).

### 0.0.24

* Changes to `index.html`: Script tags were moved into body, `ENV` and the app are now defined in the same script tag.
* introduce NULL Project, to gracefully handle out-of-project
  invocations of the cli. Like new/init [fixes #502]
* pre 1.0.0 dependency are now locked down to exact versions, post 1.0.0 deps are in good faith semver locked.
* patch to quickfix some broccoli + Windows IO issues. We expect a proper solution soon, but this will hold us over (#493)[https://github.com/stefanpenner/ember-cli/pull/493]
* Add a custom watcher to make broccoli more usable on windows by catching file errors ([493](https://github.com/stefanpenner/ember-cli/pull/493)).
* Allow `ember new` and `ember init` to receive a `blueprint` argument to allow for alternative project scaffolding ([462](https://github.com/stefanpenner/ember-cli/pull/462))
* Add `ember test` with Testem integration ([388](https://github.com/stefanpenner/ember-cli/pull/388)).
* some improvements to bower dependency management, unfortunately until bower.json stabilizes broccoli-bower stability is at the whim of bower component authors.
* introduce maintainable + upgradable ember app specific brocfile filter
  ([396](https://github.com/stefanpenner/ember-cli/pull/396))
* ember cli now attempts to use the project-local ember-cli if
  available, this should help with people who have multiple versions of
  the cli installed. ([5a3c9a](https://github.com/stefanpenner/ember-cli/commit/5a3c9a97e407c128939feb5bd8cd98db2a8e3181))
* Complete restructuring of how ember-cli works internally
* `ember help` now offers nicely colored output
* Extracts shims in vendor into bower package ([#342](https://github.com/stefanpenner/ember-cli/pull/342))
  * locks it to version `0.0.1`
* Extracts initializers autoloading into bower package ([#337](https://github.com/stefanpenner/ember-cli/pull/337))
  * locks it to version `0.0.1`
* Introduces broccoli-bower ([#333](https://github.com/stefanpenner/ember-cli/pull/333))
  * locks it to version `0.2.0`
* Fix issue where app.js files are appended to tests.js ([#347](https://github.com/stefanpenner/ember-cli/pull/347))
* upgrade broccoli to `0.9.0` [v0.9.0 brocfile changes](https://gist.github.com/joliss/15630762fa0f43976418)
* Use configuration from `config/environments.js` to pass options to `Ember.Application.create`. ([#370](https://github.com/stefanpenner/ember-cli/pull/370))
* Adds `ic-ajax` to the list of ignored modules for tests([#378](https://github.com/stefanpenner/ember-cli/pull/378))
* Adds per command help output ([#376](https://github.com/stefanpenner/ember-cli/pull/376))
* Ensures that the broccoli trees are cleaned up properly. ([#444](https://github.com/stefanpenner/ember-cli/pull/444))
* Integrate leek package for ember-cli usage analytics reporting. ([#448](https://github.com/stefanpenner/ember-cli/pull/448))
* Generate current live build to `tmp/output/` when running `ember server`. This is very useful for
  debugging the current Broccoli tree without manually running `ember build`. ([#457](https://github.com/stefanpenner/ember-cli/pull/457))
* Use `tmp/output/` directory created in [#457](https://github.com/stefanpenner/ember-cli/pull/457) for Testem setup.
  This allows using the `testem` command to run Testem in server mode (allowing capturing multiple browsers and other goodies). [#463](https://github.com/stefanpenner/ember-cli/pull/463)
* Added `ember test --server` to run the `testem` command line server. `ember test --server` will automatically re-run your tests after a rebuild. [#474](https://github.com/stefanpenner/ember-cli/pull/474)
* Add JSHinting for `app/` and `test/` trees when building in development. This generates console logs as well as QUnit tests (so that `ember test` shows failures). [#482](https://github.com/stefanpenner/ember-cli/pull/482)
* Use the name specified in `package.json` while doing `ember init`. This allows you to use a different application name than your folder name. [#491](https://github.com/stefanpenner/ember-cli/pull/491)
* Allow disabling live reload via `ember server --live-reload=false`. [#510](https://github.com/stefanpenner/ember-cli/pull/510)

### 0.0.23

* Adds ES6 import validation ([#209](https://github.com/stefanpenner/ember-cli/pull/209))
* CSS broccoli fixes ([#325](https://github.com/stefanpenner/ember-cli/pull/325))
* Speed up boot ([#273](https://github.com/stefanpenner/ember-cli/pull/273))

### 0.0.22

* Makes sure that user cannot create an application named `test`([#256](https://github.com/stefanpenner/ember-cli/pull/256))
* Adds broccoli-merge-trees dependency and updates Brocfile to use it
* Locks blueprint to particular version of ember-cli, broccoli & friends:
  * ember-cli 0.0.21
  * broccoli (v0.7.2)
  * broccoli-es6-concatenator (v0.1.4)
  * broccoli-static-compiler (v0.1.4)
  * broccoli-replace version (v0.1.5)

### 0.0.21

* Use `loader.js` from `bower` ([0c1e8d28](https://github.com/stefanpenner/ember-cli/commit/0c1e8d28ca4bf6d24dc28af1fa4736690394eb5a))
* Drops implementation files ([54df0288](https://github.com/twokul/ember-cli/commit/54df0288cd456aec782f0cbda269c603fe7be005))
* Drop boilerplate tests ([c6f7475e](https://github.com/twokul/ember-cli/commit/c6f7475e0c8b3013b4af8ea5139aa25818aedeaf))
* Use named-amd version of `ic-ajax` ([#225](https://github.com/stefanpenner/ember-cli/pull/225))
* Separate `tests` and `app` code. Tests are now within 'assets/tests.js' (#220).
* Implement `--proxy-port` and `--proxy-host` parameters to `ember server` command (#40)
* Add support for `.ember-cli` file to provide default flags to commands ([7b90bd9](https://github.com/stefanpenner/ember-cli/commit/dfac84ffd27acedfd18189a0e4b0b5d3fb13bd7b))
* Ember initializers are required automatically ([#242](https://github.com/stefanpenner/ember-cli/pull/242))
* Supports alternate preprocessors (eg. broccoli-sass vs. broccoli-ruby-sass) ([59ddbd](https://github.com/stefanpenner/ember-cli/commit/59ddbdf4ce14e8f514d124e158cfdc9708026623))
* Also exposes `registerPlugin` method on preprocessor module that allows anyone to register additional plugins ([59ddbd](https://github.com/stefanpenner/ember-cli/commit/59ddbdf4ce14e8f514d124e158cfdc9708026623))

### 0.0.20

* Run tests through /tests.
* Integrate ember-qunit.
* Makes sure `livereload` reports error from `watcher` ([a1d447fe](https://github.com/stefanpenner/ember-cli/commit/a1d447fe654271f6cf4ea1e6b092a17bc6beed3a))
* Support multiple CSS Preprocessors ([LESS](http://lesscss.org/), [Sass](http://sass-lang.com/) and [Stylus](http://learnboost.github.io/stylus/))
* upgrade broccoli to 0.5.0. slight Brocfile syntax change:

  ```js
  var foo = makeTree("foo")
  // is now just
  var foo = "foo";
  ```<|MERGE_RESOLUTION|>--- conflicted
+++ resolved
@@ -1,33 +1,21 @@
 # ember-cli Changelog
 
-<<<<<<< HEAD
 ## 2.17.0-beta.1
-=======
-## 2.16.2
->>>>>>> a55c66fe
-
-The following changes are required if you are upgrading from the previous
-version:
-
-- Users
-<<<<<<< HEAD
+
+The following changes are required if you are upgrading from the previous
+version:
+
+- Users
   + [`ember new` diff](https://github.com/ember-cli/ember-new-output/compare/v2.16.0...v2.17.0-beta.1)
   + Upgrade your project's ember-cli version - [docs](https://ember-cli.com/user-guide/#upgrading)
 - Addon Developers
   + [`ember new` diff](https://github.com/ember-cli/ember-addon-output/compare/v2.16.0...v2.17.0-beta.1)
-=======
-  + [`ember new` diff](https://github.com/ember-cli/ember-new-output/compare/v2.16.1...v2.16.2)
-  + Upgrade your project's ember-cli version - [docs](https://ember-cli.com/user-guide/#upgrading)
-- Addon Developers
-  + [`ember addon` diff](https://github.com/ember-cli/ember-addon-output/compare/v2.16.1...v2.16.2)
->>>>>>> a55c66fe
-  + No changes required
-- Core Contributors
-  + No changes required
-
-#### Community Contributions
-
-<<<<<<< HEAD
+  + No changes required
+- Core Contributors
+  + No changes required
+
+#### Community Contributions
+
 - [#7344](https://github.com/ember-cli/ember-cli/pull/7344) Update mocha to the latest version 🚀 [@ember-cli/greenkeeper](https://github.com/ember-cli/greenkeeper)
 - [#7322](https://github.com/ember-cli/ember-cli/pull/7322) [INTERNAL] Update NPM to npm [@kimroen](https://github.com/kimroen)
 - [#7232](https://github.com/ember-cli/ember-cli/pull/7232) ENHANCEMENT - don't compress responses with the x-no-compression response header [@akatov](https://github.com/akatov)
@@ -41,10 +29,27 @@
 - [#7363](https://github.com/ember-cli/ember-cli/pull/7363) Update to ember-cli-qunit@4.1.0-beta.1. [@rwjblue](https://github.com/rwjblue)
 - [#7367](https://github.com/ember-cli/ember-cli/pull/7367) Bump ember-source to 2.17.0-beta.1. [@rwjblue](https://github.com/rwjblue)
 
-=======
+
+Thank you to all who took the time to contribute!
+
+## 2.16.2
+
+The following changes are required if you are upgrading from the previous
+version:
+
+- Users
+  + [`ember new` diff](https://github.com/ember-cli/ember-new-output/compare/v2.16.1...v2.16.2)
+  + Upgrade your project's ember-cli version - [docs](https://ember-cli.com/user-guide/#upgrading)
+- Addon Developers
+  + [`ember addon` diff](https://github.com/ember-cli/ember-addon-output/compare/v2.16.1...v2.16.2)
+  + No changes required
+- Core Contributors
+  + No changes required
+
+#### Community Contributions
+
 - [#7372](https://github.com/ember-cli/ember-cli/pull/7372) [BUGFIX] Fix travis.yml in addon blueprint [@simonihmig](https://github.com/simonihmig)
 - [#7377](https://github.com/ember-cli/ember-cli/pull/7377) [BUGFIX] Invoke transform registeration before included hook is called. [@kratiahuja](https://github.com/kratiahuja)
->>>>>>> a55c66fe
 
 Thank you to all who took the time to contribute!
 
