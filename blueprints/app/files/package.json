--- conflicted
+++ resolved
@@ -16,13 +16,8 @@
   },
   "devDependencies": {
     "broccoli-asset-rev": "^2.4.5",
-<<<<<<< HEAD
-    "ember-ajax": "^2.4.1",
+    "ember-ajax": "^3.0.0",
     "ember-cli": "~<%= emberCLIVersion %>",
-=======
-    "ember-ajax": "^3.0.0",
-    "ember-cli": "<%= emberCLIVersion %>",
->>>>>>> 598b538e
     "ember-cli-app-version": "^3.0.0",
     "ember-cli-babel": "^6.0.0",
     "ember-cli-dependency-checker": "^1.3.0",
@@ -38,13 +33,8 @@
     "ember-export-application-global": "^2.0.0",
     "ember-load-initializers": "^1.0.0",
     "ember-resolver": "^4.0.0",
-<<<<<<< HEAD
-    "ember-source": "~2.13.0-beta.2<% if (welcome) { %>",
+    "ember-source": "~2.13.0<% if (welcome) { %>",
     "ember-welcome-page": "^3.0.0<% } %>",
-=======
-    "ember-source": "~2.13.0",
-    "ember-welcome-page": "^3.0.0",
->>>>>>> 598b538e
     "loader.js": "^4.2.3"
   },
   "engines": {
