--- conflicted
+++ resolved
@@ -29,21 +29,12 @@
     "ember-cli-shims": "^1.1.0",
     "ember-cli-sri": "^2.1.0",
     "ember-cli-uglify": "^1.2.0",
-<<<<<<< HEAD
-    "ember-data": "~2.13.0",
+    "ember-data": "~2.13.2",
     "ember-export-application-global": "^2.0.0",
     "ember-load-initializers": "^1.0.0",
     "ember-resolver": "^4.0.0",
     "ember-source": "~2.14.0-beta.1<% if (welcome) { %>",
     "ember-welcome-page": "^3.0.0<% } %>",
-=======
-    "ember-data": "^2.13.2",
-    "ember-export-application-global": "^2.0.0",
-    "ember-load-initializers": "^1.0.0",
-    "ember-resolver": "^4.0.0",
-    "ember-source": "~2.13.3",
-    "ember-welcome-page": "^3.0.0",
->>>>>>> e825f70a
     "loader.js": "^4.2.3"
   },
   "engines": {
