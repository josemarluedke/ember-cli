--- conflicted
+++ resolved
@@ -34,13 +34,9 @@
     "ember-data": "~2.18.0-beta.1",
     "ember-export-application-global": "^2.0.0",
     "ember-load-initializers": "^1.0.0",
-<<<<<<< HEAD
+    "ember-maybe-import-regenerator": "^0.1.6",
     "ember-resolver": "^4.0.0",
     "ember-source": "http://builds.emberjs.com/canary.tgz<% if (welcome) { %>",
-=======
-    "ember-maybe-import-regenerator": "^0.1.6",
-    "ember-resolver": "^4.0.0<% if (welcome) { %>",
->>>>>>> f810b5d9
     "ember-welcome-page": "^3.0.0<% } %>",
     "eslint-plugin-ember": "^5.0.0",
     "loader.js": "^4.2.3"
